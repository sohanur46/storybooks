version: 2.1

executors:
  sb_node_16_classic:
    parameters:
      class:
        description: The Resource class
        type: enum
        enum: ['small', 'medium', 'medium+', 'large', 'xlarge']
        default: 'medium'
    working_directory: /tmp/storybook
    docker:
      - image: cimg/node:16.17.1
        environment:
          NODE_OPTIONS: --max_old_space_size=3076
    resource_class: <<parameters.class>>
  sb_node_16_browsers:
    parameters:
      class:
        description: The Resource class
        type: enum
        enum: ['small', 'medium', 'medium+', 'large', 'xlarge']
        default: 'medium'
    working_directory: /tmp/storybook
    docker:
      - image: cimg/node:16.17.1-browsers
        environment:
          NODE_OPTIONS: --max_old_space_size=3076
    resource_class: <<parameters.class>>
  sb_playwright:
    parameters:
      class:
        description: The Resource class
        type: enum
        enum: ['small', 'medium', 'medium+', 'large', 'xlarge']
        default: 'medium'
    working_directory: /tmp/storybook
    docker:
      - image: mcr.microsoft.com/playwright:v1.27.0-focal
        environment:
          NODE_OPTIONS: --max_old_space_size=3076
    resource_class: <<parameters.class>>

orbs:
  git-shallow-clone: guitarrapc/git-shallow-clone@2.0.3
  browser-tools: circleci/browser-tools@1.4.0

commands:
  ensure-pr-is-labeled-with:
    description: 'A command looking for the labels set on the PR associated to this workflow and checking it contains the label given as parameter'
    parameters:
      label:
        type: string
    steps:
      - run:
          name: Check if PR is labeled with "<< parameters.label >>"
          command: |
            apt-get -y install jq

            PR_NUMBER=$(echo "$CIRCLE_PULL_REQUEST" | sed "s/.*\/pull\///")
            echo "PR_NUMBER: $PR_NUMBER"

            API_GITHUB="https://api.github.com/repos/$CIRCLE_PROJECT_USERNAME/$CIRCLE_PROJECT_REPONAME"
            PR_REQUEST_URL="$API_GITHUB/pulls/$PR_NUMBER"
            PR_RESPONSE=$(curl -H "Authorization: token $GITHUB_TOKEN_STORYBOOK_BOT_READ_REPO" "$PR_REQUEST_URL")


            if [ $(echo $PR_RESPONSE | jq '.labels | map(select(.name == "<< parameters.label >>")) | length') -ge 1 ] ||
               ( [ $(echo $PR_RESPONSE | jq '.labels | length') -ge 1 ] && [ "<< parameters.label >>" == "*" ])
            then
              echo "🚀 The PR is labelled with '<< parameters.label >>', job will continue!"
            else
              echo "🏁 The PR isn't labelled with '<< parameters.label >>' so this job will end at the current step."
              circleci-agent step halt
            fi

jobs:
  check:
    executor:
      class: xlarge
      name: sb_node_16_classic
    steps:
      - git-shallow-clone/checkout_advanced:
          clone_options: '--depth 1 --verbose'
      - restore_cache:
          name: Restore Yarn cache
          keys:
            - build-yarn-2-cache-v4--{{ checksum "code/yarn.lock" }}--{{ checksum "scripts/yarn.lock" }}
      - run:
          name: Check
          command: |
            yarn task --task check --start-from=auto --no-link --debug
            git diff --exit-code
  build:
    executor:
      class: xlarge
      name: sb_node_16_classic
    steps:
      - git-shallow-clone/checkout_advanced:
          clone_options: '--depth 1 --verbose'
      - restore_cache:
          name: Restore Yarn cache
          keys:
            - build-yarn-2-cache-v4--{{ checksum "code/yarn.lock" }}--{{ checksum "scripts/yarn.lock" }}
      - run:
          name: Compile
          command: |
            yarn task --task compile --start-from=auto --no-link --debug
            git diff --exit-code
      - save_cache:
          name: Save Yarn cache
          key: build-yarn-2-cache-v4--{{ checksum "code/yarn.lock" }}--{{ checksum "scripts/yarn.lock" }}
          paths:
            - ~/.yarn/berry/cache
      - persist_to_workspace:
          root: .
          paths:
            - code/node_modules
            - scripts/node_modules
            - code/examples
            - code/node_modules
            - code/addons
            - code/frameworks
            - code/lib
            - code/ui
            - code/renderers
            - code/presets
  chromatic:
    executor: sb_node_16_browsers
    parallelism: 15
    steps:
      # Keep using default checkout because Chromatic needs some git history to work properly
      - checkout
      - attach_workspace:
          at: .
      - run:
          name: chromatic
          command: |
            cd code
            yarn run-chromatics
  examples:
    executor:
      class: medium+
      name: sb_node_16_browsers
    parallelism: 4
    steps:
      - git-shallow-clone/checkout_advanced:
          clone_options: '--depth 1 --verbose'
      - attach_workspace:
          at: .
      - run:
          name: examples
          command: |
            cd code
            yarn build-storybooks --all
      - persist_to_workspace:
          root: .
          paths:
            - code/built-storybooks
  publish:
    executor:
      class: medium
      name: sb_node_16_classic
    steps:
      - git-shallow-clone/checkout_advanced:
          clone_options: '--depth 1 --verbose'
      - attach_workspace:
          at: .
      - run:
          name: running local registry
          command: |
            cd code
            yarn local-registry --publish
      - persist_to_workspace:
          root: .
          paths:
            - .verdaccio-cache
  # NOTE: this currently tests each story in docs mode, which doesn't make sense any more as stories
  #   can no longer run in docs mode. Instead we should probably change the test runner to test each
  #   docs entry if you run it in `VIEW_MODE=docs`
  # e2e-tests-sb-docs:
  #   executor:
  #     class: large
  #     name: sb_cypress_8_node_14
  #   parallelism: 8
  #   steps:
  #     - git-shallow-clone/checkout_advanced:
  #         clone_options: '--depth 1 --verbose'
  #     - attach_workspace:
  #         at: .
  #     - run:
  #         name: Running local registry
  #         command: yarn local-registry --port 6001 --open
  #         background: true
  #     - run:
  #         name: Wait for registry
  #         command: yarn wait-on http://localhost:6001
  #     - run:
  #         name: Run smoke tests
  #         command: yarn test:e2e-framework angular_modern_inline_rendering --test-runner --docs-mode
  #         no_output_timeout: 5m
  cra-bench:
    executor:
      class: medium+
      name: sb_playwright
    working_directory: /tmp/storybook
    steps:
      - git-shallow-clone/checkout_advanced:
          clone_options: '--depth 1 --verbose'
      - attach_workspace:
          at: .
      - run:
          name: Running local registry
          command: |
            cd code
            yarn local-registry --port 6001 --open
          background: true
      - run:
          name: Wait for registry
          command: |
            cd code
            yarn wait-on http://localhost:6001
      - run:
          name: set up cra repro, skip tests
          command: |
            cd code
            node ./lib/cli/bin/index.js repro -t cra --e2e ../../cra-bench
      - run:
          name: Run @storybook/bench on repro
          command: |
            cd ../cra-bench
            npx -p @storybook/bench@1.0.0--canary.12.7cccdee.0 sb-bench 'echo noop' --label cra
      - run:
          name: prep artifacts
          when: always
          command: tar cvzf /tmp/sb-bench.tar.gz ../cra-bench
      - store_artifacts:
          path: /tmp/sb-bench.tar.gz
          destination: sb-bench.tar.gz
  smoke-tests:
    executor:
      class: medium+
      name: sb_node_16_browsers
    environment:
      # Disable ESLint when running smoke tests to improve perf + As of CRA 4.0.3, CRA kitchen sinks are throwing
      # because of some ESLint warnings, related to: https://github.com/facebook/create-react-app/pull/10590
      DISABLE_ESLINT_PLUGIN: 'true'
    parallelism: 4
    steps:
      - git-shallow-clone/checkout_advanced:
          clone_options: '--depth 1 --verbose'
      - attach_workspace:
          at: .
      - run:
          name: smoke tests
          command: |
            cd code
            yarn smoketest-storybooks --all
  lint:
    executor:
      class: medium
      name: sb_node_16_classic
    steps:
      - git-shallow-clone/checkout_advanced:
          clone_options: '--depth 1 --verbose'
      - attach_workspace:
          at: .
      - run:
          name: Lint
          command: |
            cd code
            yarn lint
  script-unit-tests:
    executor: sb_node_16_browsers
    steps:
      - git-shallow-clone/checkout_advanced:
          clone_options: '--depth 1 --verbose'
      - attach_workspace:
          at: .
      - run:
          name: Test
          command: |
            cd scripts
            yarn test --coverage --runInBand --ci
      - store_test_results:
          path: scripts/junit.xml
  unit-tests:
    executor: sb_node_16_browsers
    steps:
      - git-shallow-clone/checkout_advanced:
          clone_options: '--depth 1 --verbose'
      - attach_workspace:
          at: .
      - run:
          name: Test
          command: |
            cd code
            yarn test --coverage --runInBand --ci
      - store_test_results:
          path: code/junit.xml
      - persist_to_workspace:
          root: .
          paths:
            - code/coverage
  coverage:
    executor:
      class: small
      name: sb_node_16_browsers
    steps:
      - git-shallow-clone/checkout_advanced:
          clone_options: '--depth 1 --verbose'
      - attach_workspace:
          at: .
      - run:
          name: Upload coverage
          command: |
            cd code
            yarn coverage

  ## new workflow
  create-sandboxes:
    executor:
      class: medium+
      name: sb_node_16_browsers
    parallelism: 22
    steps:
      - git-shallow-clone/checkout_advanced:
          clone_options: '--depth 1 --verbose'
      - attach_workspace:
          at: .
      - run:
          name: Creating Sandboxes
          command: yarn task --task sandbox --template $(yarn get-template ci create) --no-link --start-from=never --junit
      - persist_to_workspace:
          root: .
          paths:
            - sandbox
      - store_test_results:
          path: test-results
  smoke-test-sandboxes:
    executor:
      class: medium+
      name: sb_node_16_browsers
    parallelism: 22
    steps:
      - git-shallow-clone/checkout_advanced:
          clone_options: '--depth 1 --verbose'
      - attach_workspace:
          at: .
      - run:
          name: Smoke Testing Sandboxes
          command: yarn task --task smoke-test --template $(yarn get-template ci smoke-test) --no-link --start-from=never --junit
      - store_test_results:
          path: test-results
  build-sandboxes:
    executor:
      class: medium+
      name: sb_node_16_browsers
    parallelism: 22
    steps:
      - git-shallow-clone/checkout_advanced:
          clone_options: '--depth 1 --verbose'
      - attach_workspace:
          at: .
      - run:
          name: Building Sandboxes
          command: yarn task --task build --template $(yarn get-template ci build) --no-link --start-from=never --junit
      - store_test_results:
          path: test-results
      - persist_to_workspace:
          root: .
          paths:
            - sandbox/*/storybook-static
  test-runner-sandboxes:
    executor:
      class: medium+
<<<<<<< HEAD
      name: sb_node_16_browsers
    parallelism: 22
=======
      name: sb_playwright
    parallelism: 18
>>>>>>> 8dca36e6
    steps:
      - git-shallow-clone/checkout_advanced:
          clone_options: '--depth 1 --verbose'
      - attach_workspace:
          at: .
      - run:
          name: Running Test Runner
          command: yarn task --task test-runner --template $(yarn get-template ci test-runner) --no-link --start-from=never --junit
      - store_test_results:
          path: test-results
  chromatic-sandboxes:
    executor:
      class: medium+
      name: sb_node_16_browsers
    parallelism: 22
    steps:
      - git-shallow-clone/checkout_advanced:
          clone_options: '--depth 1 --verbose'
      - attach_workspace:
          at: .
      - run:
          name: Running Chromatic
          command: yarn task --task chromatic --template $(yarn get-template ci chromatic) --no-link --start-from=never --junit
      - store_test_results:
          path: test-results
  e2e-sandboxes:
    executor:
      class: medium+
      name: sb_playwright
    parallelism: 22
    steps:
      - git-shallow-clone/checkout_advanced:
          clone_options: '--depth 1 --verbose'
      - attach_workspace:
          at: .
      - run:
          name: Running E2E Tests
          command: yarn task --task e2e-tests --template $(yarn get-template ci e2e-tests) --no-link --start-from=never --junit
      - store_test_results:
          path: test-results
      - store_artifacts: # this is where playwright puts more complex stuff
          path: code/playwright-results/
          destination: playwright

workflows:
  test:
    jobs:
      - build
      - lint:
          requires:
            - build
      - check:
          requires:
            - build
      - examples:
          requires:
            - build
      - smoke-tests:
          requires:
            - build
      - unit-tests:
          requires:
            - build
      - script-unit-tests:
          requires:
            - build
      - coverage:
          requires:
            - unit-tests
      - chromatic:
          requires:
            - examples
      - publish:
          requires:
            - build
      - cra-bench:
          requires:
            - publish

      ## new workflow
      - create-sandboxes:
          requires:
            - publish
      # - smoke-test-sandboxes: # disabled for now
      #     requires:
      #       - create-sandboxes
      - build-sandboxes:
          requires:
            - create-sandboxes
      - test-runner-sandboxes:
          requires:
            - build-sandboxes
      - chromatic-sandboxes:
          requires:
            - build-sandboxes
      - e2e-sandboxes:
          requires:
            - build-sandboxes<|MERGE_RESOLUTION|>--- conflicted
+++ resolved
@@ -374,13 +374,8 @@
   test-runner-sandboxes:
     executor:
       class: medium+
-<<<<<<< HEAD
-      name: sb_node_16_browsers
-    parallelism: 22
-=======
       name: sb_playwright
-    parallelism: 18
->>>>>>> 8dca36e6
+    parallelism: 22
     steps:
       - git-shallow-clone/checkout_advanced:
           clone_options: '--depth 1 --verbose'
