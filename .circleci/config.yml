version: 2.1

executors:
  sb_node_14_classic:
    parameters:
      class:
        description: The Resource class
        type: enum
        enum: ['small', 'medium', 'medium+', 'large', 'xlarge']
        default: 'medium'
    working_directory: /tmp/storybook
    docker:
      - image: cimg/node:14.19
        environment:
          NODE_OPTIONS: --max_old_space_size=3076
    resource_class: <<parameters.class>>
  sb_node_14_browsers:
    parameters:
      class:
        description: The Resource class
        type: enum
        enum: ['small', 'medium', 'medium+', 'large', 'xlarge']
        default: 'medium'
    working_directory: /tmp/storybook
    docker:
      - image: cimg/node:14.19-browsers
        environment:
          NODE_OPTIONS: --max_old_space_size=3076
    resource_class: <<parameters.class>>
  sb_playwright:
    parameters:
      class:
        description: The Resource class
        type: enum
        enum: ['small', 'medium', 'medium+', 'large', 'xlarge']
        default: 'medium'
    working_directory: /tmp/storybook
    docker:
      - image: mcr.microsoft.com/playwright:v1.27.0-focal
        environment:
          NODE_OPTIONS: --max_old_space_size=3076
    resource_class: <<parameters.class>>

orbs:
  git-shallow-clone: guitarrapc/git-shallow-clone@2.0.3
  browser-tools: circleci/browser-tools@1.4.0

commands:
  ensure-pr-is-labeled-with:
    description: 'A command looking for the labels set on the PR associated to this workflow and checking it contains the label given as parameter'
    parameters:
      label:
        type: string
    steps:
      - run:
          name: Check if PR is labeled with "<< parameters.label >>"
          command: |
            apt-get -y install jq

            PR_NUMBER=$(echo "$CIRCLE_PULL_REQUEST" | sed "s/.*\/pull\///")
            echo "PR_NUMBER: $PR_NUMBER"

            API_GITHUB="https://api.github.com/repos/$CIRCLE_PROJECT_USERNAME/$CIRCLE_PROJECT_REPONAME"
            PR_REQUEST_URL="$API_GITHUB/pulls/$PR_NUMBER"
            PR_RESPONSE=$(curl -H "Authorization: token $GITHUB_TOKEN_STORYBOOK_BOT_READ_REPO" "$PR_REQUEST_URL")


            if [ $(echo $PR_RESPONSE | jq '.labels | map(select(.name == "<< parameters.label >>")) | length') -ge 1 ] ||
               ( [ $(echo $PR_RESPONSE | jq '.labels | length') -ge 1 ] && [ "<< parameters.label >>" == "*" ])
            then
              echo "🚀 The PR is labelled with '<< parameters.label >>', job will continue!"
            else
              echo "🏁 The PR isn't labelled with '<< parameters.label >>' so this job will end at the current step."
              circleci-agent step halt
            fi

jobs:
  build:
    executor:
      class: xlarge
      name: sb_node_14_classic
    steps:
      - git-shallow-clone/checkout_advanced:
          clone_options: '--depth 1 --verbose'
      - restore_cache:
          name: Restore Yarn cache
          keys:
            - build-yarn-2-cache-v4--{{ checksum "code/yarn.lock" }}--{{ checksum "scripts/yarn.lock" }}
      - run:
          name: Compile
          command: |
            yarn task --task compile --start-from=auto --no-link --debug
            git diff --exit-code
      - save_cache:
          name: Save Yarn cache
          key: build-yarn-2-cache-v4--{{ checksum "code/yarn.lock" }}--{{ checksum "scripts/yarn.lock" }}
          paths:
            - ~/.yarn/berry/cache
      - persist_to_workspace:
          root: .
          paths:
            - code/node_modules
            - scripts/node_modules
            - code/examples
            - code/node_modules
            - code/addons
            - code/frameworks
            - code/lib
            - code/renderers
            - code/presets
  chromatic:
    executor: sb_node_14_browsers
    parallelism: 15
    steps:
      # Keep using default checkout because Chromatic needs some git history to work properly
      - checkout
      - attach_workspace:
          at: .
      - run:
          name: chromatic
          command: |
            cd code
            yarn run-chromatics
  examples:
    executor:
      class: medium+
      name: sb_node_14_browsers
    parallelism: 5
    steps:
      - git-shallow-clone/checkout_advanced:
          clone_options: '--depth 1 --verbose'
      - attach_workspace:
          at: .
      - run:
          name: examples
          command: |
            cd code
            yarn build-storybooks --all
      - persist_to_workspace:
          root: .
          paths:
            - code/built-storybooks
  publish:
    executor:
      class: medium
      name: sb_node_14_classic
    steps:
      - git-shallow-clone/checkout_advanced:
          clone_options: '--depth 1 --verbose'
      - attach_workspace:
          at: .
      - run:
          name: running local registry
          command: |
            cd code
            yarn local-registry --publish
      - persist_to_workspace:
          root: .
          paths:
            - .verdaccio-cache
  # NOTE: this currently tests each story in docs mode, which doesn't make sense any more as stories
  #   can no longer run in docs mode. Instead we should probably change the test runner to test each
  #   docs entry if you run it in `VIEW_MODE=docs`
  # e2e-tests-sb-docs:
  #   executor:
  #     class: large
  #     name: sb_cypress_8_node_14
  #   parallelism: 8
  #   steps:
  #     - git-shallow-clone/checkout_advanced:
  #         clone_options: '--depth 1 --verbose'
  #     - attach_workspace:
  #         at: .
  #     - run:
  #         name: Running local registry
  #         command: yarn local-registry --port 6001 --open
  #         background: true
  #     - run:
  #         name: Wait for registry
  #         command: yarn wait-on http://localhost:6001
  #     - run:
  #         name: Run smoke tests
  #         command: yarn test:e2e-framework angular_modern_inline_rendering --test-runner --docs-mode
  #         no_output_timeout: 5m
  cra-bench:
    executor:
      class: medium+
      name: sb_playwright
    working_directory: /tmp/storybook
    steps:
      - git-shallow-clone/checkout_advanced:
          clone_options: '--depth 1 --verbose'
      - attach_workspace:
          at: .
      - run:
          name: Running local registry
          command: |
            cd code
            yarn local-registry --port 6001 --open
          background: true
      - run:
          name: Wait for registry
          command: |
            cd code
            yarn wait-on http://localhost:6001
      - run:
          name: set up cra repro, skip tests
          command: |
            cd code
            node ./lib/cli/bin/index.js repro -t cra --e2e ../../cra-bench
      - run:
          name: Run @storybook/bench on repro
          command: |
            cd ../cra-bench
            npx -p @storybook/bench@1.0.0--canary.12.7cccdee.0 sb-bench 'echo noop' --label cra
      - run:
          name: prep artifacts
          when: always
          command: tar cvzf /tmp/sb-bench.tar.gz ../cra-bench
      - store_artifacts:
          path: /tmp/sb-bench.tar.gz
          destination: sb-bench.tar.gz
  smoke-tests:
    executor:
      class: medium+
      name: sb_node_14_browsers
    environment:
      # Disable ESLint when running smoke tests to improve perf + As of CRA 4.0.3, CRA kitchen sinks are throwing
      # because of some ESLint warnings, related to: https://github.com/facebook/create-react-app/pull/10590
      DISABLE_ESLINT_PLUGIN: 'true'
    parallelism: 16
    steps:
      - git-shallow-clone/checkout_advanced:
          clone_options: '--depth 1 --verbose'
      - attach_workspace:
          at: .
      - run:
          name: smoke tests
          command: |
            cd code
            yarn smoketest-storybooks --all
  lint:
    executor:
      class: medium
      name: sb_node_14_classic
    steps:
      - git-shallow-clone/checkout_advanced:
          clone_options: '--depth 1 --verbose'
      - attach_workspace:
          at: .
      - run:
          name: Lint
          command: |
            cd code
            yarn lint
  script-unit-tests:
    executor: sb_node_14_browsers
    steps:
      - git-shallow-clone/checkout_advanced:
          clone_options: '--depth 1 --verbose'
      - attach_workspace:
          at: .
      - run:
          name: Test
          command: |
            cd scripts
            yarn test --coverage --runInBand --ci
      - store_test_results:
          path: scripts/junit.xml
  unit-tests:
    executor: sb_node_14_browsers
    steps:
      - git-shallow-clone/checkout_advanced:
          clone_options: '--depth 1 --verbose'
      - attach_workspace:
          at: .
      - run:
          name: Test
          command: |
            cd code
            yarn test --coverage --runInBand --ci
      - store_test_results:
          path: code/junit.xml
      - persist_to_workspace:
          root: .
          paths:
            - code/coverage
  coverage:
    executor:
      class: small
      name: sb_node_14_browsers
    steps:
      - git-shallow-clone/checkout_advanced:
          clone_options: '--depth 1 --verbose'
      - attach_workspace:
          at: .
      - run:
          name: Upload coverage
          command: |
            cd code
            yarn coverage

  ## new workflow
  create-sandboxes:
    executor:
      class: medium+
      name: sb_node_14_browsers
    parallelism: 18
    steps:
      - git-shallow-clone/checkout_advanced:
          clone_options: '--depth 1 --verbose'
      - attach_workspace:
          at: .
      - run:
          name: Creating Sandboxes
          command: yarn task --task sandbox --template $(yarn get-template ci create) --no-link --start-from=never --junit
      - persist_to_workspace:
          root: .
          paths:
            - sandbox
      - store_test_results:
          path: test-results
  smoke-test-sandboxes:
    executor:
      class: medium+
      name: sb_node_14_browsers
<<<<<<< HEAD
    parallelism: 16
=======
    parallelism: 11
>>>>>>> c83449fe
    steps:
      - git-shallow-clone/checkout_advanced:
          clone_options: '--depth 1 --verbose'
      - attach_workspace:
          at: .
      - run:
          name: Smoke Testing Sandboxes
          command: yarn task --task smoke-test --template $(yarn get-template ci smoke-test) --no-link --start-from=never --junit
      - store_test_results:
          path: test-results
  build-sandboxes:
    executor:
      class: medium+
      name: sb_node_14_browsers
    parallelism: 18
    steps:
      - git-shallow-clone/checkout_advanced:
          clone_options: '--depth 1 --verbose'
      - attach_workspace:
          at: .
      - run:
          name: Building Sandboxes
          command: yarn task --task build --template $(yarn get-template ci build) --no-link --start-from=never --junit
      - store_test_results:
          path: test-results
      - persist_to_workspace:
          root: .
          paths:
            - sandbox/*/storybook-static
  test-runner-sandboxes:
    executor:
      class: medium+
      name: sb_node_14_browsers
    parallelism: 18
    steps:
      - git-shallow-clone/checkout_advanced:
          clone_options: '--depth 1 --verbose'
      - attach_workspace:
          at: .
      - run:
          name: Running Test Runner
          command: yarn task --task test-runner --template $(yarn get-template ci test-runner) --no-link --start-from=never --junit
      - store_test_results:
          path: test-results
  chromatic-sandboxes:
    executor:
      class: medium+
      name: sb_node_14_browsers
    parallelism: 18
    steps:
      - git-shallow-clone/checkout_advanced:
          clone_options: '--depth 1 --verbose'
      - attach_workspace:
          at: .
      - run:
          name: Running Chromatic
          command: yarn task --task chromatic --template $(yarn get-template ci chromatic) --no-link --start-from=never --junit
      - store_test_results:
          path: test-results
  e2e-sandboxes:
    executor:
      class: medium+
      name: sb_playwright
    parallelism: 18
    steps:
      - git-shallow-clone/checkout_advanced:
          clone_options: '--depth 1 --verbose'
      - attach_workspace:
          at: .
      - run:
          name: Running E2E Tests
          command: yarn task --task e2e-tests --template $(yarn get-template ci e2e-tests) --no-link --start-from=never --junit
      - store_test_results:
          path: test-results
      - store_artifacts: # this is where playwright puts more complex stuff
          path: code/playwright-results/
          destination: playwright

workflows:
  test:
    jobs:
      - build
      - lint:
          requires:
            - build
      - examples:
          requires:
            - build
      - smoke-tests:
          requires:
            - build
      - unit-tests:
          requires:
            - build
      - script-unit-tests:
          requires:
            - build
      - coverage:
          requires:
            - unit-tests
      - chromatic:
          requires:
            - examples
      - publish:
          requires:
            - build
      - cra-bench:
          requires:
            - publish

      ## new workflow
      - create-sandboxes:
          requires:
            - publish
      - smoke-test-sandboxes:
          requires:
            - create-sandboxes
      - build-sandboxes:
          requires:
            - create-sandboxes
      - test-runner-sandboxes:
          requires:
            - build-sandboxes
      - chromatic-sandboxes:
          requires:
            - build-sandboxes
      - e2e-sandboxes:
          requires:
            - build-sandboxes<|MERGE_RESOLUTION|>--- conflicted
+++ resolved
@@ -324,11 +324,7 @@
     executor:
       class: medium+
       name: sb_node_14_browsers
-<<<<<<< HEAD
-    parallelism: 16
-=======
-    parallelism: 11
->>>>>>> c83449fe
+    parallelism: 13
     steps:
       - git-shallow-clone/checkout_advanced:
           clone_options: '--depth 1 --verbose'
