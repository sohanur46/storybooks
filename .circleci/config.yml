version: 2.1

executors:
  sb_node_14_classic:
    parameters:
      class:
        description: The Resource class
        type: enum
        enum: ['small', 'medium', 'medium+', 'large', 'xlarge']
        default: 'medium'
    working_directory: /tmp/storybook
    docker:
      - image: cimg/node:16.17.1
        environment:
          NODE_OPTIONS: --max_old_space_size=3076
    resource_class: <<parameters.class>>
  sb_node_14_browsers:
    parameters:
      class:
        description: The Resource class
        type: enum
        enum: ['small', 'medium', 'medium+', 'large', 'xlarge']
        default: 'medium'
    working_directory: /tmp/storybook
    docker:
      - image: cimg/node:16.17.1-browsers
        environment:
          NODE_OPTIONS: --max_old_space_size=3076
    resource_class: <<parameters.class>>
  sb_playwright:
    parameters:
      class:
        description: The Resource class
        type: enum
        enum: ['small', 'medium', 'medium+', 'large', 'xlarge']
        default: 'medium'
    working_directory: /tmp/storybook
    docker:
      - image: mcr.microsoft.com/playwright:v1.27.0-focal
        environment:
          NODE_OPTIONS: --max_old_space_size=3076
    resource_class: <<parameters.class>>

orbs:
  git-shallow-clone: guitarrapc/git-shallow-clone@2.0.3
  browser-tools: circleci/browser-tools@1.4.0

commands:
  ensure-pr-is-labeled-with:
    description: 'A command looking for the labels set on the PR associated to this workflow and checking it contains the label given as parameter'
    parameters:
      label:
        type: string
    steps:
      - run:
          name: Check if PR is labeled with "<< parameters.label >>"
          command: |
            apt-get -y install jq

            PR_NUMBER=$(echo "$CIRCLE_PULL_REQUEST" | sed "s/.*\/pull\///")
            echo "PR_NUMBER: $PR_NUMBER"

            API_GITHUB="https://api.github.com/repos/$CIRCLE_PROJECT_USERNAME/$CIRCLE_PROJECT_REPONAME"
            PR_REQUEST_URL="$API_GITHUB/pulls/$PR_NUMBER"
            PR_RESPONSE=$(curl -H "Authorization: token $GITHUB_TOKEN_STORYBOOK_BOT_READ_REPO" "$PR_REQUEST_URL")


            if [ $(echo $PR_RESPONSE | jq '.labels | map(select(.name == "<< parameters.label >>")) | length') -ge 1 ] ||
               ( [ $(echo $PR_RESPONSE | jq '.labels | length') -ge 1 ] && [ "<< parameters.label >>" == "*" ])
            then
              echo "🚀 The PR is labelled with '<< parameters.label >>', job will continue!"
            else
              echo "🏁 The PR isn't labelled with '<< parameters.label >>' so this job will end at the current step."
              circleci-agent step halt
            fi

jobs:
  check:
    executor:
      class: xlarge
      name: sb_node_14_classic
    steps:
      - git-shallow-clone/checkout_advanced:
          clone_options: '--depth 1 --verbose'
      - restore_cache:
          name: Restore Yarn cache
          keys:
            - build-yarn-2-cache-v4--{{ checksum "code/yarn.lock" }}--{{ checksum "scripts/yarn.lock" }}
      - run:
          name: Compile
          command: |
            yarn task --task check --start-from=auto --no-link --debug
            git diff --exit-code
  build:
    executor:
      class: xlarge
      name: sb_node_14_classic
    steps:
      - git-shallow-clone/checkout_advanced:
          clone_options: '--depth 1 --verbose'
      - restore_cache:
          name: Restore Yarn cache
          keys:
            - build-yarn-2-cache-v4--{{ checksum "code/yarn.lock" }}--{{ checksum "scripts/yarn.lock" }}
      - run:
          name: Compile
          command: |
            yarn task --task compile --start-from=auto --no-link --debug
            git diff --exit-code
      - save_cache:
          name: Save Yarn cache
          key: build-yarn-2-cache-v4--{{ checksum "code/yarn.lock" }}--{{ checksum "scripts/yarn.lock" }}
          paths:
            - ~/.yarn/berry/cache
      - persist_to_workspace:
          root: .
          paths:
            - code/node_modules
            - scripts/node_modules
            - code/examples
            - code/node_modules
            - code/addons
            - code/frameworks
            - code/lib
            - code/renderers
            - code/presets
  chromatic:
    executor: sb_node_14_browsers
    parallelism: 15
    steps:
      # Keep using default checkout because Chromatic needs some git history to work properly
      - checkout
      - attach_workspace:
          at: .
      - run:
          name: chromatic
          command: |
            cd code
            yarn run-chromatics
  examples:
    executor:
      class: medium+
      name: sb_node_14_browsers
    parallelism: 5
    steps:
      - git-shallow-clone/checkout_advanced:
          clone_options: '--depth 1 --verbose'
      - attach_workspace:
          at: .
      - run:
          name: examples
          command: |
            cd code
            yarn build-storybooks --all
      - persist_to_workspace:
          root: .
          paths:
            - code/built-storybooks
  publish:
    executor:
      class: medium
      name: sb_node_14_classic
    steps:
      - git-shallow-clone/checkout_advanced:
          clone_options: '--depth 1 --verbose'
      - attach_workspace:
          at: .
      - run:
          name: running local registry
          command: |
            cd code
            yarn local-registry --publish
      - persist_to_workspace:
          root: .
          paths:
            - .verdaccio-cache
  # NOTE: this currently tests each story in docs mode, which doesn't make sense any more as stories
  #   can no longer run in docs mode. Instead we should probably change the test runner to test each
  #   docs entry if you run it in `VIEW_MODE=docs`
  # e2e-tests-sb-docs:
  #   executor:
  #     class: large
  #     name: sb_cypress_8_node_14
  #   parallelism: 8
  #   steps:
  #     - git-shallow-clone/checkout_advanced:
  #         clone_options: '--depth 1 --verbose'
  #     - attach_workspace:
  #         at: .
  #     - run:
  #         name: Running local registry
  #         command: yarn local-registry --port 6001 --open
  #         background: true
  #     - run:
  #         name: Wait for registry
  #         command: yarn wait-on http://localhost:6001
  #     - run:
  #         name: Run smoke tests
  #         command: yarn test:e2e-framework angular_modern_inline_rendering --test-runner --docs-mode
  #         no_output_timeout: 5m
  cra-bench:
    executor:
      class: medium+
      name: sb_playwright
    working_directory: /tmp/storybook
    steps:
      - git-shallow-clone/checkout_advanced:
          clone_options: '--depth 1 --verbose'
      - attach_workspace:
          at: .
      - run:
          name: Running local registry
          command: |
            cd code
            yarn local-registry --port 6001 --open
          background: true
      - run:
          name: Wait for registry
          command: |
            cd code
            yarn wait-on http://localhost:6001
      - run:
          name: set up cra repro, skip tests
          command: |
            cd code
            node ./lib/cli/bin/index.js repro -t cra --e2e ../../cra-bench
      - run:
          name: Run @storybook/bench on repro
          command: |
            cd ../cra-bench
            npx -p @storybook/bench@1.0.0--canary.12.7cccdee.0 sb-bench 'echo noop' --label cra
      - run:
          name: prep artifacts
          when: always
          command: tar cvzf /tmp/sb-bench.tar.gz ../cra-bench
      - store_artifacts:
          path: /tmp/sb-bench.tar.gz
          destination: sb-bench.tar.gz
  smoke-tests:
    executor:
      class: medium+
      name: sb_node_14_browsers
    environment:
      # Disable ESLint when running smoke tests to improve perf + As of CRA 4.0.3, CRA kitchen sinks are throwing
      # because of some ESLint warnings, related to: https://github.com/facebook/create-react-app/pull/10590
      DISABLE_ESLINT_PLUGIN: 'true'
    parallelism: 16
    steps:
      - git-shallow-clone/checkout_advanced:
          clone_options: '--depth 1 --verbose'
      - attach_workspace:
          at: .
      - run:
          name: smoke tests
          command: |
            cd code
            yarn smoketest-storybooks --all
  lint:
    executor:
      class: medium
      name: sb_node_14_classic
    steps:
      - git-shallow-clone/checkout_advanced:
          clone_options: '--depth 1 --verbose'
      - attach_workspace:
          at: .
      - run:
          name: Lint
          command: |
            cd code
            yarn lint
  script-unit-tests:
    executor: sb_node_14_browsers
    steps:
      - git-shallow-clone/checkout_advanced:
          clone_options: '--depth 1 --verbose'
      - attach_workspace:
          at: .
      - run:
          name: Test
          command: |
            cd scripts
            yarn test --coverage --runInBand --ci
      - store_test_results:
          path: scripts/junit.xml
  unit-tests:
    executor: sb_node_14_browsers
    steps:
      - git-shallow-clone/checkout_advanced:
          clone_options: '--depth 1 --verbose'
      - attach_workspace:
          at: .
      - run:
          name: Test
          command: |
            cd code
            yarn test --coverage --runInBand --ci
      - store_test_results:
          path: code/junit.xml
      - persist_to_workspace:
          root: .
          paths:
            - code/coverage
  coverage:
    executor:
      class: small
      name: sb_node_14_browsers
    steps:
      - git-shallow-clone/checkout_advanced:
          clone_options: '--depth 1 --verbose'
      - attach_workspace:
          at: .
      - run:
          name: Upload coverage
          command: |
            cd code
            yarn coverage

  ## new workflow
  create-sandboxes:
    executor:
      class: medium+
      name: sb_node_14_browsers
<<<<<<< HEAD
    parallelism: 13
=======
    parallelism: 18
>>>>>>> ac2f9308
    steps:
      - git-shallow-clone/checkout_advanced:
          clone_options: '--depth 1 --verbose'
      - attach_workspace:
          at: .
      - run:
          name: Creating Sandboxes
          command: yarn task --task sandbox --template $(yarn get-template ci create) --no-link --start-from=never --junit
      - persist_to_workspace:
          root: .
          paths:
            - sandbox
      - store_test_results:
          path: test-results
  smoke-test-sandboxes:
    executor:
      class: medium+
      name: sb_node_14_browsers
    parallelism: 11
    steps:
      - git-shallow-clone/checkout_advanced:
          clone_options: '--depth 1 --verbose'
      - attach_workspace:
          at: .
      - run:
          name: Smoke Testing Sandboxes
          command: yarn task --task smoke-test --template $(yarn get-template ci smoke-test) --no-link --start-from=never --junit
      - store_test_results:
          path: test-results
  build-sandboxes:
    executor:
      class: medium+
      name: sb_node_14_browsers
    parallelism: 18
    steps:
      - git-shallow-clone/checkout_advanced:
          clone_options: '--depth 1 --verbose'
      - attach_workspace:
          at: .
      - run:
          name: Building Sandboxes
          command: yarn task --task build --template $(yarn get-template ci build) --no-link --start-from=never --junit
      - store_test_results:
          path: test-results
      - persist_to_workspace:
          root: .
          paths:
            - sandbox/*/storybook-static
  test-runner-sandboxes:
    executor:
      class: medium+
      name: sb_node_14_browsers
    parallelism: 16
    steps:
      - git-shallow-clone/checkout_advanced:
          clone_options: '--depth 1 --verbose'
      - attach_workspace:
          at: .
      - run:
          name: Running Test Runner
          command: yarn task --task test-runner --template $(yarn get-template ci test-runner) --no-link --start-from=never --junit
      - store_test_results:
          path: test-results
  chromatic-sandboxes:
    executor:
      class: medium+
      name: sb_node_14_browsers
    parallelism: 18
    steps:
      - git-shallow-clone/checkout_advanced:
          clone_options: '--depth 1 --verbose'
      - attach_workspace:
          at: .
      - run:
          name: Running Chromatic
          command: yarn task --task chromatic --template $(yarn get-template ci chromatic) --no-link --start-from=never --junit
      - store_test_results:
          path: test-results
  e2e-sandboxes:
    executor:
      class: medium+
      name: sb_playwright
    parallelism: 18
    steps:
      - git-shallow-clone/checkout_advanced:
          clone_options: '--depth 1 --verbose'
      - attach_workspace:
          at: .
      - run:
          name: Running E2E Tests
          command: yarn task --task e2e-tests --template $(yarn get-template ci e2e-tests) --no-link --start-from=never --junit
      - store_test_results:
          path: test-results
      - store_artifacts: # this is where playwright puts more complex stuff
          path: code/playwright-results/
          destination: playwright

workflows:
  test:
    jobs:
      - build
      - lint:
          requires:
            - build
      - check:
          requires:
            - build
      - examples:
          requires:
            - build
      - smoke-tests:
          requires:
            - build
      - unit-tests:
          requires:
            - build
      - script-unit-tests:
          requires:
            - build
      - coverage:
          requires:
            - unit-tests
      - chromatic:
          requires:
            - examples
      - publish:
          requires:
            - build
      - cra-bench:
          requires:
            - publish

      ## new workflow
      - create-sandboxes:
          requires:
            - publish
      # - smoke-test-sandboxes: # disabled for now
      #     requires:
      #       - create-sandboxes
      - build-sandboxes:
          requires:
            - create-sandboxes
      - test-runner-sandboxes:
          requires:
            - build-sandboxes
      - chromatic-sandboxes:
          requires:
            - build-sandboxes
      - e2e-sandboxes:
          requires:
            - build-sandboxes<|MERGE_RESOLUTION|>--- conflicted
+++ resolved
@@ -321,11 +321,7 @@
     executor:
       class: medium+
       name: sb_node_14_browsers
-<<<<<<< HEAD
-    parallelism: 13
-=======
     parallelism: 18
->>>>>>> ac2f9308
     steps:
       - git-shallow-clone/checkout_advanced:
           clone_options: '--depth 1 --verbose'
