--- conflicted
+++ resolved
@@ -324,11 +324,7 @@
     executor:
       class: medium+
       name: sb_node_14_browsers
-<<<<<<< HEAD
     parallelism: 10
-=======
-    parallelism: 15
->>>>>>> 0f546598
     steps:
       - git-shallow-clone/checkout_advanced:
           clone_options: '--depth 1 --verbose'
@@ -362,11 +358,7 @@
     executor:
       class: medium+
       name: sb_node_14_browsers
-<<<<<<< HEAD
     parallelism: 14
-=======
-    parallelism: 16
->>>>>>> 0f546598
     steps:
       - git-shallow-clone/checkout_advanced:
           clone_options: '--depth 1 --verbose'
