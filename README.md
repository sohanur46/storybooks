# Storybook

[![Build Status on TeamCity](https://teamcity.jetbrains.com/app/rest/builds/buildType:OpenSourceProjects_Storybook_Build_2/statusIcon.svg)](https://teamcity.jetbrains.com/viewType.html?buildTypeId=OpenSourceProjects_Storybook_Build_2&branch_OpenSourceProjects_Storybook=%3Cdefault%3E&tab=buildTypeStatusDiv)
[![Build Status on CircleCI](https://circleci.com/gh/storybooks/storybook.svg?style=shield)](https://circleci.com/gh/storybooks/storybook)
[![CodeFactor](https://www.codefactor.io/repository/github/storybooks/storybook/badge)](https://www.codefactor.io/repository/github/storybooks/storybook)
[![Known Vulnerabilities](https://snyk.io/test/github/storybooks/storybook/badge.svg)](https://snyk.io/test/github/storybooks/storybook)
[![BCH compliance](https://bettercodehub.com/edge/badge/storybooks/storybook)](https://bettercodehub.com/results/storybooks/storybook)
[![codecov](https://codecov.io/gh/storybooks/storybook/branch/master/graph/badge.svg)](https://codecov.io/gh/storybooks/storybook)
[![Storybook Slack](https://now-examples-slackin-rrirkqohko.now.sh/badge.svg)](https://now-examples-slackin-rrirkqohko.now.sh/)
[![Backers on Open Collective](https://opencollective.com/storybook/backers/badge.svg)](#backers)
[![Sponsors on Open Collective](https://opencollective.com/storybook/sponsors/badge.svg)](#sponsors)
[![License](https://img.shields.io/github/license/storybooks/storybook.svg)](https://github.com/storybooks/storybook/blob/master/LICENSE)

<!-- [![BrowserStack Status](https://www.browserstack.com/automate/badge.svg?badge_key=<badge_key>)](https://www.browserstack.com/automate/public-build/<badge_key>) -->

---

Storybook is a development environment for UI components.
It allows you to browse a component library, view the different states of each component, and interactively develop and test components.

## Intro

<center>
    <img src="media/storybook-intro.gif" width="100%" />
</center>

README for:

- [![Alpha](https://img.shields.io/npm/v/@storybook/core/alpha.svg)](https://github.com/storybooks/storybook)
- [![Latest](https://img.shields.io/npm/v/@storybook/core/latest.svg)](https://github.com/storybooks/storybook/tree/release/3.4)

Storybook runs outside of your app. This allows you to develop UI components in isolation, which can improve component reuse, testability, and development speed. You can build quickly without having to worry about application-specific dependencies.

Here are some featured examples that you can reference to see how Storybook works: <https://storybook.js.org/examples/>

Storybook comes with a lot of [addons](https://storybook.js.org/addons/introduction/) for component design, documentation, testing, interactivity, and so on. Storybook's easy-to-use API makes it easy to configure and extend in various ways. It has even been extended to support React Native development for mobile.

## Table of contents

- 🚀[Getting Started](#getting-started)
- 📒[Projects](#projects)
  - 🛠[Supported Frameworks & Examples](#supported-frameworks)
  - 🚇[Sub Projects](#sub-projects)
  - 🔗[Addons](#addons)
- 🏅[Badges & Presentation materials](#badges--presentation-materials)
- 👥[Community](#community)
- 👏[Contributing](#contributing)
  - 👨‍💻[Development scripts](#development-scripts)
  - 💵[Backers](#backers)
  - 💸[Sponsors](#sponsors)

## Getting Started

First install storybook:

```sh
cd my-react-app
<<<<<<< HEAD
npx -p @storybook/cli sb init
=======
npx -p @storybook/cli@alpha sb init
>>>>>>> 5971cee7
```

If you'd rather set up your project manually, take a look at our [Slow Start Guide](https://storybook.js.org/basics/slow-start-guide/).

Once it's installed, you can `npm run storybook` and it will run the development server on your local machine, and give you a URL to browse some sample stories.

**Storybook v2.x migration note**: If you're using Storybook v2.x and want to shift to 4.x version the easiest way is:

```sh
cd my-storybook-v2-app
<<<<<<< HEAD
npx -p @storybook/cli sb init
=======
npx -p @storybook/cli@alpha sb init
>>>>>>> 5971cee7
```

It runs a codemod to update all package names. Read all migration details in our [Migration Guide](MIGRATION.md)

For full documentation on using Storybook visit: [storybook.js.org](https://storybook.js.org)

For additional help, join us [in our Slack](https://now-examples-slackin-rrirkqohko.now.sh/)

## Projects

### Supported Frameworks

| Framework                               | Demo latest                                                                                                                    | Demo prerelease                                         |                                                                                                |
| --------------------------------------- | ------------------------------------------------------------------------------------------------------------------------------ | ------------------------------------------------------- | ---------------------------------------------------------------------------------------------- |
| [React](app/react)                      | [v3.4.x](https://release-3-4--storybooks-official.netlify.com), [v3.3.x](https://release-3-3--storybooks-official.netlify.com) | [v4.0.0-alpha](https://storybooks-official.netlify.com) | [![React](https://img.shields.io/npm/dt/@storybook/react.svg)](app/react)                      |
| [React Native](app/react-native)        | -                                                                                                                              | -                                                       | [![React Native](https://img.shields.io/npm/dt/@storybook/react-native.svg)](app/react-native) |
| [Vue](app/vue)                          | [v3.4.x](https://release-3-4--storybooks-vue.netlify.com/), [v3.3.x](https://release-3-3--storybooks-vue.netlify.com/)         | [v4.0.0-alpha](https://storybooks-vue.netlify.com/)     | [![Vue](https://img.shields.io/npm/dt/@storybook/vue.svg)](app/vue)                            |
| [Angular](app/angular)                  | [v3.4.x](https://release-3-4--storybooks-angular.netlify.com/), [v3.3.x](https://release-3-3--storybooks-angular.netlify.com/) | [v4.0.0-alpha](https://storybooks-angular.netlify.com/) | [![Angular](https://img.shields.io/npm/dt/@storybook/angular.svg)](app/angular)                |
| [Polymer](app/polymer)                  | [v3.4.x](https://release-3-4--storybooks-polymer.netlify.com/)                                                                 | [v4.0.0-alpha](https://storybooks-polymer.netlify.com/) | [![Polymer](https://img.shields.io/npm/dt/@storybook/polymer.svg)](app/polymer)                |
| [Mithril](app/mithril) <sup>alpha</sup> | -                                                                                                                              | [v4.0.0-alpha](https://storybooks-mithril.netlify.com/) | [![Mithril](https://img.shields.io/npm/dt/@storybook/mithril.svg)](app/mithril)                |
| [Marko](app/marko) <sup>alpha</sup>     | -                                                                                                                              | [v4.0.0-alpha](https://storybooks-marko.netlify.com/)   | [![Marko](https://img.shields.io/npm/dt/@storybook/marko.svg)](app/marko)                      |
| [HTML](app/html) <sup>alpha</sup>       | -                                                                                                                              | [v4.0.0-alpha](https://storybooks-html.netlify.com/)    | [![HTML](https://img.shields.io/npm/dt/@storybook/html.svg)](app/html)                         |
| [Svelte](app/svelte) <sup>alpha</sup>   | -                                                                                                                              | [v4.0.0-alpha](https://storybooks-svelte.netlify.com/)  | [![Svelte](https://img.shields.io/npm/dt/@storybook/svelte.svg)](app/svelte)                   |
| [Riot](app/riot) <sup>alpha</sup>       | -                                                                                                                              | [v4.0.0-alpha](https://storybooks-riot.netlify.com/)    | [![Riot](https://img.shields.io/npm/dt/@storybook/riot.svg)](app/riot)                         |
| [Ember](app/ember)                      | -                                                                                                                              | [v4.0.0-alpha](https://storybooks-ember.netlify.com/)   | [![Ember](https://img.shields.io/npm/dt/@storybook/ember.svg)](app/ember)                      |

### Sub Projects

- [CLI](lib/cli) - Streamlined installation for a variety of app types
- [examples](examples) - Code examples to illustrate different Storybook use cases

### Addons

| Addons                             |                                                                            |
| ---------------------------------- | -------------------------------------------------------------------------- |
| [a11y](addons/a11y/)               | Test components for user accessibility in Storybook                        |
| [actions](addons/actions/)         | Log actions as users interact with components in the Storybook UI          |
| [backgrounds](addons/backgrounds/) | Let users choose backgrounds in the Storybook UI                           |
| [centered](addons/centered/)       | Center the alignment of your components within the Storybook UI            |
| [events](addons/events/)           | Interactively fire events to components that respond to EventEmitter       |
| [graphql](addons/graphql/)         | Query a GraphQL server within Storybook stories                            |
| [info](addons/info/)               | Annotate stories with extra component usage information                    |
| [jest](addons/jest/)               | View the results of components' unit tests in Storybook                    |
| [knobs](addons/knobs/)             | Interactively edit component prop data in the Storybook UI                 |
| [links](addons/links/)             | Create links between stories                                               |
| [notes](addons/notes/)             | Annotate Storybook stories with notes                                      |
| [options](addons/options/)         | Customize the Storybook UI in code                                         |
| [storyshots](addons/storyshots/)   | Easy snapshot testing for components in Storybook                          |
| [storysource](addons/storysource/) | View the code of your stories within the Storybook UI                      |
| [viewport](addons/viewport/)       | Change display sizes and layouts for responsive components using Storybook |

See [Addon / Framework Support Table](ADDONS_SUPPORT.md)

## Badges & Presentation materials

We have a badge ! Link it to your live Storybook example.

![Storybook](https://github.com/storybooks/press/blob/master/badges/storybook.svg)

```md
[![Storybook](https://github.com/storybooks/press/blob/master/badges/storybook.svg)](link to site)
```

If you're looking for material to use in your presentation about storybook, like logo's video material and the colors we use etc, you can find all of that at our [press repo](https://github.com/storybooks/press).

## Community

- Tweeting via [@storybookjs](https://twitter.com/storybookjs)
- Blogging at [Medium](https://medium.com/storybookjs)
- Chatting on [Slack](https://now-examples-slackin-rrirkqohko.now.sh/)
- Discussions on [Discord](https://discord.gg/sMFvFsG)
- Streaming saved at [Youtube](https://www.youtube.com/channel/UCr7Quur3eIyA_oe8FNYexfg)

## Contributing

[![Good First Issue](https://img.shields.io/github/issues/storybooks/storybook/good%20first%20issue.svg)](https://github.com/storybooks/storybook/issues?q=is%3Aopen+is%3Aissue+label%3A%22good+first+issue%22)

We welcome contributions to Storybook!

- ⇄ Pull requests and ★ Stars are always welcome.
- Read our [contributing guide](CONTRIBUTING.md) to get started.

### Development scripts

#### `yarn bootstrap`

> Installs package dependencies and links packages together - using lerna

#### `yarn run publish`

> Push a release to git and npm
> will ask for version in interactive mode - using lerna.

#### `yarn lint`

> boolean check if code conforms to linting rules - uses remark & eslint

- `yarn lint:js` - will check js
- `yarn lint:md` - will check markdown + code samples

- `yarn lint:js --fix` - will automatically fix js

#### `yarn test`

> boolean check if unit tests all pass - uses jest

- `yarn run test --core --watch` - will run core tests in watch-mode

### Sponsors

Become a sponsor and get your logo on our README on Github with a link to your site. \[[Become a sponsor](https://opencollective.com/storybook#sponsor)]

<a href="https://opencollective.com/storybook/sponsor/0/website" target="_blank"><img src="https://opencollective.com/storybook/sponsor/0/avatar.svg"></a>
<a href="https://opencollective.com/storybook/sponsor/1/website" target="_blank"><img src="https://opencollective.com/storybook/sponsor/1/avatar.svg"></a>
<a href="https://opencollective.com/storybook/sponsor/2/website" target="_blank"><img src="https://opencollective.com/storybook/sponsor/2/avatar.svg"></a>
<a href="https://opencollective.com/storybook/sponsor/3/website" target="_blank"><img src="https://opencollective.com/storybook/sponsor/3/avatar.svg"></a>
<a href="https://opencollective.com/storybook/sponsor/4/website" target="_blank"><img src="https://opencollective.com/storybook/sponsor/4/avatar.svg"></a>
<a href="https://applitools.com/" target="_blank"><img src="https://file-xvimrfykua.now.sh/"></a>
<a href="https://opencollective.com/storybook/sponsor/5/website" target="_blank"><img src="https://opencollective.com/storybook/sponsor/5/avatar.svg"></a>
<a href="https://opencollective.com/storybook/sponsor/6/website" target="_blank"><img src="https://opencollective.com/storybook/sponsor/6/avatar.svg"></a>
<a href="https://opencollective.com/storybook/sponsor/7/website" target="_blank"><img src="https://opencollective.com/storybook/sponsor/7/avatar.svg"></a>
<a href="https://opencollective.com/storybook/sponsor/8/website" target="_blank"><img src="https://opencollective.com/storybook/sponsor/8/avatar.svg"></a>
<a href="https://opencollective.com/storybook/sponsor/9/website" target="_blank"><img src="https://opencollective.com/storybook/sponsor/9/avatar.svg"></a>
<a href="https://opencollective.com/storybook/sponsor/10/website" target="_blank"><img src="https://opencollective.com/storybook/sponsor/10/avatar.svg"></a>
<a href="https://opencollective.com/storybook/sponsor/11/website" target="_blank"><img src="https://opencollective.com/storybook/sponsor/11/avatar.svg"></a>
<a href="https://opencollective.com/storybook/sponsor/12/website" target="_blank"><img src="https://opencollective.com/storybook/sponsor/12/avatar.svg"></a>
<a href="https://opencollective.com/storybook/sponsor/13/website" target="_blank"><img src="https://opencollective.com/storybook/sponsor/13/avatar.svg"></a>
<a href="https://opencollective.com/storybook/sponsor/14/website" target="_blank"><img src="https://opencollective.com/storybook/sponsor/14/avatar.svg"></a>
<a href="https://opencollective.com/storybook/sponsor/15/website" target="_blank"><img src="https://opencollective.com/storybook/sponsor/15/avatar.svg"></a>
<a href="https://opencollective.com/storybook/sponsor/16/website" target="_blank"><img src="https://opencollective.com/storybook/sponsor/16/avatar.svg"></a>
<a href="https://opencollective.com/storybook/sponsor/17/website" target="_blank"><img src="https://opencollective.com/storybook/sponsor/17/avatar.svg"></a>
<a href="https://opencollective.com/storybook/sponsor/18/website" target="_blank"><img src="https://opencollective.com/storybook/sponsor/18/avatar.svg"></a>
<a href="https://opencollective.com/storybook/sponsor/19/website" target="_blank"><img src="https://opencollective.com/storybook/sponsor/19/avatar.svg"></a>
<a href="https://opencollective.com/storybook/sponsor/20/website" target="_blank"><img src="https://opencollective.com/storybook/sponsor/20/avatar.svg"></a>
<a href="https://opencollective.com/storybook/sponsor/21/website" target="_blank"><img src="https://opencollective.com/storybook/sponsor/21/avatar.svg"></a>
<a href="https://opencollective.com/storybook/sponsor/22/website" target="_blank"><img src="https://opencollective.com/storybook/sponsor/22/avatar.svg"></a>
<a href="https://opencollective.com/storybook/sponsor/23/website" target="_blank"><img src="https://opencollective.com/storybook/sponsor/23/avatar.svg"></a>
<a href="https://opencollective.com/storybook/sponsor/24/website" target="_blank"><img src="https://opencollective.com/storybook/sponsor/24/avatar.svg"></a>
<a href="https://opencollective.com/storybook/sponsor/25/website" target="_blank"><img src="https://opencollective.com/storybook/sponsor/25/avatar.svg"></a>
<a href="https://opencollective.com/storybook/sponsor/26/website" target="_blank"><img src="https://opencollective.com/storybook/sponsor/26/avatar.svg"></a>
<a href="https://opencollective.com/storybook/sponsor/27/website" target="_blank"><img src="https://opencollective.com/storybook/sponsor/27/avatar.svg"></a>
<a href="https://opencollective.com/storybook/sponsor/28/website" target="_blank"><img src="https://opencollective.com/storybook/sponsor/28/avatar.svg"></a>
<a href="https://opencollective.com/storybook/sponsor/29/website" target="_blank"><img src="https://opencollective.com/storybook/sponsor/29/avatar.svg"></a>

### Backers

Support us with a monthly donation and help us continue our activities. \[[Become a backer](https://opencollective.com/storybook#backer)]

<a href="https://opencollective.com/storybook/backer/0/website" target="_blank"><img src="https://opencollective.com/storybook/backer/0/avatar.svg"></a>
<a href="https://opencollective.com/storybook/backer/1/website" target="_blank"><img src="https://opencollective.com/storybook/backer/1/avatar.svg"></a>
<a href="https://opencollective.com/storybook/backer/2/website" target="_blank"><img src="https://opencollective.com/storybook/backer/2/avatar.svg"></a>
<a href="https://opencollective.com/storybook/backer/3/website" target="_blank"><img src="https://opencollective.com/storybook/backer/3/avatar.svg"></a>
<a href="https://opencollective.com/storybook/backer/4/website" target="_blank"><img src="https://opencollective.com/storybook/backer/4/avatar.svg"></a>
<a href="https://opencollective.com/storybook/backer/5/website" target="_blank"><img src="https://opencollective.com/storybook/backer/5/avatar.svg"></a>
<a href="https://opencollective.com/storybook/backer/6/website" target="_blank"><img src="https://opencollective.com/storybook/backer/6/avatar.svg"></a>
<a href="https://opencollective.com/storybook/backer/7/website" target="_blank"><img src="https://opencollective.com/storybook/backer/7/avatar.svg"></a>
<a href="https://opencollective.com/storybook/backer/8/website" target="_blank"><img src="https://opencollective.com/storybook/backer/8/avatar.svg"></a>
<a href="https://opencollective.com/storybook/backer/9/website" target="_blank"><img src="https://opencollective.com/storybook/backer/9/avatar.svg"></a>
<a href="https://opencollective.com/storybook/backer/10/website" target="_blank"><img src="https://opencollective.com/storybook/backer/10/avatar.svg"></a>
<a href="https://opencollective.com/storybook/backer/11/website" target="_blank"><img src="https://opencollective.com/storybook/backer/11/avatar.svg"></a>
<a href="https://opencollective.com/storybook/backer/12/website" target="_blank"><img src="https://opencollective.com/storybook/backer/12/avatar.svg"></a>
<a href="https://opencollective.com/storybook/backer/13/website" target="_blank"><img src="https://opencollective.com/storybook/backer/13/avatar.svg"></a>
<a href="https://opencollective.com/storybook/backer/14/website" target="_blank"><img src="https://opencollective.com/storybook/backer/14/avatar.svg"></a>
<a href="https://opencollective.com/storybook/backer/15/website" target="_blank"><img src="https://opencollective.com/storybook/backer/15/avatar.svg"></a>
<a href="https://opencollective.com/storybook/backer/16/website" target="_blank"><img src="https://opencollective.com/storybook/backer/16/avatar.svg"></a>
<a href="https://opencollective.com/storybook/backer/17/website" target="_blank"><img src="https://opencollective.com/storybook/backer/17/avatar.svg"></a>
<a href="https://opencollective.com/storybook/backer/18/website" target="_blank"><img src="https://opencollective.com/storybook/backer/18/avatar.svg"></a>
<a href="https://opencollective.com/storybook/backer/19/website" target="_blank"><img src="https://opencollective.com/storybook/backer/19/avatar.svg"></a>
<a href="https://opencollective.com/storybook/backer/20/website" target="_blank"><img src="https://opencollective.com/storybook/backer/20/avatar.svg"></a>
<a href="https://opencollective.com/storybook/backer/21/website" target="_blank"><img src="https://opencollective.com/storybook/backer/21/avatar.svg"></a>
<a href="https://opencollective.com/storybook/backer/22/website" target="_blank"><img src="https://opencollective.com/storybook/backer/22/avatar.svg"></a>
<a href="https://opencollective.com/storybook/backer/23/website" target="_blank"><img src="https://opencollective.com/storybook/backer/23/avatar.svg"></a>
<a href="https://opencollective.com/storybook/backer/24/website" target="_blank"><img src="https://opencollective.com/storybook/backer/24/avatar.svg"></a>
<a href="https://opencollective.com/storybook/backer/25/website" target="_blank"><img src="https://opencollective.com/storybook/backer/25/avatar.svg"></a>
<a href="https://opencollective.com/storybook/backer/26/website" target="_blank"><img src="https://opencollective.com/storybook/backer/26/avatar.svg"></a>
<a href="https://opencollective.com/storybook/backer/27/website" target="_blank"><img src="https://opencollective.com/storybook/backer/27/avatar.svg"></a>
<a href="https://opencollective.com/storybook/backer/28/website" target="_blank"><img src="https://opencollective.com/storybook/backer/28/avatar.svg"></a>
<a href="https://opencollective.com/storybook/backer/29/website" target="_blank"><img src="https://opencollective.com/storybook/backer/29/avatar.svg"></a>

## License

[MIT](https://github.com/storybooks/storybook/blob/master/LICENSE)<|MERGE_RESOLUTION|>--- conflicted
+++ resolved
@@ -21,7 +21,7 @@
 ## Intro
 
 <center>
-    <img src="media/storybook-intro.gif" width="100%" />
+  <img src="media/storybook-intro.gif" width="100%" />
 </center>
 
 README for:
@@ -55,11 +55,7 @@
 
 ```sh
 cd my-react-app
-<<<<<<< HEAD
-npx -p @storybook/cli sb init
-=======
 npx -p @storybook/cli@alpha sb init
->>>>>>> 5971cee7
 ```
 
 If you'd rather set up your project manually, take a look at our [Slow Start Guide](https://storybook.js.org/basics/slow-start-guide/).
@@ -70,11 +66,7 @@
 
 ```sh
 cd my-storybook-v2-app
-<<<<<<< HEAD
-npx -p @storybook/cli sb init
-=======
 npx -p @storybook/cli@alpha sb init
->>>>>>> 5971cee7
 ```
 
 It runs a codemod to update all package names. Read all migration details in our [Migration Guide](MIGRATION.md)
@@ -150,12 +142,16 @@
 
 ## Contributing
 
-[![Good First Issue](https://img.shields.io/github/issues/storybooks/storybook/good%20first%20issue.svg)](https://github.com/storybooks/storybook/issues?q=is%3Aopen+is%3Aissue+label%3A%22good+first+issue%22)
-
 We welcome contributions to Storybook!
 
-- ⇄ Pull requests and ★ Stars are always welcome.
+- 📥 Pull requests and 🌟 Stars are always welcome.
 - Read our [contributing guide](CONTRIBUTING.md) to get started.
+  or find us on [Discord](https://discord.gg/sMFvFsG), we're will take the time to guide you 
+
+Looking for a first issue to tackle? 
+
+- We tag issues with [![Good First Issue](https://img.shields.io/github/issues/storybooks/storybook/good%20first%20issue.svg)](https://github.com/storybooks/storybook/issues?q=is%3Aopen+is%3Aissue+label%3A%22good+first+issue%22) when we think they are well suited for people who are new to the codebase or OSS in general.
+- [Talk to us](https://discord.gg/sMFvFsG), we'll find something to suits your skills and learning interest.
 
 ### Development scripts
 
