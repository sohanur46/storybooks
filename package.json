{
  "name": "@storybook/root",
  "version": "4.0.0-rc.6",
  "private": true,
  "repository": {
    "type": "git",
    "url": "https://github.com/storybooks/storybook.git"
  },
  "workspaces": [
    "addons/*",
    "addons/storyshots/*",
    "app/*",
    "lib/*",
    "examples/*",
    "lib/cli/test/run/*"
  ],
  "scripts": {
    "bootstrap": "node ./scripts/bootstrap.js",
    "bootstrap:crna-kitchen-sink": "npm --prefix examples-native/crna-kitchen-sink install",
    "bootstrap:docs": "yarn install --cwd docs",
    "build-packs": "lerna exec --scope '@storybook/*' --parallel -- \\$LERNA_ROOT_PATH/scripts/build-pack.sh \\$LERNA_ROOT_PATH/packs",
    "build-storybooks": "./scripts/build-storybooks.sh",
    "changelog": "pr-log --sloppy",
    "chromatic": "npm --prefix examples/official-storybook run chromatic",
    "precommit": "lint-staged",
    "coverage": "codecov",
    "danger": "danger",
    "dev": "concurrently --kill-others \"yarn dev:ts\" \"yarn dev:js\"",
    "dev:js": "lerna exec --parallel -- cross-env-shell node \\$LERNA_ROOT_PATH/scripts/watch-js.js",
    "dev:ts": "lerna exec --parallel -- cross-env-shell node \\$LERNA_ROOT_PATH/scripts/watch-ts.js",
    "docs:build": "npm --prefix docs run build",
    "docs:dev": "npm --prefix docs run dev",
    "github-release": "github-release-from-changelog",
    "lint": "yarn lint:js . && yarn lint:ts **/*.ts && yarn lint:md .",
    "lint:ci": "yarn lint:js --format ./node_modules/eslint-teamcity/index.js . && yarn lint:ts **/*.ts && yarn lint:md .",
    "lint:js": "cross-env NODE_ENV=production eslint --cache --cache-location=.cache/eslint --ext .js,.jsx,.json --report-unused-disable-directives",
    "lint:md": "remark -q",
    "lint:ts": "tslint -p . -c tslint.json -t stylish",
    "publish": "lerna publish --exact --concurrency 1 --force-publish",
    "publish:alpha": "npm run publish -- --npm-tag=alpha",
    "publish:rc": "npm run publish -- --npm-tag=rc",
    "repo-dirty-check": "node ./scripts/repo-dirty-check",
    "start": "yarn --cwd examples/official-storybook storybook",
    "test": "node ./scripts/test.js",
<<<<<<< HEAD
    "test-latest-cra": "npm --prefix lib/cli run test-latest-cra",
    "test:cli": "npm --prefix lib/cli run test"
=======
    "test-latest-cra": "yarn --cwd lib/cli run test-latest-cra"
>>>>>>> edcff0e3
  },
  "devDependencies": {
    "@angular/common": "^7.0.1",
    "@angular/compiler": "^7.0.1",
    "@angular/core": "^7.0.1",
    "@angular/forms": "^7.0.1",
    "@angular/platform-browser": "^7.0.1",
    "@angular/platform-browser-dynamic": "^7.0.1",
    "@babel/cli": "^7.1.2",
    "@babel/core": "^7.1.2",
    "@babel/plugin-proposal-class-properties": "^7.1.0",
    "@babel/plugin-proposal-export-default-from": "^7.0.0",
    "@babel/plugin-transform-runtime": "^7.1.0",
    "@babel/preset-env": "^7.1.0",
    "@babel/preset-flow": "^7.0.0",
    "@babel/preset-react": "^7.0.0",
    "@babel/runtime": "^7.1.2",
    "@emotion/snapshot-serializer": "0.8.2",
    "babel-core": "^7.0.0-bridge.0",
    "babel-eslint": "^10.0.1",
    "babel-jest": "^23.6.0",
    "babel-loader": "^8.0.4",
    "babel-plugin-emotion": "^9.2.11",
    "babel-plugin-macros": "^2.4.2",
    "babel-plugin-require-context-hook": "^1.0.0",
    "babel-preset-vue": "^2.0.2",
    "chalk": "^2.4.1",
    "codecov": "^3.1.0",
    "codelyzer": "^4.5.0",
    "commander": "^2.19.0",
    "concurrently": "^4.0.1",
    "cross-env": "^5.2.0",
    "danger": "^6.0.2",
    "enzyme": "^3.7.0",
    "enzyme-adapter-react-16": "^1.6.0",
    "eslint": "^5.8.0",
    "eslint-config-airbnb": "^17.0.0",
    "eslint-config-prettier": "^3.1.0",
    "eslint-plugin-import": "^2.13.0",
    "eslint-plugin-jest": "^21.26.2",
    "eslint-plugin-json": "^1.2.1",
    "eslint-plugin-jsx-a11y": "^6.1.2",
    "eslint-plugin-prettier": "^3.0.0",
    "eslint-plugin-react": "^7.10.0",
    "eslint-teamcity": "^2.1.0",
    "github-release-from-changelog": "^1.3.2",
    "glob": "^7.1.3",
    "husky": "^1.1.1",
    "inquirer": "^6.2.0",
    "jest": "^23.6.0",
    "jest-cli": "^23.6.0",
    "jest-config": "^23.6.0",
    "jest-diff": "^23.6.0",
    "jest-environment-jsdom": "^23.4.0",
    "jest-enzyme": "^7.0.0",
    "jest-glamor-react": "^4.3.1",
    "jest-image-snapshot": "^2.6.0",
    "jest-jasmine2": "^23.6.0",
    "jest-preset-angular": "^6.0.1",
    "jest-raw-loader": "^1.0.1",
    "jest-teamcity-reporter": "^0.9.0",
    "jest-vue-preprocessor": "^1.4.0",
    "lerna": "^3.4.3",
    "lint-staged": "^7.3.0",
    "lodash": "^4.17.11",
    "npmlog": "^4.1.2",
    "prettier": "^1.14.3",
    "raf": "^3.4.0",
    "react-test-renderer": "^16.6.0",
    "remark-cli": "^6.0.0",
    "remark-lint": "^6.0.3",
    "remark-preset-lint-recommended": "^3.0.2",
    "riot-jest-transformer": "^1.0.10",
    "shelljs": "^0.8.2",
    "svelte-jest": "^0.2.0",
    "tslint": "~5.11.0",
    "tslint-config-prettier": "^1.15.0",
    "tslint-plugin-prettier": "^2.0.1",
    "typescript": "^3.1.4"
  },
  "resolutions": {
    "graphql": "^0.13.2"
  },
  "engines": {
    "node": ">=8.0.0",
    "yarn": ">=1.3.2"
  },
  "browserslist": "defaults",
  "collective": {
    "type": "opencollective",
    "url": "https://opencollective.com/storybook"
  },
  "eslint-teamcity": {
    "reporter": "inspections"
  },
  "lint-staged": {
    "linters": {
      "*.js": [
        "yarn lint:js --fix",
        "git add"
      ],
      "*.ts": [
        "yarn lint:ts --fix",
        "git add"
      ],
      "*.json": [
        "yarn lint:js --fix",
        "git add"
      ]
    }
  },
  "pr-log": {
    "skipLabels": [
      "cleanup"
    ],
    "validLabels": {
      "BREAKING CHANGE": "Breaking Changes",
      "feature request": "Features",
      "bug": "Bug Fixes",
      "documentation": "Documentation",
      "maintenance": "Maintenance",
      "dependencies:update": "Dependency Upgrades",
      "dependencies": "Dependency Upgrades",
      "other": "Other"
    }
  }
}<|MERGE_RESOLUTION|>--- conflicted
+++ resolved
@@ -1,6 +1,6 @@
 {
   "name": "@storybook/root",
-  "version": "4.0.0-rc.6",
+  "version": "4.0.0",
   "private": true,
   "repository": {
     "type": "git",
@@ -42,12 +42,8 @@
     "repo-dirty-check": "node ./scripts/repo-dirty-check",
     "start": "yarn --cwd examples/official-storybook storybook",
     "test": "node ./scripts/test.js",
-<<<<<<< HEAD
-    "test-latest-cra": "npm --prefix lib/cli run test-latest-cra",
+    "test-latest-cra": "yarn --prefix --cwd lib/cli run test-latest-cra",
     "test:cli": "npm --prefix lib/cli run test"
-=======
-    "test-latest-cra": "yarn --cwd lib/cli run test-latest-cra"
->>>>>>> edcff0e3
   },
   "devDependencies": {
     "@angular/common": "^7.0.1",
