--- conflicted
+++ resolved
@@ -14,21 +14,13 @@
 As an example, you can tell Storybook to use the "dark" theme by modifying `.storybook/manager.js`:
 
 ```js
-<<<<<<< HEAD
 import { addons } from '@storybook/addons';
-=======
-import { configure, addParameters } from '@storybook/react';
->>>>>>> be5a5584
 import { themes } from '@storybook/theming';
 
 addons.setConfig({
   theme: themes.dark,
 });
 
-<<<<<<< HEAD
-=======
-// configure(...)
->>>>>>> be5a5584
 ```
 
 > `addParameters` needs to be called before `configure()` method or it won't have any effect.
