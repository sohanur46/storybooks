--- conflicted
+++ resolved
@@ -16,11 +16,8 @@
   addons: [
     /* ... */
   ],
-  framework: {
-    name: '@storybook/angular',
-    options: {
-      enableIvy: false,
-    },
+  angularOptions: {
+    enableIvy: false,
   },
 };
 ```
@@ -76,11 +73,8 @@
 
 ```js
 module.exports = {
-  framework: {
-    name: '@storybook/react',
-    options: {
-      fastRefresh: true,
-    },
+  reactOptions: {
+    fastRefresh: true,
   },
 };
 ```
@@ -151,14 +145,9 @@
 
 We're only covering versions 5.3 and 5.0 as they were important milestones for Storybook. If you want to go back in time a little more, you'll have to check the specific release in the monorepo.
 
-<<<<<<< HEAD
-| Section          | Page                                      | Current Location                                                                  | Version 5.3 location                                                                                                                                                                                                                                                 | Version 5.0 location                                                                                                                                     |
-| ---------------- | ----------------------------------------- | --------------------------------------------------------------------------------- | -------------------------------------------------------------------------------------------------------------------------------------------------------------------------------------------------------------------------------------------------------------------- | -------------------------------------------------------------------------------------------------------------------------------------------------------- |
-=======
 
 | Section          | Page                                      | Current Location                                                                  | Version 5.3 location                                                                                                                                                                                                                                                 | Version 5.0 location                                                                                                                                     |
 |------------------|-------------------------------------------|-----------------------------------------------------------------------------------|----------------------------------------------------------------------------------------------------------------------------------------------------------------------------------------------------------------------------------------------------------------------|----------------------------------------------------------------------------------------------------------------------------------------------------------|
->>>>>>> 13b40e37
 | Get started      | Install                                   | [See current documentation](./get-started/install.md)                             | [See versioned documentation](https://github.com/storybookjs/storybook/tree/release/5.3/docs/src/pages/guides/quick-start-guide)                                                                                                                                     | [See versioned documentation](https://github.com/storybookjs/storybook/tree/release/5.0/docs/src/pages/guides/quick-start-guide)                         |
 |                  | What's a story                            | [See current documentation](./get-started/whats-a-story.md)                       | [See versioned documentation for your framework](https://github.com/storybookjs/storybook/tree/release/5.3/docs/src/pages/guides)                                                                                                                                    | [See versioned documentation for your framework](https://github.com/storybookjs/storybook/tree/release/5.0/docs/src/pages/guides)                        |
 |                  | Browse Stories                            | [See current documentation](./get-started/browse-stories.md)                      | [See versioned documentation for your framework](https://github.com/storybookjs/storybook/tree/release/5.3/docs/src/pages/guides)                                                                                                                                    | [See versioned documentation for your framework](https://github.com/storybookjs/storybook/blob/release/5.0/docs/src/pages/guides)                        |
@@ -222,10 +211,7 @@
 |                  | Frameworks                                | [See current documentation](./api/new-frameworks.md)                              | Non existing feature or undocumented                                                                                                                                                                                                                                 | Non existing feature or undocumented                                                                                                                     |
 |                  | CLI options                               | [See current documentation](./api/cli-options.md)                                 | [See versioned documentation](https://github.com/storybookjs/storybook/tree/release/5.3/docs/src/pages/configurations/cli-options)                                                                                                                                   | [See versioned documentation](https://github.com/storybookjs/storybook/tree/release/5.0/docs/src/pages/configurations/cli-options)                       |
 
-<<<<<<< HEAD
-=======
-
->>>>>>> 13b40e37
+
 <div class="aside">
 With the release of version 5.3, we've updated how you can write your stories more compactly and easily. It doesn't mean that the <code>storiesOf</code> format has been removed. For the time being, we're still supporting it, and we have documentation for it. But be advised that this is bound to change in the future.
 </div>
