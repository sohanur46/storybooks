{
  "name": "storybook.js.org",
  "version": "1.0.0",
  "private": true,
  "description": "storybook.js.org documentation",
  "keywords": [
    "documentation",
    "storybooks"
  ],
  "license": "MIT",
  "main": "n/a",
  "scripts": {
    "build": "gatsby build --prefix-paths && cp static/**/* ./public",
    "dev": "gatsby develop",
    "serve": "gatsby serve"
  },
  "dependencies": {
    "@storybook/components": "5.2.5",
    "@storybook/theming": "5.2.5",
    "babel-loader": "^6.4.1",
    "babel-plugin-styled-components": "^1.10.6",
    "bootstrap": "^4.3.1",
    "gatsby": "^1.9.279",
    "gatsby-link": "^1.6.45",
    "gatsby-plugin-segment": "^1.0.2",
    "gatsby-plugin-sharp": "^1.6.48",
    "gatsby-plugin-styled-components": "^2.0.0",
    "gatsby-remark-autolink-headers": "^1.4.19",
    "gatsby-remark-copy-linked-files": "^1.5.37",
    "gatsby-remark-images": "^1.5.67",
    "gatsby-remark-smartypants": "^1.4.12",
    "gatsby-source-filesystem": "^1.5.39",
    "gatsby-transformer-remark": "^1.7.44",
<<<<<<< HEAD
    "global": "^4.0.0",
    "html-react-parser": "^0.9.1",
=======
    "global": "^4.4.0",
    "html-react-parser": "^0.10.0",
>>>>>>> d0b93325
    "is-builtin-module": "^3.0.0",
    "lodash": "^4.17.15",
    "marked": "^0.7.0",
    "polished": "^3.4.2",
    "prop-types": "^15.7.2",
    "react": "^16.11.0",
    "react-document-title": "^2.0.3",
    "react-dom": "^16.11.0",
    "react-helmet": "^5.2.0",
    "react-popper-tooltip": "^2.10.0",
    "react-router": "^4.3.1",
    "react-stack-grid": "^0.7.1",
    "recompose": "^0.30.0",
    "sitemap": "^4.1.1",
    "styled-components": "^4.4.1",
    "ts-dedent": "^1.1.0",
    "validatorjs": "^3.17.1"
  }
}<|MERGE_RESOLUTION|>--- conflicted
+++ resolved
@@ -31,13 +31,8 @@
     "gatsby-remark-smartypants": "^1.4.12",
     "gatsby-source-filesystem": "^1.5.39",
     "gatsby-transformer-remark": "^1.7.44",
-<<<<<<< HEAD
-    "global": "^4.0.0",
-    "html-react-parser": "^0.9.1",
-=======
     "global": "^4.4.0",
     "html-react-parser": "^0.10.0",
->>>>>>> d0b93325
     "is-builtin-module": "^3.0.0",
     "lodash": "^4.17.15",
     "marked": "^0.7.0",
