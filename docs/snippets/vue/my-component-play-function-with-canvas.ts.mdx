--- conflicted
+++ resolved
@@ -1,8 +1,5 @@
-<<<<<<< HEAD
-```js
-=======
 ```ts
->>>>>>> b1fbf484
+
 // MyComponent.stories.ts
 
 // import type { Meta, Story } from '@storybook/vue3'; for Vue 3
