```ts
// List.stories.ts

import List from './ListComponent.vue';
import ListItem from './ListItem.vue';

<<<<<<< HEAD
import type { Meta, StoryFn } from '@storybook/vue3';
=======
import type { Meta, Story } from '@storybook/vue3';
>>>>>>> d1673e19

//👇 We're importing the necessary stories from ListItem
import { Selected, Unselected } from './ListItem.stories';

export default {
  /* 👇 The title prop is optional.
   * See https://storybook.js.org/docs/7.0/vue/configure/overview#configure-story-loading
   * to learn how to generate automatic titles
   */
  title: 'List',
  component: List,
} as Meta<typeof List>;

/*
 *👇 Render functions are a framework specific feature to allow you control on how the component renders.
 * See https://storybook.js.org/docs/7.0/vue/api/csf
 * to learn how to use render functions.
 */
export const ManyItems: Story = {
  render: (args) => ({
    components: { List, ListItem },
    setup() {
      return { ...args };
    },
    template: `
      <List v-bind="args">
        <list-item :isSelected="Selected"/>
        <list-item :isSelected="Unselected"/>
        <list-item :isSelected="Unselected"/>
      </List>`,
  }),
  args: {
    Selected: Selected.args.isSelected,
    Unselected: Unselected.args.isSelected,
  },
};
```<|MERGE_RESOLUTION|>--- conflicted
+++ resolved
@@ -4,11 +4,7 @@
 import List from './ListComponent.vue';
 import ListItem from './ListItem.vue';
 
-<<<<<<< HEAD
-import type { Meta, StoryFn } from '@storybook/vue3';
-=======
 import type { Meta, Story } from '@storybook/vue3';
->>>>>>> d1673e19
 
 //👇 We're importing the necessary stories from ListItem
 import { Selected, Unselected } from './ListItem.stories';
