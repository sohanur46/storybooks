--- conflicted
+++ resolved
@@ -7,11 +7,7 @@
 
 import LoginForm from './LoginForm.vue';
 
-<<<<<<< HEAD
-import type { Meta, StoryFn } from '@storybook/vue';
-=======
 import type { Meta, Story } from '@storybook/vue';
->>>>>>> d1673e19
 
 export default {
   /* 👇 The title prop is optional.
