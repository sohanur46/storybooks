```ts
// .storybook/main.ts

// Imports the Storybook's configuration API
import type { StorybookConfig } from '@storybook/core-common';

const config: StorybookConfig = {
  stories: ['../src/**/*.stories.mdx', '../src/**/*.stories.@(js|jsx|ts|tsx)'],
  staticDirs: ['../public'],
  addons: [
    '@storybook/addon-links',
    '@storybook/addon-essentials',
    '@storybook/preset-create-react-app',
    '@storybook/addon-interactions',
  ],
  typescript: {
    check: false,
    checkOptions: {},
    reactDocgen: 'react-docgen-typescript',
    reactDocgenTypescriptOptions: {
      shouldExtractLiteralValuesFromEnum: true,
      propFilter: (prop) => (prop.parent ? !/node_modules/.test(prop.parent.fileName) : true),
    },
  },
  framework: '@storybook/react',
  core: {
<<<<<<< HEAD
    builder: '@storybook/builder-webpack5',
=======
    builder: '@storybook/builder-webpack4',
>>>>>>> d1673e19
  },
  features: {
    postcss: false,
  },
  refs: {
    'design-system': {
      title: 'Storybook Design System',
      url: 'https://5ccbc373887ca40020446347-yldsqjoxzb.chromatic.com',
    },
  },
};
module.exports = config;
```<|MERGE_RESOLUTION|>--- conflicted
+++ resolved
@@ -24,11 +24,7 @@
   },
   framework: '@storybook/react',
   core: {
-<<<<<<< HEAD
-    builder: '@storybook/builder-webpack5',
-=======
     builder: '@storybook/builder-webpack4',
->>>>>>> d1673e19
   },
   features: {
     postcss: false,
