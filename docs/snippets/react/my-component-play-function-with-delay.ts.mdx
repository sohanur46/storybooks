```ts
// MyComponent.stories.ts|tsx

import React from 'react';

<<<<<<< HEAD
import type { ComponentStoryFn, ComponentMeta } from '@storybook/react';
=======
import type { ComponentStoryObj, ComponentMeta } from '@storybook/react';
>>>>>>> d1673e19

import { screen, userEvent } from '@storybook/testing-library';

import { MyComponent } from './MyComponent';

export default {
  /* 👇 The title prop is optional.
   * See https://storybook.js.org/docs/7.0/react/configure/overview#configure-story-loading
   * to learn how to generate automatic titles
   */
  title: 'WithDelay',
  component: MyComponent,
} as ComponentMeta<typeof MyComponent>;

<<<<<<< HEAD
const Template: ComponentStoryFn<typeof MyComponent> = (args) => <MyComponent {...args} />;
=======
export const DelayedStory: ComponentStoryObj<typeof MyComponent> = {
  play: async () => {
    const exampleElement = screen.getByLabelText('example-element');
>>>>>>> d1673e19

    // The delay option set the ammount of milliseconds between characters being typed
    await userEvent.type(exampleElement, 'random string', {
      delay: 100,
    });

    const AnotherExampleElement = screen.getByLabelText('another-example-element');
    await userEvent.type(AnotherExampleElement, 'another random string', {
      delay: 100,
    });
  },
};
```<|MERGE_RESOLUTION|>--- conflicted
+++ resolved
@@ -3,11 +3,7 @@
 
 import React from 'react';
 
-<<<<<<< HEAD
-import type { ComponentStoryFn, ComponentMeta } from '@storybook/react';
-=======
 import type { ComponentStoryObj, ComponentMeta } from '@storybook/react';
->>>>>>> d1673e19
 
 import { screen, userEvent } from '@storybook/testing-library';
 
@@ -22,13 +18,9 @@
   component: MyComponent,
 } as ComponentMeta<typeof MyComponent>;
 
-<<<<<<< HEAD
-const Template: ComponentStoryFn<typeof MyComponent> = (args) => <MyComponent {...args} />;
-=======
 export const DelayedStory: ComponentStoryObj<typeof MyComponent> = {
   play: async () => {
     const exampleElement = screen.getByLabelText('example-element');
->>>>>>> d1673e19
 
     // The delay option set the ammount of milliseconds between characters being typed
     await userEvent.type(exampleElement, 'random string', {
