```ts
// MyComponent.stories.ts

<<<<<<< HEAD
import type { Meta, StoryFn } from '@storybook/angular';
=======
import type { Meta, Story } from '@storybook/angular';
>>>>>>> d1673e19

import { screen, userEvent } from '@storybook/testing-library';

import { MyComponent } from './MyComponent.component';

export default {
  /* 👇 The title prop is optional.
   * See https://storybook.js.org/docs/7.0/angular/configure/overview#configure-story-loading
   * to learn how to generate automatic titles
   */
  title: 'WithSelectEvent',
  component: MyComponent,
} as Meta;

// Function to emulate pausing between interactions
function sleep(ms: number) {
  return new Promise((resolve) => setTimeout(resolve, ms));
}

<<<<<<< HEAD
const Template: StoryFn = (args) => ({
  props: args,
});

export const ExampleChangeEvent: StoryFn = Template.bind({});
ExampleChangeEvent.play = async () => {
  const select = screen.getByRole('listbox');
=======
export const ExampleChangeEvent: Story = {
  play: async () => {
    const select = screen.getByRole('listbox');

    await userEvent.selectOptions(select, ['One Item']);
    await sleep(2000);
>>>>>>> d1673e19

    await userEvent.selectOptions(select, ['Another Item']);
    await sleep(2000);

    await userEvent.selectOptions(select, ['Yet another item']);
  },
};
```<|MERGE_RESOLUTION|>--- conflicted
+++ resolved
@@ -1,11 +1,7 @@
 ```ts
 // MyComponent.stories.ts
 
-<<<<<<< HEAD
-import type { Meta, StoryFn } from '@storybook/angular';
-=======
 import type { Meta, Story } from '@storybook/angular';
->>>>>>> d1673e19
 
 import { screen, userEvent } from '@storybook/testing-library';
 
@@ -25,22 +21,12 @@
   return new Promise((resolve) => setTimeout(resolve, ms));
 }
 
-<<<<<<< HEAD
-const Template: StoryFn = (args) => ({
-  props: args,
-});
-
-export const ExampleChangeEvent: StoryFn = Template.bind({});
-ExampleChangeEvent.play = async () => {
-  const select = screen.getByRole('listbox');
-=======
 export const ExampleChangeEvent: Story = {
   play: async () => {
     const select = screen.getByRole('listbox');
 
     await userEvent.selectOptions(select, ['One Item']);
     await sleep(2000);
->>>>>>> d1673e19
 
     await userEvent.selectOptions(select, ['Another Item']);
     await sleep(2000);
