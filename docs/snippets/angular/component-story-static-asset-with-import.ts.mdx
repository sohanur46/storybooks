```ts
// MyComponent.stories.ts

<<<<<<< HEAD
import type { Meta, StoryFn } from '@storybook/angular';
=======
import type { Meta, Story } from '@storybook/angular';
>>>>>>> d1673e19

import { MyComponent } from './MyComponent.component';

import imageFile from './static/image.png';

export default {
  /* 👇 The title prop is optional.
   * See https://storybook.js.org/docs/7.0/angular/configure/overview#configure-story-loading
   * to learn how to generate automatic titles
   */
  title: 'img',
  component: MyComponent,
} as Meta;

const image = {
  src: imageFile,
  alt: 'my image',
};

<<<<<<< HEAD
export const WithAnImage: StoryFn () => ({
  template: `<img src="{{src}}" alt="{{alt}}" />`,
  props: {
    src: image.src,
    alt: image.alt,
  },
});
=======
/*
 *👇 Render functions are a framework specific feature to allow you control on how the component renders.
 * See https://storybook.js.org/docs/7.0/angular/api/csf
 * to learn how to use render functions.
 */
export const WithAnImage: Story = {
  render: () => ({
    props: {
      src: image.src,
      alt: image.alt,
    },
    template: `<img src="{{src}}" alt="{{alt}}" />`,
  }),
};
>>>>>>> d1673e19
```<|MERGE_RESOLUTION|>--- conflicted
+++ resolved
@@ -1,11 +1,7 @@
 ```ts
 // MyComponent.stories.ts
 
-<<<<<<< HEAD
-import type { Meta, StoryFn } from '@storybook/angular';
-=======
 import type { Meta, Story } from '@storybook/angular';
->>>>>>> d1673e19
 
 import { MyComponent } from './MyComponent.component';
 
@@ -25,15 +21,6 @@
   alt: 'my image',
 };
 
-<<<<<<< HEAD
-export const WithAnImage: StoryFn () => ({
-  template: `<img src="{{src}}" alt="{{alt}}" />`,
-  props: {
-    src: image.src,
-    alt: image.alt,
-  },
-});
-=======
 /*
  *👇 Render functions are a framework specific feature to allow you control on how the component renders.
  * See https://storybook.js.org/docs/7.0/angular/api/csf
@@ -48,5 +35,4 @@
     template: `<img src="{{src}}" alt="{{alt}}" />`,
   }),
 };
->>>>>>> d1673e19
 ```