```ts
// MyComponent.stories.ts

<<<<<<< HEAD
import type { Meta, StoryFn } from '@storybook/angular';
=======
import type { Meta, Story } from '@storybook/angular';
>>>>>>> d1673e19

import { MyComponent } from './MyComponent.component';

export default {
  /* 👇 The title prop is optional.
   * See https://storybook.js.org/docs/7.0/angular/configure/overview#configure-story-loading
   * to learn how to generate automatic titles
   */
  title: 'MyComponent',
  component: MyComponent,
} as Meta;

<<<<<<< HEAD
const Template: StoryFn = (args) => ({
  props: args,
});

export const ExampleStory = Template.bind({});
ExampleStory.args = {
  propertyA: process.env.STORYBOOK_DATA_KEY
=======
export const ExampleStory: Story = {
  args: {
    propertyA: process.env.STORYBOOK_DATA_KEY,
  },
>>>>>>> d1673e19
};
```<|MERGE_RESOLUTION|>--- conflicted
+++ resolved
@@ -1,11 +1,7 @@
 ```ts
 // MyComponent.stories.ts
 
-<<<<<<< HEAD
-import type { Meta, StoryFn } from '@storybook/angular';
-=======
 import type { Meta, Story } from '@storybook/angular';
->>>>>>> d1673e19
 
 import { MyComponent } from './MyComponent.component';
 
@@ -18,19 +14,9 @@
   component: MyComponent,
 } as Meta;
 
-<<<<<<< HEAD
-const Template: StoryFn = (args) => ({
-  props: args,
-});
-
-export const ExampleStory = Template.bind({});
-ExampleStory.args = {
-  propertyA: process.env.STORYBOOK_DATA_KEY
-=======
 export const ExampleStory: Story = {
   args: {
     propertyA: process.env.STORYBOOK_DATA_KEY,
   },
->>>>>>> d1673e19
 };
 ```