```ts
// Page.stories.ts

<<<<<<< HEAD
import type { Meta, StoryFn } from '@storybook/angular';
=======
import type { Meta, Story } from '@storybook/angular';
>>>>>>> d1673e19

import { Page } from './page.component';

export default {
  /* 👇 The title prop is optional.
   * See https://storybook.js.org/docs/7.0/angular/configure/overview#configure-story-loading
   * to learn how to generate automatic titles
   */
  title: 'Page',
  component: Page,
} as Meta;

<<<<<<< HEAD

const Template: StoryFn = (args) => ({
  props: args,
  template: `
    <storybook-page>
      <ng-container footer>${args.footer}</ng-container>
    </storybook-page>`,
});

export const CustomFooter = Template.bind({});
CustomFooter.args = {
  footer: 'Built with Storybook',
=======
 /*
 *👇 Render functions are a framework specific feature to allow you control on how the component renders.
 * See https://storybook.js.org/docs/7.0/angular/api/csf
 * to learn how to use render functions.
 */
export const CustomFooter: Story = {
  render: (args) => ({
    props: args,
    template: `
      <storybook-page>
        <ng-container footer>${args.footer}</ng-container>
      </storybook-page>`,
  }),
  args: {
    footer: 'Built with Storybook',
  },
>>>>>>> d1673e19
};
```<|MERGE_RESOLUTION|>--- conflicted
+++ resolved
@@ -1,11 +1,7 @@
 ```ts
 // Page.stories.ts
 
-<<<<<<< HEAD
-import type { Meta, StoryFn } from '@storybook/angular';
-=======
 import type { Meta, Story } from '@storybook/angular';
->>>>>>> d1673e19
 
 import { Page } from './page.component';
 
@@ -18,21 +14,7 @@
   component: Page,
 } as Meta;
 
-<<<<<<< HEAD
-
-const Template: StoryFn = (args) => ({
-  props: args,
-  template: `
-    <storybook-page>
-      <ng-container footer>${args.footer}</ng-container>
-    </storybook-page>`,
-});
-
-export const CustomFooter = Template.bind({});
-CustomFooter.args = {
-  footer: 'Built with Storybook',
-=======
- /*
+/*
  *👇 Render functions are a framework specific feature to allow you control on how the component renders.
  * See https://storybook.js.org/docs/7.0/angular/api/csf
  * to learn how to use render functions.
@@ -48,6 +30,5 @@
   args: {
     footer: 'Built with Storybook',
   },
->>>>>>> d1673e19
 };
 ```