---
title: 'Naming components and hierarchy'
---

The title of the component you export in the `default` export controls the name shown in the sidebar.

<<<<<<< HEAD
<!-- prettier-ignore-start -->

<CodeSnippets
  paths={[
    'common/button-story-default-export.js.mdx',
  ]}
/>

<!-- prettier-ignore-end -->
=======
```js
// Button.stories.js
export default {
  title: 'Button',
};
```
>>>>>>> 923af383

Yields this:

![Stories hierarchy without paths](./naming-hierarchy-no-path.png)

## Grouping

It is also possible to group related components in an expandable interface in order to help with Storybook organization. To do so, use the `/` as a separator:

<!-- prettier-ignore-start -->

<CodeSnippets
  paths={[
    'common/button-story-grouped.js.mdx',
  ]}
/>

<<<<<<< HEAD
<!-- prettier-ignore-end -->
=======
export default {
  title: 'Design System/Atoms/Button',
};
```
>>>>>>> 923af383

<!-- prettier-ignore-start -->

<<<<<<< HEAD
<CodeSnippets
  paths={[
    'common/checkbox-story-grouped.js.mdx',
  ]}
/>

<!-- prettier-ignore-end -->
=======
export default {
  title: 'Design System/Atoms/Checkbox',
};
```
>>>>>>> 923af383

Yields this:

![Stories hierarchy with paths](./naming-hierarchy-with-path.png)

## Roots

By default the top-level grouping will be displayed as a “root” in the UI (the all-caps, non expandable grouping in the screenshot above). If you prefer, you can [configure Storybook](..configure/sidebar-and-urls.md#roots) to not show roots.

We recommend naming components according to the file hierarchy.

## Sorting stories

By default, stories are sorted in the order in which they were imported. This can be overridden by adding `storySort` to the `options` parameters in your `preview.js` file.

The most powerful method of sorting is to provide a function to `storySort`. Any custom sorting can be achieved with this method.

<!-- prettier-ignore-start -->

<CodeSnippets
  paths={[
    'common/storybook-preview-sort-function.js.mdx',
  ]}
/>

<!-- prettier-ignore-end -->

The `storySort` can also accept a configuration object.

<!-- prettier-ignore-start -->

<<<<<<< HEAD
<CodeSnippets
  paths={[
    'common/storybook-preview-empty-sort-object.js.mdx',
  ]}
/>

<!-- prettier-ignore-end -->
=======
export const parameters = {
  options: {
    storySort: {
      method: '',
      order: [],
      locales: '',
    },
  },
};
```
>>>>>>> 923af383

| Field       |  Type  |                       Description                        | Required |      Default Value      |          Example          |
| ----------- | :----: | :------------------------------------------------------: | :------: | :---------------------: | :-----------------------: |
| **method**  | String | Tells Storybook in which order the stories are displayed |    No    | Storybook configuration |     `'alphabetical'`      |
| **order**   | Array  |     The stories to be show, ordered by supplied name     |    No    |    Empty Array `[]`     | `['Intro', 'Components']` |
| **locales** | String |           The locale required to be displayed            |    No    |      System locale      |          `en-US`          |

To sort your stories alphabetically, set `method` to `'alphabetical'` and optionally set the `locales` string. To sort your stories using a custom list, use the `order` array; stories that don't match an item in the `order` list will appear after the items in the list.

The `order` array can accept a nested array in order to sort 2nd-level story kinds. For example:

<!-- prettier-ignore-start -->

<CodeSnippets
  paths={[
    'common/storybook-preview-with-ordered-pages.js.mdx',
  ]}
/>

<!-- prettier-ignore-end -->

Which would result in this story ordering:

1. `Intro` and then `Intro/*` stories
2. `Pages` story
3. `Pages/Home` and `Pages/Home/*` stories
4. `Pages/Login` and `Pages/Login/*` stories
5. `Pages/Admin` and `Pages/Admin/*` stories
6. `Pages/*` stories
7. `Components` and `Components/*` stories
8. All other stories

Note that the `order` option is independent of the `method` option; stories are sorted first by the `order` array and then by either the `method: 'alphabetical'` or the default `configure()` import order.<|MERGE_RESOLUTION|>--- conflicted
+++ resolved
@@ -4,7 +4,6 @@
 
 The title of the component you export in the `default` export controls the name shown in the sidebar.
 
-<<<<<<< HEAD
 <!-- prettier-ignore-start -->
 
 <CodeSnippets
@@ -14,14 +13,6 @@
 />
 
 <!-- prettier-ignore-end -->
-=======
-```js
-// Button.stories.js
-export default {
-  title: 'Button',
-};
-```
->>>>>>> 923af383
 
 Yields this:
 
@@ -39,18 +30,10 @@
   ]}
 />
 
-<<<<<<< HEAD
 <!-- prettier-ignore-end -->
-=======
-export default {
-  title: 'Design System/Atoms/Button',
-};
-```
->>>>>>> 923af383
 
 <!-- prettier-ignore-start -->
 
-<<<<<<< HEAD
 <CodeSnippets
   paths={[
     'common/checkbox-story-grouped.js.mdx',
@@ -58,12 +41,6 @@
 />
 
 <!-- prettier-ignore-end -->
-=======
-export default {
-  title: 'Design System/Atoms/Checkbox',
-};
-```
->>>>>>> 923af383
 
 Yields this:
 
@@ -95,7 +72,6 @@
 
 <!-- prettier-ignore-start -->
 
-<<<<<<< HEAD
 <CodeSnippets
   paths={[
     'common/storybook-preview-empty-sort-object.js.mdx',
@@ -103,18 +79,6 @@
 />
 
 <!-- prettier-ignore-end -->
-=======
-export const parameters = {
-  options: {
-    storySort: {
-      method: '',
-      order: [],
-      locales: '',
-    },
-  },
-};
-```
->>>>>>> 923af383
 
 | Field       |  Type  |                       Description                        | Required |      Default Value      |          Example          |
 | ----------- | :----: | :------------------------------------------------------: | :------: | :---------------------: | :-----------------------: |
