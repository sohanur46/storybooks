--- conflicted
+++ resolved
@@ -30,16 +30,6 @@
 
 <!-- prettier-ignore-end -->
 
-<<<<<<< HEAD
-| Field                            | Framework | Description                                                                              | Type                                                                          |
-| :------------------------------- | :-------- | :--------------------------------------------------------------------------------------- | :---------------------------------------------------------------------------- |
-| **check**                        | All       | Optionally run fork-ts-checker-webpack-plugin                                            | boolean                                                                       |
-| **checkOptions**                 | All       | Options to pass to fork-ts-checker-webpack-plugin if it's enabled                        | [See docs](https://github.com/TypeStrong/fork-ts-checker-webpack-plugin)      |
-| **reactDocgen**                  | React     | Which react docgen processor to run: `react-docgen-typescript`, `react-docgen`, `none`   | string                                                                        |
-| **reactDocgenTypescriptOptions** | React     | Options to pass to react-docgen-typescript-plugin if react-docgen-typescript is enabled. | [See docs](https://github.com/hipstersmoothie/react-docgen-typescript-plugin) |
-
-Default value is [here](https://github.com/storybookjs/storybook/blob/next/lib/core/src/server/config/defaults.js)
-=======
 | Field                            | Framework | Description                                                                                 | Type                                                                                                              |
 | :------------------------------- | :-------- | :------------------------------------------------------------------------------------------ | :---------------------------------------------------------------------------------------------------------------- |
 | **check**                        | All       | Optionally run fork-ts-checker-webpack-plugin                                               | boolean                                                                                                           |
@@ -69,5 +59,4 @@
 
 <div class="aside">
 If you run into an issue where the extra props aren't included, check how your component is being exported. If it's using a default export, change it to a named export and the extra props will be included as well.
-</div>
->>>>>>> c4f8ba20
+</div>