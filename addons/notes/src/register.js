--- conflicted
+++ resolved
@@ -1,119 +1,25 @@
 import React from 'react';
-<<<<<<< HEAD
-import PropTypes from 'prop-types';
-import styled from '@emotion/styled';
-import addons from '@storybook/addons';
-import { SyntaxHighlighter, Placeholder } from '@storybook/components';
-import Markdown from 'markdown-to-jsx';
-=======
 import addons, { types } from '@storybook/addons';
-
 import Panel from './Panel';
->>>>>>> 3c4a5e36
 import { ADDON_ID, PANEL_ID } from './shared';
-
-function init() {
-  addons.register(ADDON_ID, api => {
-    const channel = addons.getChannel();
-    // eslint-disable-next-line react/prop-types
-    const render = ({ active }) => <Panel channel={channel} api={api} active={active} />;
-    const title = 'Notes';
-
-<<<<<<< HEAD
-export class NotesPanel extends React.Component {
-  state = {
-    markdown: '',
-  };
-
-  // use our SyntaxHighlighter component in place of a <code> element when
-  // converting markdown to react elements
-  markdownOpts = { overrides: { code: SyntaxHighlighter } };
-
-  componentDidMount() {
-    this.mounted = true;
-    const { channel, api } = this.props;
-
-    // Clear the current notes on every story change.
-    this.stopListeningOnStory = api.onStory(() => {
-      const { text } = this.state;
-      if (this.mounted && text !== '') {
-        this.onAddNotes('');
-      }
-    });
-    channel.on('storybook/notes/add_notes', this.onAddNotes);
-  }
-
-  componentWillUnmount() {
-    this.mounted = false;
-    const { channel } = this.props;
-
-    this.stopListeningOnStory();
-    channel.removeListener('storybook/notes/add_notes', this.onAddNotes);
-  }
-
-  onAddNotes = markdown => {
-    this.setState({ markdown });
-  };
-
-  render() {
-    const { active } = this.props;
-    const { markdown } = this.state;
-
-    if (!active) {
-      return null;
-    }
-
-    return markdown ? (
-      <Panel className="addon-notes-container">
-        <Markdown options={this.markdownOpts}>{markdown}</Markdown>
-      </Panel>
-    ) : (
-      <Placeholder>There is no info/note</Placeholder>
-    );
-  }
-}
-
-NotesPanel.propTypes = {
-  active: PropTypes.bool.isRequired,
-  channel: PropTypes.shape({
-    on: PropTypes.func,
-    emit: PropTypes.func,
-    removeListener: PropTypes.func,
-  }).isRequired,
-  api: PropTypes.shape({
-    onStory: PropTypes.func,
-    getQueryParam: PropTypes.func,
-    setQueryParams: PropTypes.func,
-  }).isRequired,
-};
 
 addons.register(ADDON_ID, api => {
   const channel = addons.getChannel();
+  // eslint-disable-next-line react/prop-types
+  const render = ({ active }) => <Panel channel={channel} api={api} active={active} />;
+  const title = 'Notes';
 
-  // eslint-disable-next-line react/prop-types
-  const render = ({ active }) => <NotesPanel channel={channel} api={api} active={active} />;
-  const title = 'Notes';
-  const type = 'tab';
+  addons.add(PANEL_ID, {
+    type: types.TAB,
+    title,
+    route: '/info/',
+    render,
+  });
 
-  if (addons.addMain) {
-    addons.addMain(PANEL_ID, {
-      type,
-=======
-    addons.add(PANEL_ID, {
-      type: types.TAB,
->>>>>>> 3c4a5e36
-      title,
-      route: '/info/',
-      render,
-    });
-
-    addons.add(PANEL_ID, {
-      type: types.PANEL,
-      title,
-      route: '/info/',
-      render,
-    });
+  addons.add(PANEL_ID, {
+    type: types.PANEL,
+    title,
+    route: '/info/',
+    render,
   });
-}
-
-export { init };+});