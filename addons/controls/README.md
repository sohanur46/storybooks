--- conflicted
+++ resolved
@@ -4,46 +4,7 @@
 
 [Framework Support](https://storybook.js.org/docs/react/api/frameworks-feature-support)
 
-<<<<<<< HEAD
 ![Screenshot](https://raw.githubusercontent.com/storybookjs/storybook/next/addons/controls/docs/media/addon-controls-hero.gif)
-=======
-It does not require any modification to your components, and stories for controls are:
-
-- **Convenient.** Auto-generate controls based on [React/Vue/Angular/etc.](#framework-support) components.
-- **Portable.** Reuse your interactive stories in documentation, tests, and even in designs.
-- **Rich.** Customize the controls and interactive data to suit your exact needs.
-
-Controls are built on top of [Storybook Args](https://github.com/storybookjs/storybook/blob/next/docs/src/pages/formats/component-story-format/index.md#args-story-inputs), which is an open, standards-based format that enable stories to be reused in a variety of contexts.
-
-- **Documentation.** 100% compatible with [Storybook Docs](https://github.com/storybookjs/storybook/tree/next/addons/docs).
-- **Testing.** Import stories directly into your [Jest](https://jestjs.io/) tests.
-- **Ecosystem.** Reuse stories in design/development tools that support it.
-
-Controls replaces [Storybook Knobs](https://github.com/storybookjs/storybook/tree/master/addons/knobs). It incorporates lessons from years of supporting Knobs on tens of thousands of projects and dozens of different frameworks. We couldn't incrementally fix knobs, so we built a better version.
-
-<h2>Contents</h2>
-
-- [Installation](#installation)
-- [Writing stories](#writing-stories)
-  - [Getting started](#getting-started)
-  - [Auto-generated args](#auto-generated-args)
-  - [Custom controls args](#custom-controls-args)
-  - [Fully custom args](#fully-custom-args)
-    - [Angular](#angular)
-  - [Template stories](#template-stories)
-- [Configuration](#configuration)
-  - [Control annotations](#control-annotations)
-  - [Parameters](#parameters)
-    - [Expanded: show property documentation](#expanded-show-property-documentation)
-    - [Hide NoControls warning](#hide-nocontrols-warning)
-- [Framework support](#framework-support)
-- [FAQs](#faqs)
-  - [How will this replace addon-knobs?](#how-will-this-replace-addon-knobs)
-  - [How do I migrate from addon-knobs?](#how-do-i-migrate-from-addon-knobs)
-  - [My controls aren't being auto-generated. What should I do?](#my-controls-arent-being-auto-generated-what-should-i-do)
-  - [How can I disable controls for certain fields on a particular story?](#how-can-i-disable-controls-for-certain-fields-on-a-particular-story)
-  - [How do controls work with MDX?](#how-do-controls-work-with-mdx)
->>>>>>> 8d2d4e41
 
 ## Installation
 
@@ -65,314 +26,11 @@
 
 The usage is documented in the [documentation](https://storybook.js.org/docs/react/essentials/controls).
 
-<<<<<<< HEAD
 - [FAQs](#faqs)
   - [How will this replace addon-knobs?](#how-will-this-replace-addon-knobs)
   - [How do I migrate from addon-knobs?](#how-do-i-migrate-from-addon-knobs)
   - [My controls aren't being auto-generated. What should I do?](#my-controls-arent-being-auto-generated-what-should-i-do)
   - [How can I disable controls for certain fields on a particular story?](#how-can-i-disable-controls-for-certain-fields-on-a-particular-story)
-=======
-This generates an interactive UI:
-
-<center>
-  <img src="https://raw.githubusercontent.com/storybookjs/storybook/next/addons/controls/docs/media/addon-controls-args-no-annotation.png" width="80%" />
-</center>
-
-Unfortunately this uses the default values specified in the component, and not the label `hello`, which is what we wanted. To address this, we add an `args` annotation to the story, which specifies the initial values:
-
-```jsx
-export const Basic = (args) => <Button {...args} />;
-Basic.args = { label: 'hello' };
-```
-
-Now we're back where we started, but we have a fully interactive story!
-
-<center>
-  <img src="https://raw.githubusercontent.com/storybookjs/storybook/next/addons/controls/docs/media/addon-controls-args-annotated.png" width="80%" />
-</center>
-
-And this fully interactive story is also available in the `Docs` tab of Storybook:
-
-<center>
-  <img src="https://raw.githubusercontent.com/storybookjs/storybook/next/addons/controls/docs/media/addon-controls-args-docs.png" width="80%" />
-</center>
-
-### Custom controls args
-
-There are cases where you'd like to customize the controls that get auto-generated from your component.
-
-Consider the following modification to the `Button` we introduced above:
-
-```tsx
-import React from 'react';
-interface ButtonProps {
-  label?: string;
-  background?: string;
-}
-export const Button = ({ background, label = 'FIXME' }: ButtonProps) => (
-  <button style={{ backgroundColor: background }}>{label}</button>
-);
-```
-
-And the slightly expanded story:
-
-```jsx
-export const Basic = (args) => <Button {...args} />;
-Basic.args = { label: 'hello', background: '#ff0' };
-```
-
-This generates the following `Controls` UI:
-
-<center>
-  <img src="https://raw.githubusercontent.com/storybookjs/storybook/next/addons/controls/docs/media/addon-controls-args-background-string.png" width="80%" />
-</center>
-
-This works as long as you type a valid string into the auto-generated text control, but it's certainly is not the best UI for picking a color.
-
-We can specify which controls get used by declaring a custom `ArgType` for the `background` property. `ArgTypes` encode basic metadata for args, such as `name`, `description`, `defaultValue` for an arg. These get automatically filled in by `Storybook Docs`.
-
-`ArgTypes` can also contain arbitrary annotations which can be overridden by the user. Since `background` is a property of the component, let's put that annotation on the default export.
-
-```jsx
-import { Button } from './Button';
-export default {
-  title: 'Button',
-  component: Button,
-  argTypes: {
-    background: { control: 'color' },
-  },
-};
-
-export const Basic = (args) => <Button {...args} />;
-Basic.args = { label: 'hello', background: '#ff0' };
-```
-
-This generates the following UI, which is what we wanted in the first place:
-
-<center>
-  <img src="https://raw.githubusercontent.com/storybookjs/storybook/next/addons/controls/docs/media/addon-controls-args-background-color.png" width="80%" />
-</center>
-
-> **NOTE:** `@storybook/addon-docs` provide shorthand for `type` and `control` fields, so in the previous example, `control: 'color'` is shorthand `control: { type: 'color' }`. Similarly, `type: 'number'` can be written as shorthand for `type: { name: 'number' }`.
-
-### Fully custom args
-
-Up until now, we've only been using auto-generated controls based on the component we're writing stories for. What happens when we want a control for something that's not part of the story?
-
-Consider the following story for our `Button` from above:
-
-```jsx
-import range from 'lodash/range';
-// export default etc.
-
-export const Reflow = ({ count, label, ...args }) => (
-  <>
-    {range(count).map((i) => (
-      <Button label={`${label} ${i}`} {...args} />
-    ))}
-  </>
-);
-Reflow.args = { count: 3, label: 'reflow' };
-```
-
-This generates the following UI:
-
-<center>
-  <img src="https://raw.githubusercontent.com/storybookjs/storybook/next/addons/controls/docs/media/addon-controls-args-reflow.png" width="80%" />
-</center>
-
-Storybook has inferred the control to be a numeric input based on the initial value of the `count` arg. As we did above, we can also specify a custom control [as we did above](#custom-controls). Only this time since it's story specific we can do it at the story level:
-
-```jsx
-// export const Reflow = ... (as above)
-// Reflow.args = ...
-Reflow.argTypes = {
-  count: { control: { type: 'range', min: 0, max: 20 } },
-};
-```
-
-This generates the following UI with a custom range slider:
-
-<center>
-  <img src="https://raw.githubusercontent.com/storybookjs/storybook/next/addons/controls/docs/media/addon-controls-args-reflow-slider.png" width="80%" />
-</center>
-
-**Note:** If you set a `component` for your stories, these `argTypes` will always be added automatically. If you ONLY want to use custom `argTypes`, don't set a `component`. You can still show metadata about your component by adding it to `subcomponents`.
-
-#### Angular
-
-To achieve this within an angular-cli build.
-
-```jsx
-export const Reflow = ({ count, label, ...args }) => ({
-  props: {
-    label: label,
-    count: [...Array(count).keys()],
-  },
-  template: `<Button *ngFor="let i of count">{{label}} {{i}}</Button>`,
-});
-Reflow.args = { count: 3, label: 'reflow' };
-```
-
-### Template stories
-
-Suppose you've created the `Basic` story from above, but now we want to create a second story with a different state, such as how the button renders with the label is really long.
-
-The simplest thing would be to create a second story:
-
-```jsx
-export const VeryLongLabel = (args) => <Button {...args} />;
-VeryLongLabel.args = { label: 'this is a very long string', background: '#ff0' };
-```
-
-This works, but it repeats code. What we want is to reuse the `Basic` story, but with a different initial state. In Storybook we do this idiomatically for Args stories by refactoring the first story into a reusable story function and then `.bind`ing it to create a duplicate object on which to hang `args`:
-
-```jsx
-const Template = (args) => <Button {...args} />;
-
-export const Basic = Template.bind({});
-Basic.args = { label: 'hello', background: '#ff0' };
-
-export const VeryLongLabel = Template.bind({});
-VeryLongLabel.args = { label: 'this is a very long string', background: '#ff0' };
-```
-
-We can even reuse initial args from other stories:
-
-```jsx
-export const VeryLongLabel = Template.bind({});
-VeryLongLabel.args = { ...Basic.args, label: 'this is a very long string' };
-```
-
-<center>
-  <img src="https://raw.githubusercontent.com/storybookjs/storybook/next/addons/controls/docs/media/addon-controls-args-template.png" width="80%" />
-</center>
-
-## Configuration
-
-The controls addon can be configured in two ways:
-
-- Individual controls can be configured via [control annotations](#control-annotations),
-- The addon's appearance can be configured via [parameters](#parameters).
-
-### Control annotations
-
-As shown above in the [custom control args](#custom-controls-args) and [fully custom args](#fully-custom-args) sections, you can configure controls via a "control" annotation in the `argTypes` field of either a component or story.
-
-Here is the full list of available controls:
-
-| data type   | control type | description                                                    | options        |
-| ----------- | ------------ | -------------------------------------------------------------- | -------------- |
-| **array**   | array        | serialize array into a comma-separated string inside a textbox | separator      |
-| **boolean** | boolean      | checkbox input                                                 | -              |
-| **number**  | number       | a numeric text box input                                       | min, max, step |
-|             | range        | a range slider input                                           | min, max, step |
-| **object**  | object       | json editor text input                                         | -              |
-| **enum**    | radio        | radio buttons input                                            | options        |
-|             | inline-radio | inline radio buttons input                                     | options        |
-|             | check        | multi-select checkbox input                                    | options        |
-|             | inline-check | multi-select inline checkbox input                             | options        |
-|             | select       | select dropdown input                                          | options        |
-|             | multi-select | multi-select dropdown input                                    | options        |
-| **string**  | text         | simple text input                                              | -              |
-|             | color        | color picker input that assumes strings are color values       | presetColors   |
-|             | date         | date picker input                                              | -              |
-
-Example customizing a control for an `enum` data type (defaults to `select` control type):
-
-```js
-export default {
-  title: 'Widget',
-  component: Widget,
-  argTypes: {
-    loadingState: {
-      control: { type: 'inline-radio', options: ['loading', 'error', 'ready'] },
-    },
-  },
-};
-```
-
-Example customizing a `number` data type (defaults to `number` control type):
-
-```js
-export default {
-  title: 'Gizmo',
-  component: Gizmo,
-  argTypes: {
-    width: {
-      control: { type: 'range', min: 400, max: 1200, step: 50 },
-    },
-  },
-};
-```
-
-Example customizing a `color` data type:
-
-```js
-export default {
-  title: 'Button',
-  component: Button,
-  argTypes: {
-    backgroundColor: {
-      control: { type: 'color', presetColors: ['#FFF', '#000', '#AAA'] },
-    },
-  },
-};
-```
-
-### Parameters
-
-Controls supports the following configuration parameters, either [globally or on a per-story basis](https://storybook.js.org/docs/basics/writing-stories/#parameters):
-
-- [Expanded: show property documentation](#expanded-show-property-documentation)
-- [Hide NoControls warning](#hide-nocontrols-warning)
-
-#### Expanded: show property documentation
-
-Since Controls is built on the same engine as Storybook Docs, it can also show property documentation alongside your controls using the `expanded` parameter (defaults to `false`).
-
-To enable expanded mode globally, add the following to `.storybook/preview.js`:
-
-```jsx
-export const parameters = {
-  controls: { expanded: true },
-};
-```
-
-And here's what the resulting UI looks like:
-
-<center>
-  <img src="https://raw.githubusercontent.com/storybookjs/storybook/next/addons/controls/docs/media/addon-controls-expanded.png" width="80%" />
-</center>
-
-#### Hide NoControls warning
-
-If you don't plan to handle the control args inside your Story, you can remove the warning with:
-
-```jsx
-Basic.parameters = {
-  controls: { hideNoControlsWarning: true },
-};
-```
-
-## Framework support
-
-|                | Manual | Auto-generated |
-| -------------- | :----: | :------------: |
-| React          |   +    |       +        |
-| Vue            |   +    |       +        |
-| Angular        |   +    |       +        |
-| Ember          |   +    |       +        |
-| Web components |   +    |       +        |
-| HTML           |   +    |                |
-| Svelte         |   +    |                |
-| Preact         |   +    |                |
-| Riot           |   +    |                |
-| Mithril        |   +    |                |
-| Marko          |   +    |                |
-
-**Note:** `#` = WIP support
->>>>>>> 8d2d4e41
 
 ## FAQs
 
@@ -524,13 +182,13 @@
 import { Meta, Story } from '@storybook/addon-docs/blocks';
 import { Button } from './Button';
 
-<Meta title="Button" component={Button} argTypes={{ background: { control: 'color' } }} />
+<Meta title="Button" component={Button} argTypes={{ background: { control: 'color' } }} />;
 
 export const Template = (args) => <Button {...args} />;
 
 <Story name="Basic" args={{ label: 'hello', background: '#ff0' }}>
   {Template.bind({})}
-</Story>
+</Story>;
 ```
 
 For more info, see a full [Controls example in MDX for Vue](https://raw.githubusercontent.com/storybookjs/storybook/next/examples/vue-kitchen-sink/src/stories/addon-controls.stories.mdx).