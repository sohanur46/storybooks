--- conflicted
+++ resolved
@@ -73,13 +73,8 @@
   "publishConfig": {
     "access": "public"
   },
-<<<<<<< HEAD
-  "gitHead": "6cf4571e5a1200613de94aa066fe93f75aec6ad1",
+  "gitHead": "cfcdc7fb74d3cf60eae8dd0b5a626d67ed180d42",
   "sbmodern": "dist/modern/manager.js",
-=======
-  "gitHead": "cfcdc7fb74d3cf60eae8dd0b5a626d67ed180d42",
-  "sbmodern": "dist/modern/register.js",
->>>>>>> 68a73b80
   "storybook": {
     "displayName": "Controls",
     "icon": "https://user-images.githubusercontent.com/263385/101991669-479cc600-3c7c-11eb-93d9-38b67e8371f2.png",
