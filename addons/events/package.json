--- conflicted
+++ resolved
@@ -24,10 +24,6 @@
     "@storybook/core-events": "4.0.0-alpha.20",
     "format-json": "^1.0.3",
     "prop-types": "^15.6.2",
-<<<<<<< HEAD
-    "@emotion/styled": "0.10.4",
-=======
->>>>>>> a2a2a914
     "react-lifecycles-compat": "^3.0.4",
     "react-textarea-autosize": "^7.0.4",
     "util-deprecate": "^1.0.2"
