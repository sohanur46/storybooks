{
  "name": "@storybook/addon-storyshots",
  "version": "4.2.0-alpha.7",
  "description": "StoryShots is a Jest Snapshot Testing Addon for Storybook.",
  "keywords": [
    "addon",
    "storybook"
  ],
  "homepage": "https://github.com/storybooks/storybook/tree/master/addons/storyshorts/storyshots-core",
  "bugs": {
    "url": "https://github.com/storybooks/storybook/issues"
  },
  "repository": {
    "type": "git",
    "url": "https://github.com/storybooks/storybook.git"
  },
  "license": "MIT",
  "main": "dist/index.js",
  "jsnext:main": "src/index.js",
  "scripts": {
    "build-storybook": "build-storybook",
    "example": "jest storyshot.test",
    "prepare": "node ../../../scripts/prepare.js",
    "storybook": "start-storybook -p 6006"
  },
  "dependencies": {
    "@storybook/addons": "4.2.0-alpha.7",
    "core-js": "^2.5.7",
    "glob": "^7.1.3",
    "global": "^4.3.2",
    "jest-specific-snapshot": "^1.0.0",
    "read-pkg-up": "^4.0.0",
    "regenerator-runtime": "^0.12.1"
  },
  "devDependencies": {
<<<<<<< HEAD
    "@storybook/addon-actions": "4.2.0-alpha.6",
    "@storybook/addon-links": "4.2.0-alpha.6",
    "@storybook/react": "4.2.0-alpha.6",
=======
    "@storybook/addon-actions": "4.2.0-alpha.7",
    "@storybook/addon-links": "4.2.0-alpha.7",
    "@storybook/addons": "4.2.0-alpha.1",
    "@storybook/react": "4.2.0-alpha.7",
>>>>>>> b359bb2a
    "enzyme-to-json": "^3.3.4",
    "react": "^16.6.0"
  },
  "publishConfig": {
    "access": "public"
  }
}<|MERGE_RESOLUTION|>--- conflicted
+++ resolved
@@ -33,16 +33,9 @@
     "regenerator-runtime": "^0.12.1"
   },
   "devDependencies": {
-<<<<<<< HEAD
-    "@storybook/addon-actions": "4.2.0-alpha.6",
-    "@storybook/addon-links": "4.2.0-alpha.6",
-    "@storybook/react": "4.2.0-alpha.6",
-=======
     "@storybook/addon-actions": "4.2.0-alpha.7",
     "@storybook/addon-links": "4.2.0-alpha.7",
-    "@storybook/addons": "4.2.0-alpha.1",
     "@storybook/react": "4.2.0-alpha.7",
->>>>>>> b359bb2a
     "enzyme-to-json": "^3.3.4",
     "react": "^16.6.0"
   },
