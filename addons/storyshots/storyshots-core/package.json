--- conflicted
+++ resolved
@@ -25,11 +25,7 @@
     "storybook": "start-storybook -p 6006"
   },
   "dependencies": {
-<<<<<<< HEAD
-    "@storybook/addons": "^5.1.0-alpha.33",
-=======
     "@storybook/addons": "5.1.0-alpha.34",
->>>>>>> a83f1fa7
     "core-js": "^2.6.5",
     "glob": "^7.1.3",
     "global": "^4.3.2",
