--- conflicted
+++ resolved
@@ -1,10 +1,6 @@
 {
   "name": "@storybook/addon-actions",
-<<<<<<< HEAD
   "version": "5.2.0-alpha.10",
-=======
-  "version": "5.1.0-rc.0",
->>>>>>> ad4d14fd
   "description": "Action Logger addon for storybook",
   "keywords": [
     "storybook"
@@ -25,19 +21,11 @@
     "prepare": "node ../../scripts/prepare.js"
   },
   "dependencies": {
-<<<<<<< HEAD
     "@storybook/addons": "5.2.0-alpha.10",
     "@storybook/api": "5.2.0-alpha.10",
     "@storybook/components": "5.2.0-alpha.10",
     "@storybook/core-events": "5.2.0-alpha.10",
     "@storybook/theming": "5.2.0-alpha.10",
-=======
-    "@storybook/addons": "5.1.0-rc.0",
-    "@storybook/api": "5.1.0-rc.0",
-    "@storybook/components": "5.1.0-rc.0",
-    "@storybook/core-events": "5.1.0-rc.0",
-    "@storybook/theming": "5.1.0-rc.0",
->>>>>>> ad4d14fd
     "core-js": "^3.0.1",
     "fast-deep-equal": "^2.0.1",
     "global": "^4.3.2",
