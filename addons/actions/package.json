--- conflicted
+++ resolved
@@ -41,21 +41,12 @@
     "prepare": "node ../../scripts/prepare.js"
   },
   "dependencies": {
-<<<<<<< HEAD
-    "@storybook/addons": "6.4.0-beta.9",
-    "@storybook/api": "6.4.0-beta.9",
-    "@storybook/components": "6.4.0-beta.9",
-    "@storybook/core-events": "6.4.0-beta.9",
-    "@storybook/csf": "0.0.2--canary.87bc651.0",
-    "@storybook/theming": "6.4.0-beta.9",
-=======
     "@storybook/addons": "6.4.0-beta.10",
     "@storybook/api": "6.4.0-beta.10",
     "@storybook/components": "6.4.0-beta.10",
     "@storybook/core-events": "6.4.0-beta.10",
     "@storybook/csf": "0.0.2--canary.6aca495.0",
     "@storybook/theming": "6.4.0-beta.10",
->>>>>>> 0b67dc22
     "core-js": "^3.8.2",
     "fast-deep-equal": "^3.1.3",
     "global": "^4.4.0",
