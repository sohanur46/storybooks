--- conflicted
+++ resolved
@@ -21,16 +21,10 @@
     "storybook": "start-storybook -p 9001"
   },
   "dependencies": {
-<<<<<<< HEAD
-    "@storybook/addons": "^3.2.14",
-    "@storybook/components": "^3.2.14",
+    "@storybook/addons": "^3.3.0-alpha.3",
+    "@storybook/components": "^3.3.0-alpha.3",
     "deep-equal": "^1.0.1",
     "glamorous": "^4.11.0",
-    "json-stringify-safe": "^5.0.1",
-=======
-    "@storybook/addons": "^3.3.0-alpha.3",
-    "deep-equal": "^1.0.1",
->>>>>>> 8c8b35a2
     "prop-types": "^15.6.0",
     "react-inspector": "^2.2.1",
     "uuid": "^3.1.0"
