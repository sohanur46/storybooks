--- conflicted
+++ resolved
@@ -1,10 +1,6 @@
 {
   "name": "@storybook/addon-links",
-<<<<<<< HEAD
-  "version": "4.1.0-alpha.12",
-=======
   "version": "4.1.0",
->>>>>>> 75d45d3d
   "description": "Story Links addon for storybook",
   "keywords": [
     "addon",
@@ -25,15 +21,9 @@
     "prepare": "node ../../scripts/prepare.js"
   },
   "dependencies": {
-<<<<<<< HEAD
-    "@storybook/addons": "4.1.0-alpha.12",
-    "@storybook/components": "4.1.0-alpha.12",
-    "@storybook/core-events": "4.1.0-alpha.12",
-=======
     "@storybook/addons": "4.1.0",
     "@storybook/components": "4.1.0",
     "@storybook/core-events": "4.1.0",
->>>>>>> 75d45d3d
     "core-js": "^2.5.7",
     "global": "^4.3.2",
     "prop-types": "^15.6.2"
