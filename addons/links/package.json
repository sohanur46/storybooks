{
  "name": "@storybook/addon-links",
  "version": "5.3.0-alpha.5",
  "description": "Story Links addon for storybook",
  "keywords": [
    "addon",
    "storybook"
  ],
  "homepage": "https://github.com/storybookjs/storybook/tree/master/addons/links",
  "bugs": {
    "url": "https://github.com/storybookjs/storybook/issues"
  },
  "repository": {
    "type": "git",
    "url": "https://github.com/storybookjs/storybook.git",
    "directory": "addons/links"
  },
  "license": "MIT",
  "files": [
    "dist/**/*",
    "docs/**/*",
    "README.md",
    "react.js",
    "register.js"
  ],
  "main": "dist/index.js",
  "types": "dist/index.d.ts",
  "scripts": {
    "prepare": "node ../../scripts/prepare.js"
  },
  "dependencies": {
<<<<<<< HEAD
    "@storybook/addons": "5.3.0-alpha.2",
    "@storybook/client-logger": "5.3.0-alpha.2",
    "@storybook/core-events": "5.3.0-alpha.2",
    "@storybook/router": "5.3.0-alpha.2",
    "common-tags": "^1.8.0",
=======
    "@storybook/addons": "5.3.0-alpha.5",
    "@storybook/core-events": "5.3.0-alpha.5",
    "@storybook/router": "5.3.0-alpha.5",
>>>>>>> f44bcb1f
    "core-js": "^3.0.1",
    "global": "^4.3.2",
    "prop-types": "^15.7.2",
    "qs": "^6.6.0",
    "ts-dedent": "^1.1.0"
  },
  "peerDependencies": {
    "react": "*"
  },
  "publishConfig": {
    "access": "public"
  }
}<|MERGE_RESOLUTION|>--- conflicted
+++ resolved
@@ -29,17 +29,10 @@
     "prepare": "node ../../scripts/prepare.js"
   },
   "dependencies": {
-<<<<<<< HEAD
-    "@storybook/addons": "5.3.0-alpha.2",
-    "@storybook/client-logger": "5.3.0-alpha.2",
-    "@storybook/core-events": "5.3.0-alpha.2",
-    "@storybook/router": "5.3.0-alpha.2",
-    "common-tags": "^1.8.0",
-=======
     "@storybook/addons": "5.3.0-alpha.5",
+    "@storybook/client-logger": "5.3.0-alpha.5",
     "@storybook/core-events": "5.3.0-alpha.5",
     "@storybook/router": "5.3.0-alpha.5",
->>>>>>> f44bcb1f
     "core-js": "^3.0.1",
     "global": "^4.3.2",
     "prop-types": "^15.7.2",
