--- conflicted
+++ resolved
@@ -23,11 +23,7 @@
     "react": "*"
   },
   "dependencies": {
-<<<<<<< HEAD
-    "@storybook/addons": "^3.0.0-rc.0",
-=======
     "@storybook/addons": "^3.0.0",
->>>>>>> 3868a543
     "babel-runtime": "^6.23.0",
     "markdown-to-react-components": "^0.2.1",
     "prop-types": "^15.5.8",
