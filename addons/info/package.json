{
  "name": "@storybook/addon-info",
  "version": "5.3.0-alpha.38",
  "description": "A Storybook addon to show additional information for your stories.",
  "keywords": [
    "addon",
    "storybook"
  ],
  "homepage": "https://github.com/storybookjs/storybook/tree/master/addons/info",
  "bugs": {
    "url": "https://github.com/storybookjs/storybook/issues"
  },
  "repository": {
    "type": "git",
    "url": "https://github.com/storybookjs/storybook.git",
    "directory": "addons/info"
  },
  "license": "MIT",
  "files": [
    "dist/**/*",
    "docs/**/*",
    "README.md",
    "*.js",
    "*.d.ts"
  ],
  "main": "dist/index.js",
  "jsnext:main": "src/index.js",
  "scripts": {
    "prepare": "node ../../scripts/prepare.js"
  },
  "dependencies": {
    "@storybook/addons": "5.3.0-alpha.38",
    "@storybook/client-logger": "5.3.0-alpha.38",
    "@storybook/components": "5.3.0-alpha.38",
    "@storybook/theming": "5.3.0-alpha.38",
    "core-js": "^3.0.1",
<<<<<<< HEAD
    "global": "^4.0.0",
    "jsx-to-string": "^1.4.0",
=======
    "global": "^4.3.2",
>>>>>>> 869aaf62
    "marksy": "^7.0.0",
    "nested-object-assign": "^1.0.3",
    "prop-types": "^15.7.2",
    "react": "^16.9.0",
    "react-addons-create-fragment": "^15.6.2",
    "react-element-to-jsx-string": "^14.0.2",
    "react-is": "^16.9.0",
    "react-lifecycles-compat": "^3.0.4",
    "util-deprecate": "^1.0.2"
  },
  "devDependencies": {
    "react-test-renderer": "^16.9.0"
  },
  "peerDependencies": {
    "react": "*"
  },
  "publishConfig": {
    "access": "public"
  }
}<|MERGE_RESOLUTION|>--- conflicted
+++ resolved
@@ -34,12 +34,7 @@
     "@storybook/components": "5.3.0-alpha.38",
     "@storybook/theming": "5.3.0-alpha.38",
     "core-js": "^3.0.1",
-<<<<<<< HEAD
     "global": "^4.0.0",
-    "jsx-to-string": "^1.4.0",
-=======
-    "global": "^4.3.2",
->>>>>>> 869aaf62
     "marksy": "^7.0.0",
     "nested-object-assign": "^1.0.3",
     "prop-types": "^15.7.2",
