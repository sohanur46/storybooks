{
  "name": "@storybook/addon-storysource",
  "version": "6.0.0-alpha.0",
  "description": "Stories addon for storybook",
  "keywords": [
    "addon",
    "storybook"
  ],
  "homepage": "https://github.com/storybookjs/storybook/tree/master/addons/storysource",
  "bugs": {
    "url": "https://github.com/storybookjs/storybook/issues"
  },
  "repository": {
    "type": "git",
    "url": "https://github.com/storybookjs/storybook.git",
    "directory": "addons/storysource"
  },
  "license": "MIT",
  "files": [
    "dist/**/*",
    "docs/**/*",
    "README.md",
    "*.js",
    "*.d.ts"
  ],
  "main": "dist/index.js",
  "types": "dist/index.d.ts",
  "scripts": {
    "prepare": "node ../../scripts/prepare.js"
  },
  "dependencies": {
<<<<<<< HEAD
    "@storybook/addons": "5.3.5",
    "@storybook/api": "5.3.5",
    "@storybook/client-logger": "5.3.5",
    "@storybook/components": "5.3.5",
    "@storybook/core-events": "5.3.5",
    "@storybook/router": "5.3.5",
    "@storybook/source-loader": "5.3.5",
    "@storybook/theming": "5.3.5",
=======
    "@storybook/addons": "6.0.0-alpha.0",
    "@storybook/components": "6.0.0-alpha.0",
    "@storybook/router": "6.0.0-alpha.0",
    "@storybook/source-loader": "6.0.0-alpha.0",
    "@storybook/theming": "6.0.0-alpha.0",
>>>>>>> 7aef75f4
    "core-js": "^3.0.1",
    "estraverse": "^4.2.0",
    "loader-utils": "^1.2.3",
    "prettier": "^1.16.4",
    "prop-types": "^15.7.2",
    "react": "^16.9.17",
    "react-syntax-highlighter": "^11.0.2",
    "regenerator-runtime": "^0.13.3",
    "util-deprecate": "^1.0.2"
  },
  "devDependencies": {
    "@types/react": "^16.9.17",
    "@types/react-syntax-highlighter": "^11.0.4"
  },
  "peerDependencies": {
    "@storybook/source-loader": "*",
    "react": "*"
  },
  "publishConfig": {
    "access": "public"
  },
  "gitHead": "4b9d901add9452525135caae98ae5f78dd8da9ff"
}<|MERGE_RESOLUTION|>--- conflicted
+++ resolved
@@ -29,22 +29,13 @@
     "prepare": "node ../../scripts/prepare.js"
   },
   "dependencies": {
-<<<<<<< HEAD
-    "@storybook/addons": "5.3.5",
-    "@storybook/api": "5.3.5",
-    "@storybook/client-logger": "5.3.5",
-    "@storybook/components": "5.3.5",
-    "@storybook/core-events": "5.3.5",
-    "@storybook/router": "5.3.5",
-    "@storybook/source-loader": "5.3.5",
-    "@storybook/theming": "5.3.5",
-=======
     "@storybook/addons": "6.0.0-alpha.0",
+    "@storybook/api": "6.0.0-alpha.0",
+    "@storybook/client-logger": "6.0.0-alpha.0",
     "@storybook/components": "6.0.0-alpha.0",
     "@storybook/router": "6.0.0-alpha.0",
     "@storybook/source-loader": "6.0.0-alpha.0",
     "@storybook/theming": "6.0.0-alpha.0",
->>>>>>> 7aef75f4
     "core-js": "^3.0.1",
     "estraverse": "^4.2.0",
     "loader-utils": "^1.2.3",
