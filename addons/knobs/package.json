{
  "name": "@storybook/addon-knobs",
<<<<<<< HEAD
  "version": "3.2.16",
=======
  "version": "3.3.0-alpha.2",
>>>>>>> d997c572
  "description": "Storybook Addon Prop Editor Component",
  "license": "MIT",
  "main": "dist/index.js",
  "repository": {
    "type": "git",
    "url": "https://github.com/storybooks/storybook.git"
  },
  "scripts": {
    "prepare": "node ../../scripts/prepare.js",
    "publish-storybook": "bash .scripts/publish_storybook.sh",
    "storybook": "start-storybook -p 9010"
  },
  "dependencies": {
<<<<<<< HEAD
    "@storybook/addons": "^3.2.16",
=======
    "@angular/core": "^5.0.0-beta.7",
    "@storybook/addons": "^3.3.0-alpha.2",
>>>>>>> d997c572
    "babel-runtime": "^6.26.0",
    "deep-equal": "^1.0.1",
    "global": "^4.3.2",
    "insert-css": "^2.0.0",
    "lodash.debounce": "^4.0.8",
    "moment": "^2.19.2",
    "prop-types": "^15.6.0",
    "react-color": "^2.11.4",
    "react-datetime": "^2.11.0",
    "react-textarea-autosize": "^5.2.1",
    "util-deprecate": "^1.0.2"
  },
  "devDependencies": {
<<<<<<< HEAD
    "@types/node": "^8.0.53",
    "@types/react": "^16.0.25",
=======
    "git-url-parse": "^6.2.2",
>>>>>>> d997c572
    "raw-loader": "^0.5.1",
    "style-loader": "^0.19.0",
<<<<<<< HEAD
    "typescript": "^2.6.1",
    "typescript-definition-tester": "^0.0.5",
    "vue": "^2.5.6"
=======
    "vue": "^2.5.2"
>>>>>>> d997c572
  },
  "peerDependencies": {
    "react": "*",
    "react-dom": "*"
  }
}<|MERGE_RESOLUTION|>--- conflicted
+++ resolved
@@ -1,10 +1,6 @@
 {
   "name": "@storybook/addon-knobs",
-<<<<<<< HEAD
-  "version": "3.2.16",
-=======
   "version": "3.3.0-alpha.2",
->>>>>>> d997c572
   "description": "Storybook Addon Prop Editor Component",
   "license": "MIT",
   "main": "dist/index.js",
@@ -18,12 +14,8 @@
     "storybook": "start-storybook -p 9010"
   },
   "dependencies": {
-<<<<<<< HEAD
-    "@storybook/addons": "^3.2.16",
-=======
     "@angular/core": "^5.0.0-beta.7",
     "@storybook/addons": "^3.3.0-alpha.2",
->>>>>>> d997c572
     "babel-runtime": "^6.26.0",
     "deep-equal": "^1.0.1",
     "global": "^4.3.2",
@@ -37,21 +29,10 @@
     "util-deprecate": "^1.0.2"
   },
   "devDependencies": {
-<<<<<<< HEAD
-    "@types/node": "^8.0.53",
-    "@types/react": "^16.0.25",
-=======
     "git-url-parse": "^6.2.2",
->>>>>>> d997c572
     "raw-loader": "^0.5.1",
     "style-loader": "^0.19.0",
-<<<<<<< HEAD
-    "typescript": "^2.6.1",
-    "typescript-definition-tester": "^0.0.5",
-    "vue": "^2.5.6"
-=======
     "vue": "^2.5.2"
->>>>>>> d997c572
   },
   "peerDependencies": {
     "react": "*",
