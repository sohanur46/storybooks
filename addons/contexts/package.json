{
  "name": "@storybook/addon-contexts",
<<<<<<< HEAD
  "version": "5.2.0-beta.43",
=======
  "version": "5.2.0-beta.46",
>>>>>>> 22deb2fe
  "description": "Storybook Addon Contexts",
  "keywords": [
    "storybook",
    "preact",
    "react",
    "vue"
  ],
  "author": "Leo Y. Li",
  "license": "MIT",
  "main": "dist/register.js",
  "files": [
    "dist/**/*",
    "register.js",
    "preact.js",
    "react.js",
    "vue.js"
  ],
  "repository": {
    "type": "git",
    "url": "https://github.com/storybookjs/storybook.git",
    "directory": "addons/contexts"
  },
  "scripts": {
    "prepare": "node ../../scripts/prepare.js",
    "dev:check-types": "tsc --noEmit"
  },
  "dependencies": {
<<<<<<< HEAD
    "@storybook/addons": "5.2.0-beta.43",
    "@storybook/api": "5.2.0-beta.43",
    "@storybook/components": "5.2.0-beta.43",
    "@storybook/core-events": "5.2.0-beta.43",
=======
    "@storybook/addons": "5.2.0-beta.46",
    "@storybook/api": "5.2.0-beta.46",
    "@storybook/components": "5.2.0-beta.46",
    "@storybook/core-events": "5.2.0-beta.46",
>>>>>>> 22deb2fe
    "core-js": "^3.0.1"
  },
  "peerDependencies": {
    "global": "*",
    "preact": "*",
    "qs": "*",
    "react": "*",
    "vue": "*"
  },
  "devDependencies": {
    "preact": "*",
    "react": "*",
    "vue": "*"
  },
  "publishConfig": {
    "access": "public"
  }
}<|MERGE_RESOLUTION|>--- conflicted
+++ resolved
@@ -1,10 +1,6 @@
 {
   "name": "@storybook/addon-contexts",
-<<<<<<< HEAD
-  "version": "5.2.0-beta.43",
-=======
   "version": "5.2.0-beta.46",
->>>>>>> 22deb2fe
   "description": "Storybook Addon Contexts",
   "keywords": [
     "storybook",
@@ -32,17 +28,10 @@
     "dev:check-types": "tsc --noEmit"
   },
   "dependencies": {
-<<<<<<< HEAD
-    "@storybook/addons": "5.2.0-beta.43",
-    "@storybook/api": "5.2.0-beta.43",
-    "@storybook/components": "5.2.0-beta.43",
-    "@storybook/core-events": "5.2.0-beta.43",
-=======
     "@storybook/addons": "5.2.0-beta.46",
     "@storybook/api": "5.2.0-beta.46",
     "@storybook/components": "5.2.0-beta.46",
     "@storybook/core-events": "5.2.0-beta.46",
->>>>>>> 22deb2fe
     "core-js": "^3.0.1"
   },
   "peerDependencies": {
