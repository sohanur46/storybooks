{
  "name": "@storybook/addon-backgrounds",
  "version": "4.1.0-alpha.11",
  "description": "A storybook addon to show different backgrounds for your preview",
  "keywords": [
    "addon",
    "background",
    "react",
    "storybook"
  ],
  "homepage": "https://github.com/storybooks/storybook/tree/master/addons/backgrounds",
  "bugs": {
    "url": "https://github.com/storybooks/storybook/issues"
  },
  "repository": {
    "type": "git",
    "url": "https://github.com/storybooks/storybook.git"
  },
  "license": "MIT",
  "author": "jbaxleyiii",
  "main": "dist/index.js",
  "jsnext:main": "src/index.js",
  "scripts": {
    "prepare": "node ../../scripts/prepare.js"
  },
  "dependencies": {
<<<<<<< HEAD
    "@emotion/core": "^0.13.1",
    "@emotion/styled": "^0.10.6",
    "@storybook/addons": "4.1.0-alpha.11",
    "@storybook/components": "4.1.0-alpha.11",
    "@storybook/core-events": "4.1.0-alpha.11",
=======
    "@emotion/styled": "^10.0.2",
    "@storybook/addons": "4.1.0-alpha.10",
    "@storybook/core-events": "4.1.0-alpha.10",
>>>>>>> b8be2f43
    "eventemitter3": "^3.1.0",
    "global": "^4.3.2",
    "memoizerific": "^1.11.3",
    "prop-types": "^15.6.2",
    "react": "^16.7.0-alpha.2",
    "util-deprecate": "^1.0.2"
  },
  "peerDependencies": {
    "react": "*"
  },
  "publishConfig": {
    "access": "public"
  }
}<|MERGE_RESOLUTION|>--- conflicted
+++ resolved
@@ -24,17 +24,11 @@
     "prepare": "node ../../scripts/prepare.js"
   },
   "dependencies": {
-<<<<<<< HEAD
-    "@emotion/core": "^0.13.1",
-    "@emotion/styled": "^0.10.6",
+    "@emotion/core": "^10.0.2",
+    "@emotion/styled": "^10.0.2",
     "@storybook/addons": "4.1.0-alpha.11",
     "@storybook/components": "4.1.0-alpha.11",
     "@storybook/core-events": "4.1.0-alpha.11",
-=======
-    "@emotion/styled": "^10.0.2",
-    "@storybook/addons": "4.1.0-alpha.10",
-    "@storybook/core-events": "4.1.0-alpha.10",
->>>>>>> b8be2f43
     "eventemitter3": "^3.1.0",
     "global": "^4.3.2",
     "memoizerific": "^1.11.3",
