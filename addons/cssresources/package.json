{
  "name": "@storybook/addon-cssresources",
  "version": "5.3.0",
  "description": "A storybook addon to switch between css resources at runtime for your story",
  "keywords": [
    "addon",
    "cssresources",
    "react",
    "storybook"
  ],
  "homepage": "https://storybook.js.org",
  "bugs": {
    "url": "https://github.com/storybookjs/storybook/issues"
  },
  "repository": {
    "type": "git",
    "url": "https://github.com/storybookjs/storybook.git",
    "directory": "addons/cssresources"
  },
  "license": "MIT",
  "author": "nm123github",
  "files": [
    "dist/**/*",
    "docs/**/*",
    "README.md",
    "*.js",
    "*.d.ts"
  ],
  "main": "dist/index.js",
  "types": "dist/index.d.ts",
  "scripts": {
    "prepare": "node ../../scripts/prepare.js"
  },
  "dependencies": {
<<<<<<< HEAD
    "@storybook/addons": "5.3.0-rc.12",
    "@storybook/api": "5.3.0-rc.12",
    "@storybook/components": "5.3.0-rc.12",
    "@storybook/core-events": "5.3.0-rc.12",
    "@storybook/theming": "5.3.0-rc.12",
=======
    "@storybook/addons": "5.3.0",
    "@storybook/api": "5.3.0",
    "@storybook/components": "5.3.0",
    "@storybook/core-events": "5.3.0",
>>>>>>> 4c64cdc0
    "core-js": "^3.0.1",
    "global": "^4.3.2",
    "react": "^16.8.3"
  },
  "peerDependencies": {
    "react": "*"
  },
  "publishConfig": {
    "access": "public"
  },
  "gitHead": "4b9d901add9452525135caae98ae5f78dd8da9ff"
}<|MERGE_RESOLUTION|>--- conflicted
+++ resolved
@@ -32,18 +32,11 @@
     "prepare": "node ../../scripts/prepare.js"
   },
   "dependencies": {
-<<<<<<< HEAD
-    "@storybook/addons": "5.3.0-rc.12",
-    "@storybook/api": "5.3.0-rc.12",
-    "@storybook/components": "5.3.0-rc.12",
-    "@storybook/core-events": "5.3.0-rc.12",
-    "@storybook/theming": "5.3.0-rc.12",
-=======
     "@storybook/addons": "5.3.0",
     "@storybook/api": "5.3.0",
     "@storybook/components": "5.3.0",
     "@storybook/core-events": "5.3.0",
->>>>>>> 4c64cdc0
+    "@storybook/theming": "5.3.0",
     "core-js": "^3.0.1",
     "global": "^4.3.2",
     "react": "^16.8.3"
