--- conflicted
+++ resolved
@@ -1,10 +1,6 @@
 {
   "name": "@storybook/addon-essentials",
-<<<<<<< HEAD
-  "version": "6.5.9",
-=======
   "version": "6.5.10-alpha.1",
->>>>>>> 26558032
   "description": "Curated addons to bring out the best of Storybook",
   "keywords": [
     "addon",
@@ -43,20 +39,6 @@
     "prepare": "node ../../scripts/prepare.js"
   },
   "dependencies": {
-<<<<<<< HEAD
-    "@storybook/addon-actions": "6.5.9",
-    "@storybook/addon-backgrounds": "6.5.9",
-    "@storybook/addon-controls": "6.5.9",
-    "@storybook/addon-docs": "6.5.9",
-    "@storybook/addon-measure": "6.5.9",
-    "@storybook/addon-outline": "6.5.9",
-    "@storybook/addon-toolbars": "6.5.9",
-    "@storybook/addon-viewport": "6.5.9",
-    "@storybook/addons": "6.5.9",
-    "@storybook/api": "6.5.9",
-    "@storybook/core-common": "6.5.9",
-    "@storybook/node-logger": "6.5.9",
-=======
     "@storybook/addon-actions": "6.5.10-alpha.1",
     "@storybook/addon-backgrounds": "6.5.10-alpha.1",
     "@storybook/addon-controls": "6.5.10-alpha.1",
@@ -69,18 +51,13 @@
     "@storybook/api": "6.5.10-alpha.1",
     "@storybook/core-common": "6.5.10-alpha.1",
     "@storybook/node-logger": "6.5.10-alpha.1",
->>>>>>> 26558032
     "core-js": "^3.8.2",
     "regenerator-runtime": "^0.13.7",
     "ts-dedent": "^2.0.0"
   },
   "devDependencies": {
     "@babel/core": "^7.12.10",
-<<<<<<< HEAD
-    "@storybook/vue": "6.5.9",
-=======
     "@storybook/vue": "6.5.10-alpha.1",
->>>>>>> 26558032
     "@types/jest": "^26.0.16",
     "@types/webpack-env": "^1.16.0"
   },
@@ -143,10 +120,6 @@
   "publishConfig": {
     "access": "public"
   },
-<<<<<<< HEAD
-  "gitHead": "e2673f765722cbb542ef1b5cf8d533c8e746a127",
-=======
   "gitHead": "b02a0ef8866c6cf8c609a32a14b4c55f513aa569",
->>>>>>> 26558032
   "sbmodern": "dist/modern/index.js"
 }