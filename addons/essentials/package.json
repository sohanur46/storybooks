{
  "name": "@storybook/addon-essentials",
  "version": "6.5.0-alpha.51",
  "description": "Curated addons to bring out the best of Storybook",
  "keywords": [
    "addon",
    "essentials",
    "storybook"
  ],
  "homepage": "https://github.com/storybookjs/storybook/tree/main/addons/essentials",
  "bugs": {
    "url": "https://github.com/storybookjs/storybook/issues"
  },
  "repository": {
    "type": "git",
    "url": "https://github.com/storybookjs/storybook.git",
    "directory": "addons/essentials"
  },
  "funding": {
    "type": "opencollective",
    "url": "https://opencollective.com/storybook"
  },
  "license": "MIT",
  "main": "dist/cjs/index.js",
  "module": "dist/esm/index.js",
  "types": "dist/ts3.9/index.d.ts",
  "typesVersions": {
    "<3.8": {
      "dist/ts3.9/*": [
        "dist/ts3.4/*"
      ]
    }
  },
  "files": [
    "dist/**/*",
    "README.md"
  ],
  "scripts": {
    "prepare": "node ../../scripts/prepare.js"
  },
  "dependencies": {
    "@storybook/addon-actions": "6.5.0-alpha.51",
    "@storybook/addon-backgrounds": "6.5.0-alpha.51",
    "@storybook/addon-controls": "6.5.0-alpha.51",
    "@storybook/addon-docs": "6.5.0-alpha.51",
<<<<<<< HEAD
    "@storybook/addon-highlight": "6.5.0-alpha.51",
=======
>>>>>>> f09053cd
    "@storybook/addon-measure": "6.5.0-alpha.51",
    "@storybook/addon-outline": "6.5.0-alpha.51",
    "@storybook/addon-toolbars": "6.5.0-alpha.51",
    "@storybook/addon-viewport": "6.5.0-alpha.51",
    "@storybook/addons": "6.5.0-alpha.51",
    "@storybook/api": "6.5.0-alpha.51",
    "@storybook/core-common": "6.5.0-alpha.51",
    "@storybook/node-logger": "6.5.0-alpha.51",
    "core-js": "^3.8.2",
    "regenerator-runtime": "^0.13.7",
    "ts-dedent": "^2.0.0"
  },
  "devDependencies": {
    "@babel/core": "^7.12.10",
<<<<<<< HEAD
=======
    "@storybook/vue": "6.5.0-alpha.51",
>>>>>>> f09053cd
    "@types/jest": "^26.0.16",
    "@types/webpack-env": "^1.16.0"
  },
  "peerDependencies": {
    "@babel/core": "^7.9.6"
  },
  "peerDependenciesMeta": {
    "@storybook/angular": {
      "optional": true
    },
    "@storybook/builder-manager4": {
      "optional": true
    },
    "@storybook/builder-manager5": {
      "optional": true
    },
    "@storybook/builder-webpack4": {
      "optional": true
    },
    "@storybook/builder-webpack5": {
      "optional": true
    },
    "@storybook/html": {
      "optional": true
    },
    "@storybook/vue": {
      "optional": true
    },
    "@storybook/vue3": {
      "optional": true
    },
    "@storybook/web-components": {
      "optional": true
    },
    "lit": {
      "optional": true
    },
    "lit-html": {
      "optional": true
    },
    "react": {
      "optional": true
    },
    "react-dom": {
      "optional": true
    },
    "svelte": {
      "optional": true
    },
    "sveltedoc-parser": {
      "optional": true
    },
    "vue": {
      "optional": true
    },
    "webpack": {
      "optional": true
    }
  },
  "publishConfig": {
    "access": "public"
  },
  "gitHead": "cfcdc7fb74d3cf60eae8dd0b5a626d67ed180d42",
  "sbmodern": "dist/modern/index.js"
}<|MERGE_RESOLUTION|>--- conflicted
+++ resolved
@@ -43,10 +43,6 @@
     "@storybook/addon-backgrounds": "6.5.0-alpha.51",
     "@storybook/addon-controls": "6.5.0-alpha.51",
     "@storybook/addon-docs": "6.5.0-alpha.51",
-<<<<<<< HEAD
-    "@storybook/addon-highlight": "6.5.0-alpha.51",
-=======
->>>>>>> f09053cd
     "@storybook/addon-measure": "6.5.0-alpha.51",
     "@storybook/addon-outline": "6.5.0-alpha.51",
     "@storybook/addon-toolbars": "6.5.0-alpha.51",
@@ -61,10 +57,7 @@
   },
   "devDependencies": {
     "@babel/core": "^7.12.10",
-<<<<<<< HEAD
-=======
     "@storybook/vue": "6.5.0-alpha.51",
->>>>>>> f09053cd
     "@types/jest": "^26.0.16",
     "@types/webpack-env": "^1.16.0"
   },
