{
  "name": "@storybook/addon-measure",
  "version": "6.4.0-alpha.34",
  "description": "Inspect layouts by visualizing the box model",
  "keywords": [
    "storybook-addons",
    "essentials",
    "style",
    "CSS",
    "design"
  ],
  "homepage": "https://github.com/storybookjs/storybook/tree/main/addons/measure",
  "bugs": {
    "url": "https://github.com/storybookjs/storybook/issues"
  },
  "repository": {
    "type": "git",
    "url": "https://github.com/storybookjs/storybook.git",
    "directory": "addons/measure"
  },
  "funding": {
    "type": "opencollective",
    "url": "https://opencollective.com/storybook"
  },
  "license": "MIT",
  "author": "winkerVSbecks",
  "main": "dist/cjs/index.js",
  "module": "dist/esm/index.js",
  "types": "dist/ts3.9/index.d.ts",
  "typesVersions": {
    "<3.8": {
      "dist/ts3.9/*": [
        "dist/ts3.4/*"
      ]
    }
  },
  "files": [
    "dist/**/*",
    "README.md",
    "*.js",
    "*.d.ts"
  ],
  "scripts": {
    "prepare": "node ../../scripts/prepare.js"
  },
  "dependencies": {
<<<<<<< HEAD
    "@storybook/addons": "6.4.0-alpha.19",
    "@storybook/api": "6.4.0-alpha.19",
    "@storybook/client-logger": "6.4.0-alpha.19",
    "@storybook/components": "6.4.0-alpha.19",
    "@storybook/core-events": "6.4.0-alpha.19",
    "@storybook/csf": "0.0.2--canary.a925d24.0",
=======
    "@storybook/addons": "6.4.0-alpha.34",
    "@storybook/api": "6.4.0-alpha.34",
    "@storybook/client-logger": "6.4.0-alpha.34",
    "@storybook/components": "6.4.0-alpha.34",
    "@storybook/core-events": "6.4.0-alpha.34",
>>>>>>> 94b3a49c
    "core-js": "^3.8.2",
    "global": "^4.4.0"
  },
  "devDependencies": {
    "@types/webpack-env": "^1.16.0"
  },
  "peerDependencies": {
    "react": "^16.8.0 || ^17.0.0",
    "react-dom": "^16.8.0 || ^17.0.0"
  },
  "peerDependenciesMeta": {
    "react": {
      "optional": true
    },
    "react-dom": {
      "optional": true
    }
  },
  "publishConfig": {
    "access": "public"
  },
  "gitHead": "ccd25210cd159e42110b700b0562e951bb9b3a57",
  "sbmodern": "dist/modern/index.js",
  "storybook": {
    "displayName": "Measure",
    "unsupportedFrameworks": [
      "react-native"
    ],
    "icon": "https://user-images.githubusercontent.com/42671/119589951-dbcd9600-bda1-11eb-9227-078f3cfc1e74.png"
  }
}<|MERGE_RESOLUTION|>--- conflicted
+++ resolved
@@ -44,20 +44,12 @@
     "prepare": "node ../../scripts/prepare.js"
   },
   "dependencies": {
-<<<<<<< HEAD
-    "@storybook/addons": "6.4.0-alpha.19",
-    "@storybook/api": "6.4.0-alpha.19",
-    "@storybook/client-logger": "6.4.0-alpha.19",
-    "@storybook/components": "6.4.0-alpha.19",
-    "@storybook/core-events": "6.4.0-alpha.19",
-    "@storybook/csf": "0.0.2--canary.a925d24.0",
-=======
     "@storybook/addons": "6.4.0-alpha.34",
     "@storybook/api": "6.4.0-alpha.34",
     "@storybook/client-logger": "6.4.0-alpha.34",
     "@storybook/components": "6.4.0-alpha.34",
     "@storybook/core-events": "6.4.0-alpha.34",
->>>>>>> 94b3a49c
+    "@storybook/csf": "0.0.2--canary.a925d24.0",
     "core-js": "^3.8.2",
     "global": "^4.4.0"
   },
