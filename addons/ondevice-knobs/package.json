--- conflicted
+++ resolved
@@ -22,12 +22,8 @@
     "prepare": "node ../../scripts/prepare.js"
   },
   "dependencies": {
-<<<<<<< HEAD
-    "@storybook/core-events": "5.1.0-alpha.4",
-    "@storybook/addons": "5.1.0-alpha.4",
-=======
     "@storybook/addons": "5.1.0-alpha.5",
->>>>>>> 7a664aad
+    "@storybook/core-events": "5.1.0-alpha.5",
     "core-js": "^2.6.5",
     "deep-equal": "^1.0.1",
     "prop-types": "^15.7.2",
@@ -37,7 +33,7 @@
     "react-native-switch": "^1.5.0"
   },
   "peerDependencies": {
-    "@storybook/addon-knobs": "5.1.0-alpha.4",
+    "@storybook/addon-knobs": "5.1.0-alpha.5",
     "react": "*",
     "react-native": "*"
   },
