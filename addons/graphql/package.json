--- conflicted
+++ resolved
@@ -29,14 +29,9 @@
     "prepare": "node ../../scripts/prepare.js"
   },
   "dependencies": {
-<<<<<<< HEAD
-    "@storybook/addons": "6.0.0-alpha.29",
-    "@storybook/api": "6.0.0-alpha.29",
-    "@babel/plugin-transform-classes": "^7.9.2",
-=======
     "@storybook/addons": "6.0.0-alpha.30",
     "@storybook/api": "6.0.0-alpha.30",
->>>>>>> 4dbc86b4
+    "@babel/plugin-transform-classes": "^7.9.2",
     "core-js": "^3.0.1",
     "global": "^4.3.2",
     "graphiql": "^0.17.5",
