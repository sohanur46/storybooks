--- conflicted
+++ resolved
@@ -59,22 +59,14 @@
     "@storybook/core-events": "6.5.0-rc.1",
     "@storybook/csf": "0.0.2--canary.4566f4d.1",
     "@storybook/docs-tools": "6.5.0-rc.1",
-<<<<<<< HEAD
-    "@storybook/mdx1-csf": "canary",
-=======
     "@storybook/mdx1-csf": "^0.0.1",
->>>>>>> 4fca5155
     "@storybook/node-logger": "6.5.0-rc.1",
     "@storybook/postinstall": "6.5.0-rc.1",
     "@storybook/preview-web": "6.5.0-rc.1",
     "@storybook/source-loader": "6.5.0-rc.1",
     "@storybook/store": "6.5.0-rc.1",
     "@storybook/theming": "6.5.0-rc.1",
-<<<<<<< HEAD
     "babel-loader": "^8.2.5",
-=======
-    "babel-loader": "^8.0.0",
->>>>>>> 4fca5155
     "core-js": "^3.8.2",
     "fast-deep-equal": "^3.1.3",
     "global": "^4.4.0",
@@ -110,10 +102,6 @@
     "access": "public"
   },
   "gitHead": "3f09d4e6b0c655a092dc812488ef2c7ed3808401",
-<<<<<<< HEAD
-=======
-  "sbmodern": "dist/modern/index.js",
->>>>>>> 4fca5155
   "storybook": {
     "displayName": "Docs",
     "icon": "https://user-images.githubusercontent.com/263385/101991672-48355c80-3c7c-11eb-82d9-95fa12438f64.png",
