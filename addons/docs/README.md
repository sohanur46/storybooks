--- conflicted
+++ resolved
@@ -140,25 +140,15 @@
 The `addon-docs` preset has a few configuration options that can be used to configure its babel/webpack loading behavior. Here's an example of how to use the preset with options:
 
 ```js
-<<<<<<< HEAD
-module.exports = [
-  {
-    name: '@storybook/addon-docs/preset',
-    options: {
-      configureJSX: true,
-      babelOptions: {},
-      sourceLoaderOptions: null,
-=======
 module.exports = {
   presets: [
     {
-      name: '@storybook/addon-docs/react/preset',
+      name: '@storybook/addon-docs/preset',
       options: {
         configureJSX: true,
         babelOptions: {},
         sourceLoaderOptions: null,
       },
->>>>>>> 014d1f88
     },
   ],
 };
