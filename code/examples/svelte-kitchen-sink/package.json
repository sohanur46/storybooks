{
  "name": "svelte-example",
<<<<<<< HEAD
  "version": "7.0.0-alpha.21",
=======
  "version": "7.0.0-alpha.23",
>>>>>>> 9b71ead5
  "private": true,
  "scripts": {
    "build-storybook": "storybook build",
    "storybook": "storybook dev -p 9009 --no-manager-cache"
  },
  "dependencies": {
    "global": "^4.4.0"
  },
  "devDependencies": {
<<<<<<< HEAD
    "@storybook/addon-a11y": "7.0.0-alpha.21",
    "@storybook/addon-actions": "7.0.0-alpha.21",
    "@storybook/addon-backgrounds": "7.0.0-alpha.21",
    "@storybook/addon-controls": "7.0.0-alpha.21",
    "@storybook/addon-docs": "7.0.0-alpha.21",
    "@storybook/addon-highlight": "7.0.0-alpha.21",
    "@storybook/addon-interactions": "7.0.0-alpha.21",
    "@storybook/addon-links": "7.0.0-alpha.21",
    "@storybook/addon-storyshots": "7.0.0-alpha.21",
    "@storybook/addon-storysource": "7.0.0-alpha.21",
    "@storybook/addon-viewport": "7.0.0-alpha.21",
    "@storybook/addons": "7.0.0-alpha.21",
    "@storybook/jest": "^0.0.10",
    "@storybook/source-loader": "7.0.0-alpha.21",
    "@storybook/svelte": "7.0.0-alpha.21",
    "@storybook/svelte-webpack5": "7.0.0-alpha.21",
    "@storybook/testing-library": "0.0.14-next.0",
    "storybook": "7.0.0-alpha.21",
=======
    "@storybook/addon-a11y": "7.0.0-alpha.23",
    "@storybook/addon-actions": "7.0.0-alpha.23",
    "@storybook/addon-backgrounds": "7.0.0-alpha.23",
    "@storybook/addon-controls": "7.0.0-alpha.23",
    "@storybook/addon-docs": "7.0.0-alpha.23",
    "@storybook/addon-highlight": "7.0.0-alpha.23",
    "@storybook/addon-interactions": "7.0.0-alpha.23",
    "@storybook/addon-links": "7.0.0-alpha.23",
    "@storybook/addon-storyshots": "7.0.0-alpha.23",
    "@storybook/addon-storysource": "7.0.0-alpha.23",
    "@storybook/addon-viewport": "7.0.0-alpha.23",
    "@storybook/addons": "7.0.0-alpha.23",
    "@storybook/jest": "^0.0.10",
    "@storybook/source-loader": "7.0.0-alpha.23",
    "@storybook/svelte": "7.0.0-alpha.23",
    "@storybook/svelte-webpack5": "7.0.0-alpha.23",
    "@storybook/testing-library": "0.0.14-next.0",
    "storybook": "7.0.0-alpha.23",
>>>>>>> 9b71ead5
    "svelte-jester": "^2.3.2",
    "svelte-preprocess": "^4.10.6"
  },
  "storybook": {
    "chromatic": {
      "projectToken": "8ob73wgl995"
    }
  }
}<|MERGE_RESOLUTION|>--- conflicted
+++ resolved
@@ -1,10 +1,6 @@
 {
   "name": "svelte-example",
-<<<<<<< HEAD
-  "version": "7.0.0-alpha.21",
-=======
   "version": "7.0.0-alpha.23",
->>>>>>> 9b71ead5
   "private": true,
   "scripts": {
     "build-storybook": "storybook build",
@@ -14,26 +10,6 @@
     "global": "^4.4.0"
   },
   "devDependencies": {
-<<<<<<< HEAD
-    "@storybook/addon-a11y": "7.0.0-alpha.21",
-    "@storybook/addon-actions": "7.0.0-alpha.21",
-    "@storybook/addon-backgrounds": "7.0.0-alpha.21",
-    "@storybook/addon-controls": "7.0.0-alpha.21",
-    "@storybook/addon-docs": "7.0.0-alpha.21",
-    "@storybook/addon-highlight": "7.0.0-alpha.21",
-    "@storybook/addon-interactions": "7.0.0-alpha.21",
-    "@storybook/addon-links": "7.0.0-alpha.21",
-    "@storybook/addon-storyshots": "7.0.0-alpha.21",
-    "@storybook/addon-storysource": "7.0.0-alpha.21",
-    "@storybook/addon-viewport": "7.0.0-alpha.21",
-    "@storybook/addons": "7.0.0-alpha.21",
-    "@storybook/jest": "^0.0.10",
-    "@storybook/source-loader": "7.0.0-alpha.21",
-    "@storybook/svelte": "7.0.0-alpha.21",
-    "@storybook/svelte-webpack5": "7.0.0-alpha.21",
-    "@storybook/testing-library": "0.0.14-next.0",
-    "storybook": "7.0.0-alpha.21",
-=======
     "@storybook/addon-a11y": "7.0.0-alpha.23",
     "@storybook/addon-actions": "7.0.0-alpha.23",
     "@storybook/addon-backgrounds": "7.0.0-alpha.23",
@@ -52,7 +28,6 @@
     "@storybook/svelte-webpack5": "7.0.0-alpha.23",
     "@storybook/testing-library": "0.0.14-next.0",
     "storybook": "7.0.0-alpha.23",
->>>>>>> 9b71ead5
     "svelte-jester": "^2.3.2",
     "svelte-preprocess": "^4.10.6"
   },
