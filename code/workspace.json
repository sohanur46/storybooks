{
  "version": 2,
  "projects": {
    "@storybook/addon-a11y": {
      "implicitDependencies": [],
      "root": "addons/a11y",
      "type": "library"
    },
    "@storybook/addon-actions": {
      "implicitDependencies": [],
      "root": "addons/actions",
      "type": "library"
    },
    "@storybook/addon-backgrounds": {
      "implicitDependencies": [],
      "root": "addons/backgrounds",
      "type": "library"
    },
    "@storybook/addon-controls": {
      "implicitDependencies": [],
      "root": "addons/controls",
      "type": "library"
    },
    "@storybook/addon-docs": {
      "implicitDependencies": [],
      "root": "addons/docs",
      "type": "library"
    },
    "@storybook/addon-essentials": {
      "implicitDependencies": [],
      "root": "addons/essentials",
      "type": "library"
    },
    "@storybook/addon-highlight": {
      "implicitDependencies": [],
      "root": "addons/highlight",
      "type": "library"
    },
    "@storybook/addon-interactions": {
      "implicitDependencies": [],
      "root": "addons/interactions",
      "type": "library"
    },
    "@storybook/addon-jest": {
      "implicitDependencies": [],
      "root": "addons/jest",
      "type": "library"
    },
    "@storybook/addon-links": {
      "implicitDependencies": [],
      "root": "addons/links",
      "type": "library"
    },
    "@storybook/addon-measure": {
      "implicitDependencies": [],
      "root": "addons/measure",
      "type": "library"
    },
    "@storybook/addon-outline": {
      "implicitDependencies": [],
      "root": "addons/outline",
      "type": "library"
    },
    "@storybook/addon-storyshots": {
      "implicitDependencies": [],
      "root": "addons/storyshots/storyshots-core",
      "type": "library"
    },
    "@storybook/addon-storyshots-puppeteer": {
      "implicitDependencies": [],
      "root": "addons/storyshots/storyshots-puppeteer",
      "type": "library"
    },
    "@storybook/addon-storysource": {
      "implicitDependencies": [],
      "root": "addons/storysource",
      "type": "library"
    },
    "@storybook/addon-toolbars": {
      "implicitDependencies": [],
      "root": "addons/toolbars",
      "type": "library"
    },
    "@storybook/addon-viewport": {
      "implicitDependencies": [],
      "root": "addons/viewport",
      "type": "library"
    },
    "@storybook/addons": {
      "implicitDependencies": [],
      "root": "lib/addons",
      "type": "library"
    },
    "@storybook/angular": {
      "implicitDependencies": [],
      "root": "frameworks/angular",
      "type": "library"
    },
    "@storybook/api": {
      "implicitDependencies": [],
      "root": "lib/api",
      "type": "library"
    },
    "@storybook/blocks": {
      "implicitDependencies": [],
      "root": "lib/blocks",
      "type": "library"
    },
    "@storybook/builder-manager": {
      "implicitDependencies": [],
      "root": "lib/builder-manager",
      "type": "library"
    },
    "@storybook/builder-vite": {
      "implicitDependencies": [],
      "root": "lib/builder-vite",
      "type": "library"
    },
    "@storybook/builder-webpack5": {
      "implicitDependencies": [],
      "root": "lib/builder-webpack5",
      "type": "library"
    },
    "@storybook/channel-postmessage": {
      "implicitDependencies": [],
      "root": "lib/channel-postmessage",
      "type": "library"
    },
    "@storybook/channel-websocket": {
      "implicitDependencies": [],
      "root": "lib/channel-websocket",
      "type": "library"
    },
    "@storybook/channels": {
      "implicitDependencies": [],
      "root": "lib/channels",
      "type": "library"
    },
    "@storybook/cli": {
      "implicitDependencies": [],
      "root": "lib/cli",
      "type": "library"
    },
    "@storybook/client-api": {
      "implicitDependencies": [],
      "root": "lib/client-api",
      "type": "library"
    },
    "@storybook/client-logger": {
      "implicitDependencies": [],
      "root": "lib/client-logger",
      "type": "library"
    },
    "@storybook/codemod": {
      "implicitDependencies": [],
      "root": "lib/codemod",
      "type": "library"
    },
    "@storybook/components": {
      "implicitDependencies": [],
      "root": "lib/components",
      "type": "library"
    },
    "@storybook/core-client": {
      "implicitDependencies": [],
      "root": "lib/core-client",
      "type": "library"
    },
    "@storybook/core-common": {
      "implicitDependencies": [],
      "root": "lib/core-common",
      "type": "library"
    },
    "@storybook/core-events": {
      "implicitDependencies": [],
      "root": "lib/core-events",
      "type": "library"
    },
    "@storybook/core-server": {
      "implicitDependencies": [],
      "root": "lib/core-server",
      "type": "library"
    },
    "@storybook/core-vite": {
      "implicitDependencies": [],
      "root": "lib/core-vite",
      "type": "library"
    },
    "@storybook/core-webpack": {
      "implicitDependencies": [],
      "root": "lib/core-webpack",
      "type": "library"
    },
    "@storybook/csf-tools": {
      "implicitDependencies": [],
      "root": "lib/csf-tools",
      "type": "library"
    },
    "@storybook/docs-tools": {
      "implicitDependencies": [],
      "root": "lib/docs-tools",
      "type": "library"
    },
    "@storybook/ember": {
      "implicitDependencies": [],
      "root": "frameworks/ember",
      "type": "library"
    },
    "@storybook/example-doc-blocks": {
      "implicitDependencies": [],
      "root": "examples/doc-blocks",
      "type": "library"
    },
    "@storybook/external-docs": {
      "implicitDependencies": [],
      "root": "examples/external-docs",
      "type": "library"
    },
    "@storybook/html": {
      "implicitDependencies": [],
      "root": "renderers/html",
      "type": "library"
    },
    "@storybook/html-webpack5": {
      "implicitDependencies": [],
      "root": "frameworks/html-webpack5",
      "type": "library"
    },
    "@storybook/instrumenter": {
      "implicitDependencies": [],
      "root": "lib/instrumenter",
      "type": "library"
    },
    "@storybook/nextjs": {
      "root": "frameworks/nextjs",
      "type": "library",
      "implicitDependencies": []
    },
    "@storybook/node-logger": {
      "implicitDependencies": [],
      "root": "lib/node-logger",
      "type": "library"
    },
    "@storybook/postinstall": {
      "implicitDependencies": [],
      "root": "lib/postinstall",
      "type": "library"
    },
    "@storybook/preact": {
      "implicitDependencies": [],
      "root": "renderers/preact",
      "type": "library"
    },
    "@storybook/preact-webpack5": {
      "implicitDependencies": [],
      "root": "frameworks/preact-webpack5",
      "type": "library"
    },
    "@storybook/preset-html-webpack": {
      "implicitDependencies": [],
      "root": "presets/html-webpack",
      "type": "library"
    },
    "@storybook/preset-preact-webpack": {
      "implicitDependencies": [],
      "root": "presets/preact-webpack",
      "type": "library"
    },
    "@storybook/preset-react-webpack": {
      "implicitDependencies": [],
      "root": "presets/react-webpack",
      "type": "library"
    },
    "@storybook/preset-server-webpack": {
      "implicitDependencies": [],
      "root": "presets/server-webpack",
      "type": "library"
    },
    "@storybook/preset-svelte-webpack": {
      "implicitDependencies": [],
      "root": "presets/svelte-webpack",
      "type": "library"
    },
    "@storybook/preset-vue-webpack": {
      "implicitDependencies": [],
      "root": "presets/vue-webpack",
      "type": "library"
    },
    "@storybook/preset-vue3-webpack": {
      "implicitDependencies": [],
      "root": "presets/vue3-webpack",
      "type": "library"
    },
    "@storybook/preset-web-components-webpack": {
      "implicitDependencies": [],
      "root": "presets/web-components-webpack",
      "type": "library"
    },
    "@storybook/preview-web": {
      "implicitDependencies": [],
      "root": "lib/preview-web",
      "type": "library"
    },
    "@storybook/react": {
      "implicitDependencies": [],
      "root": "renderers/react",
      "type": "library"
    },
    "@storybook/react-vite": {
      "implicitDependencies": [],
      "root": "frameworks/react-vite",
      "type": "library"
    },
    "@storybook/react-webpack5": {
      "implicitDependencies": [],
      "root": "frameworks/react-webpack5",
      "type": "library"
    },
    "@storybook/router": {
      "implicitDependencies": [],
      "root": "lib/router",
      "type": "library"
    },
    "@storybook/server": {
      "implicitDependencies": [],
      "root": "renderers/server",
      "type": "library"
    },
    "@storybook/server-webpack5": {
      "implicitDependencies": [],
      "root": "frameworks/server-webpack5",
      "type": "library"
    },
    "@storybook/source-loader": {
      "implicitDependencies": [],
      "root": "lib/source-loader",
      "type": "library"
    },
    "@storybook/store": {
      "implicitDependencies": [],
      "root": "lib/store",
      "type": "library"
    },
    "@storybook/svelte": {
      "implicitDependencies": [],
      "root": "renderers/svelte",
      "type": "library"
    },
    "@storybook/svelte-vite": {
      "implicitDependencies": [],
      "root": "frameworks/svelte-vite",
      "type": "library"
    },
    "@storybook/svelte-webpack5": {
      "implicitDependencies": [],
      "root": "frameworks/svelte-webpack5",
      "type": "library"
    },
    "@storybook/telemetry": {
      "implicitDependencies": [],
      "root": "lib/telemetry",
      "type": "library"
    },
    "@storybook/theming": {
      "implicitDependencies": [],
      "root": "lib/theming",
      "type": "library"
    },
    "@storybook/types": {
      "implicitDependencies": [],
      "root": "lib/channels",
      "type": "library"
    },
    "@storybook/ui": {
      "implicitDependencies": [],
      "root": "ui/manager",
      "type": "library"
    },
    "@storybook/vue": {
      "implicitDependencies": [],
      "root": "renderers/vue",
      "type": "library"
    },
    "@storybook/vue-vite": {
      "implicitDependencies": [],
      "root": "frameworks/vue-vite",
      "type": "library"
    },
    "@storybook/vue-webpack5": {
      "implicitDependencies": [],
      "root": "frameworks/vue-webpack5",
      "type": "library"
    },
    "@storybook/vue3": {
      "implicitDependencies": [],
      "root": "renderers/vue3",
      "type": "library"
    },
    "@storybook/vue3-vite": {
      "implicitDependencies": [],
      "root": "frameworks/vue3-vite",
      "type": "library"
    },
    "@storybook/vue3-webpack5": {
      "implicitDependencies": [],
      "root": "frameworks/vue3-webpack5",
      "type": "library"
    },
    "@storybook/web-components": {
      "implicitDependencies": [],
      "root": "renderers/web-components",
      "type": "library"
    },
    "@storybook/web-components-vite": {
      "implicitDependencies": [],
      "root": "frameworks/web-components-vite",
      "type": "library"
    },
    "@storybook/web-components-webpack5": {
      "implicitDependencies": [],
      "root": "frameworks/web-components-webpack5",
      "type": "library"
    },
    "ember-example": {
      "implicitDependencies": [],
      "root": "examples/ember-cli",
      "type": "library"
    },
    "sb": {
      "implicitDependencies": [],
      "root": "lib/cli-sb",
      "type": "library"
    },
    "server-kitchen-sink": {
      "implicitDependencies": [],
      "root": "examples/server-kitchen-sink",
      "type": "library"
    },
    "standalone-preview": {
      "implicitDependencies": [],
      "root": "examples/standalone-preview",
      "type": "library"
    },
    "storybook": {
      "implicitDependencies": [],
      "root": "lib/cli-storybook",
      "type": "library"
    },
<<<<<<< HEAD
    "svelte-example": {
      "implicitDependencies": [],
      "root": "examples/svelte-kitchen-sink",
      "type": "library"
    },
=======
>>>>>>> 42e1d5c4
    "vue-3-cli-example": {
      "implicitDependencies": [],
      "root": "examples/vue-3-cli",
      "type": "library"
    }
  }
}<|MERGE_RESOLUTION|>--- conflicted
+++ resolved
@@ -446,14 +446,6 @@
       "root": "lib/cli-storybook",
       "type": "library"
     },
-<<<<<<< HEAD
-    "svelte-example": {
-      "implicitDependencies": [],
-      "root": "examples/svelte-kitchen-sink",
-      "type": "library"
-    },
-=======
->>>>>>> 42e1d5c4
     "vue-3-cli-example": {
       "implicitDependencies": [],
       "root": "examples/vue-3-cli",
