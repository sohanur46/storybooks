--- conflicted
+++ resolved
@@ -12,15 +12,9 @@
 } from '@storybook/theming';
 import { useArgs } from '@storybook/addons';
 import { Symbols } from '@storybook/components';
-<<<<<<< HEAD
 import type { PreviewWeb } from '@storybook/preview-api';
 import { DocsContext } from '@storybook/preview-api';
-import type { ReactFramework } from '@storybook/react';
-=======
-import type { PreviewWeb } from '@storybook/preview-web';
-import { DocsContext } from '@storybook/preview-web';
 import type { ReactRenderer } from '@storybook/react';
->>>>>>> 8cf492d7
 import type { Channel } from '@storybook/channels';
 
 import { DocsContainer } from '../blocks/src/blocks/DocsContainer';
