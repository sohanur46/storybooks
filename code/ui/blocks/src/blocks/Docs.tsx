import React from 'react';
import type { FunctionComponent, ComponentType } from 'react';
import type { Renderer, Parameters } from '@storybook/types';
import type { Theme } from '@storybook/theming';

import type { DocsContextProps } from './DocsContext';
import { DocsContainer } from './DocsContainer';
import { DocsPage } from './DocsPage';

export type DocsProps<TRenderer extends Renderer = Renderer> = {
  docsParameter: Parameters;
  context: DocsContextProps<TRenderer>;
};

<<<<<<< HEAD
export const Docs: FunctionComponent<DocsProps> = ({ docsParameter, context }) => {
  const Container: ComponentType<{ context: DocsContextProps; theme: Theme }> =
=======
export function Docs<TRenderer extends Renderer = Renderer>({
  context,
  docsParameter,
}: DocsProps<TRenderer>) {
  const Container: ComponentType<{ context: DocsContextProps<TRenderer>; theme: Theme }> =
>>>>>>> 7a461f3e
    docsParameter.container || DocsContainer;

  const Page = docsParameter.page || DocsPage;

  return (
    <Container context={context} theme={docsParameter.theme}>
      <Page />
    </Container>
  );
}<|MERGE_RESOLUTION|>--- conflicted
+++ resolved
@@ -12,16 +12,11 @@
   context: DocsContextProps<TRenderer>;
 };
 
-<<<<<<< HEAD
-export const Docs: FunctionComponent<DocsProps> = ({ docsParameter, context }) => {
-  const Container: ComponentType<{ context: DocsContextProps; theme: Theme }> =
-=======
 export function Docs<TRenderer extends Renderer = Renderer>({
   context,
   docsParameter,
 }: DocsProps<TRenderer>) {
   const Container: ComponentType<{ context: DocsContextProps<TRenderer>; theme: Theme }> =
->>>>>>> 7a461f3e
     docsParameter.container || DocsContainer;
 
   const Page = docsParameter.page || DocsPage;
