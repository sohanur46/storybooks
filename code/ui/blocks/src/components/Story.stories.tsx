import React from 'react';
<<<<<<< HEAD
import type { Meta } from '@storybook/react';
import { within } from '@storybook/testing-library';
import type { PlayFunctionContext } from '@storybook/csf';
import type { WebRenderer } from '@storybook/types';
import { RESET_STORY_ARGS, STORY_ARGS_UPDATED, UPDATE_STORY_ARGS } from '@storybook/core-events';

=======
import type { Meta, StoryObj } from '@storybook/react';
import type { ModuleExport } from '@storybook/types';
import type { StoryProps } from './Story';
>>>>>>> 25453426
import { Story as StoryComponent, StorySkeleton } from './Story';
import type { DocsContextProps } from '../blocks';
import * as ButtonStories from '../examples/Button.stories';

// eslint-disable-next-line no-underscore-dangle
const preview = (window as any).__STORYBOOK_PREVIEW__;
const renderStoryToElement = preview.renderStoryToElement.bind(preview);

<<<<<<< HEAD
const meta: Meta = {
=======
type ExtendedStoryProps = Omit<StoryProps, 'story'> & {
  storyExport: ModuleExport;
};

const meta: Meta<ExtendedStoryProps> = {
  // @ts-expect-error getting too complex with props
>>>>>>> 25453426
  component: StoryComponent,
  parameters: {
    relativeCsfPaths: ['../examples/Button.stories'],
  },
  args: {
    height: '100px',
<<<<<<< HEAD
    storyExport: ButtonStories.Primary,
    autoplay: false,
    ignoreArgsUpdates: false,
=======
    // NOTE: the real story arg is a PreparedStory, which we'll get in the render function below
    storyExport: ButtonStories.Primary as any,
>>>>>>> 25453426
  },
  render({ storyExport, ...args }, { loaded }) {
    const docsContext = loaded.docsContext as DocsContextProps;
<<<<<<< HEAD
    const storyId = docsContext.storyIdByModuleExport(args.storyExport);
    const story = docsContext.storyById(storyId);
    return <StoryComponent {...(args as any)} story={story} />;
=======
    const resolved = docsContext.resolveModuleExport(storyExport);
    if (resolved.type !== 'story') throw new Error('Bad export, pass a story!');
    // @ts-expect-error getting too complex with props
    return <StoryComponent {...args} story={resolved.story} />;
>>>>>>> 25453426
  },
};
export default meta;

type Story = StoryObj<typeof meta>;

export const Loading = () => <StorySkeleton />;

export const Inline: Story = {
  args: {
    inline: true,
    // @ts-expect-error getting too complex with props
    autoplay: false,
    renderStoryToElement,
  },
};

export const IFrame: Story = {
  args: {
    inline: false,
  },
};

<<<<<<< HEAD
export const ForceInitialArgs = {
  args: {
    storyExport: ButtonStories.Primary,
    inline: true,
    autoplay: true,
    forceInitialArgs: true,
    renderStoryToElement,
  },
  // test that it ignores updated args by emitting an arg update and assert that it isn't reflected in the DOM
  play: async ({ args, canvasElement, loaded }: PlayFunctionContext<WebRenderer>) => {
    const docsContext = loaded.docsContext as DocsContextProps;
    const storyId = docsContext.storyIdByModuleExport(args.storyExport);

    const channel = globalThis.__STORYBOOK_ADDONS_CHANNEL__;
    await within(canvasElement).findByText(/Button/);

    const updatedPromise = new Promise<void>((resolve) => {
      channel.once(STORY_ARGS_UPDATED, resolve);
    });
    await channel.emit(UPDATE_STORY_ARGS, { storyId, updatedArgs: { label: 'Updated' } });
    await updatedPromise;
    await within(canvasElement).findByText(/Button/);

    await channel.emit(RESET_STORY_ARGS, { storyId });
    await new Promise<void>((resolve) => {
      channel.once(STORY_ARGS_UPDATED, resolve);
    });
  },
};

export const Autoplay = {
=======
export const Autoplay: Story = {
>>>>>>> 25453426
  args: {
    storyExport: ButtonStories.Clicking,
    inline: true,
    // @ts-expect-error getting too complex with props
    autoplay: true,
    renderStoryToElement,
  },
};<|MERGE_RESOLUTION|>--- conflicted
+++ resolved
@@ -1,16 +1,11 @@
 import React from 'react';
-<<<<<<< HEAD
-import type { Meta } from '@storybook/react';
+import type { Meta, StoryObj } from '@storybook/react';
 import { within } from '@storybook/testing-library';
 import type { PlayFunctionContext } from '@storybook/csf';
-import type { WebRenderer } from '@storybook/types';
+import type { WebRenderer, ModuleExport } from '@storybook/types';
 import { RESET_STORY_ARGS, STORY_ARGS_UPDATED, UPDATE_STORY_ARGS } from '@storybook/core-events';
 
-=======
-import type { Meta, StoryObj } from '@storybook/react';
-import type { ModuleExport } from '@storybook/types';
 import type { StoryProps } from './Story';
->>>>>>> 25453426
 import { Story as StoryComponent, StorySkeleton } from './Story';
 import type { DocsContextProps } from '../blocks';
 import * as ButtonStories from '../examples/Button.stories';
@@ -19,43 +14,27 @@
 const preview = (window as any).__STORYBOOK_PREVIEW__;
 const renderStoryToElement = preview.renderStoryToElement.bind(preview);
 
-<<<<<<< HEAD
-const meta: Meta = {
-=======
 type ExtendedStoryProps = Omit<StoryProps, 'story'> & {
   storyExport: ModuleExport;
 };
 
 const meta: Meta<ExtendedStoryProps> = {
   // @ts-expect-error getting too complex with props
->>>>>>> 25453426
   component: StoryComponent,
   parameters: {
     relativeCsfPaths: ['../examples/Button.stories'],
   },
   args: {
     height: '100px',
-<<<<<<< HEAD
-    storyExport: ButtonStories.Primary,
-    autoplay: false,
-    ignoreArgsUpdates: false,
-=======
     // NOTE: the real story arg is a PreparedStory, which we'll get in the render function below
     storyExport: ButtonStories.Primary as any,
->>>>>>> 25453426
   },
   render({ storyExport, ...args }, { loaded }) {
     const docsContext = loaded.docsContext as DocsContextProps;
-<<<<<<< HEAD
-    const storyId = docsContext.storyIdByModuleExport(args.storyExport);
-    const story = docsContext.storyById(storyId);
-    return <StoryComponent {...(args as any)} story={story} />;
-=======
     const resolved = docsContext.resolveModuleExport(storyExport);
     if (resolved.type !== 'story') throw new Error('Bad export, pass a story!');
     // @ts-expect-error getting too complex with props
     return <StoryComponent {...args} story={resolved.story} />;
->>>>>>> 25453426
   },
 };
 export default meta;
@@ -69,6 +48,7 @@
     inline: true,
     // @ts-expect-error getting too complex with props
     autoplay: false,
+    forceInitialArgs: false,
     renderStoryToElement,
   },
 };
@@ -79,7 +59,6 @@
   },
 };
 
-<<<<<<< HEAD
 export const ForceInitialArgs = {
   args: {
     storyExport: ButtonStories.Primary,
@@ -91,7 +70,8 @@
   // test that it ignores updated args by emitting an arg update and assert that it isn't reflected in the DOM
   play: async ({ args, canvasElement, loaded }: PlayFunctionContext<WebRenderer>) => {
     const docsContext = loaded.docsContext as DocsContextProps;
-    const storyId = docsContext.storyIdByModuleExport(args.storyExport);
+    const resolved = docsContext.resolveModuleExport(args.storyExport);
+    if (resolved.type !== 'story') throw new Error('Bad export, pass a story!');
 
     const channel = globalThis.__STORYBOOK_ADDONS_CHANNEL__;
     await within(canvasElement).findByText(/Button/);
@@ -99,21 +79,21 @@
     const updatedPromise = new Promise<void>((resolve) => {
       channel.once(STORY_ARGS_UPDATED, resolve);
     });
-    await channel.emit(UPDATE_STORY_ARGS, { storyId, updatedArgs: { label: 'Updated' } });
+    await channel.emit(UPDATE_STORY_ARGS, {
+      storyId: resolved.story.id,
+      updatedArgs: { label: 'Updated' },
+    });
     await updatedPromise;
     await within(canvasElement).findByText(/Button/);
 
-    await channel.emit(RESET_STORY_ARGS, { storyId });
+    await channel.emit(RESET_STORY_ARGS, { storyId: resolved.story.id });
     await new Promise<void>((resolve) => {
       channel.once(STORY_ARGS_UPDATED, resolve);
     });
   },
 };
 
-export const Autoplay = {
-=======
 export const Autoplay: Story = {
->>>>>>> 25453426
   args: {
     storyExport: ButtonStories.Clicking,
     inline: true,
