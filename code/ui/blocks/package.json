--- conflicted
+++ resolved
@@ -41,19 +41,6 @@
     "prep": "../../../scripts/prepare/bundle.ts"
   },
   "dependencies": {
-<<<<<<< HEAD
-    "@storybook/api": "7.0.0-alpha.46",
-    "@storybook/channels": "7.0.0-alpha.46",
-    "@storybook/client-logger": "7.0.0-alpha.46",
-    "@storybook/components": "7.0.0-alpha.46",
-    "@storybook/core-events": "7.0.0-alpha.46",
-    "@storybook/csf": "0.0.2--canary.53.4879818.0",
-    "@storybook/docs-tools": "7.0.0-alpha.46",
-    "@storybook/preview-web": "7.0.0-alpha.46",
-    "@storybook/store": "7.0.0-alpha.46",
-    "@storybook/theming": "7.0.0-alpha.46",
-    "@storybook/types": "7.0.0-alpha.46",
-=======
     "@storybook/api": "7.0.0-alpha.47",
     "@storybook/channels": "7.0.0-alpha.47",
     "@storybook/client-logger": "7.0.0-alpha.47",
@@ -65,7 +52,6 @@
     "@storybook/store": "7.0.0-alpha.47",
     "@storybook/theming": "7.0.0-alpha.47",
     "@storybook/types": "7.0.0-alpha.47",
->>>>>>> b0b6c6b3
     "@types/lodash": "^4.14.167",
     "color-convert": "^2.0.1",
     "dequal": "^2.0.2",
