--- conflicted
+++ resolved
@@ -1,11 +1,5 @@
 import type { FC } from 'react';
-<<<<<<< HEAD
-import React, { Fragment, useMemo, useEffect, useState } from 'react';
-=======
 import React, { useRef, Fragment } from 'react';
-import type { Combo } from '@storybook/manager-api';
-import { Consumer } from '@storybook/manager-api';
->>>>>>> 2b834fc5
 import { Button, getStoryHref } from '@storybook/components';
 import { Global, styled } from '@storybook/theming';
 import type { CSSObject } from '@storybook/theming';
