{
  "name": "@storybook/svelte-vite",
  "version": "7.0.0-beta.25",
  "description": "Storybook for Svelte and Vite: Develop Svelte components in isolation with Hot Reloading.",
  "keywords": [
    "storybook"
  ],
  "homepage": "https://github.com/storybookjs/storybook/tree/main/frameworks/svelte-vite",
  "bugs": {
    "url": "https://github.com/storybookjs/storybook/issues"
  },
  "repository": {
    "type": "git",
    "url": "https://github.com/storybookjs/storybook.git",
    "directory": "frameworks/svelte-vite"
  },
  "funding": {
    "type": "opencollective",
    "url": "https://opencollective.com/storybook"
  },
  "license": "MIT",
  "exports": {
    ".": {
      "node": "./dist/index.js",
      "require": "./dist/index.js",
      "import": "./dist/index.mjs",
      "types": "./dist/index.d.ts"
    },
    "./preset": {
      "require": "./dist/preset.js",
      "import": "./dist/preset.mjs",
      "types": "./dist/preset.d.ts"
    },
    "./package.json": "./package.json"
  },
  "main": "dist/index.js",
  "module": "dist/index.mjs",
  "types": "dist/index.d.ts",
  "files": [
    "dist/**/*",
    "template/**/*",
    "README.md",
    "*.js",
    "*.d.ts"
  ],
  "scripts": {
    "check": "../../../scripts/node_modules/.bin/tsc --noEmit",
    "prep": "../../../scripts/prepare/bundle.ts"
  },
  "dependencies": {
    "@storybook/builder-vite": "7.0.0-beta.25",
    "@storybook/node-logger": "7.0.0-beta.25",
    "@storybook/svelte": "7.0.0-beta.25",
    "@sveltejs/vite-plugin-svelte": "^2.0.0",
    "magic-string": "^0.26.1",
    "svelte": "^3.0.0",
    "sveltedoc-parser": "^4.2.1",
<<<<<<< HEAD
    "ts-dedent": "^2.2.0",
    "vite": "^3.0.0 || ^4.0.0"
=======
    "ts-dedent": "^2.2.0"
>>>>>>> 0a76fb96
  },
  "devDependencies": {
    "@types/node": "^16.0.0",
    "typescript": "~4.9.3",
    "vite": "^4.0.0"
  },
  "peerDependencies": {
    "react": "^16.8.0 || ^17.0.0 || ^18.0.0",
    "react-dom": "^16.8.0 || ^17.0.0 || ^18.0.0",
    "vite": "^3.0.0 || ^4.0.0"
  },
  "engines": {
    "node": "^14.18 || >=16"
  },
  "publishConfig": {
    "access": "public"
  },
  "bundler": {
    "entries": [
      "./src/index.ts",
      "./src/preset.ts"
    ],
    "platform": "node"
  },
  "gitHead": "2109ab8d7c0667e686db757abf5afcbf3d48a6ec"
}<|MERGE_RESOLUTION|>--- conflicted
+++ resolved
@@ -55,12 +55,7 @@
     "magic-string": "^0.26.1",
     "svelte": "^3.0.0",
     "sveltedoc-parser": "^4.2.1",
-<<<<<<< HEAD
-    "ts-dedent": "^2.2.0",
-    "vite": "^3.0.0 || ^4.0.0"
-=======
     "ts-dedent": "^2.2.0"
->>>>>>> 0a76fb96
   },
   "devDependencies": {
     "@types/node": "^16.0.0",
