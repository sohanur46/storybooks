{
  "name": "@storybook/angular",
  "version": "7.1.0-alpha.11",
  "description": "Storybook for Angular: Develop Angular components in isolation with hot reloading.",
  "keywords": [
    "storybook",
    "angular"
  ],
  "homepage": "https://github.com/storybookjs/storybook/tree/next/code/frameworks/angular",
  "bugs": {
    "url": "https://github.com/storybookjs/storybook/issues"
  },
  "repository": {
    "type": "git",
    "url": "https://github.com/storybookjs/storybook.git",
    "directory": "code/frameworks/angular"
  },
  "funding": {
    "type": "opencollective",
    "url": "https://opencollective.com/storybook"
  },
  "license": "MIT",
  "main": "dist/index.js",
  "module": "dist/index.mjs",
  "types": "dist/index.d.ts",
  "files": [
    "dist/**/*",
    "template/**/*",
    "README.md",
    "*.js",
    "*.mjs",
    "*.d.ts"
  ],
  "scripts": {
    "check": "../../../scripts/node_modules/.bin/tsc",
    "prep": "../../../scripts/prepare/tsc.ts"
  },
  "dependencies": {
    "@storybook/builder-webpack5": "7.1.0-alpha.11",
    "@storybook/cli": "7.1.0-alpha.11",
    "@storybook/client-logger": "7.1.0-alpha.11",
<<<<<<< HEAD
    "@storybook/core-client": "7.1.0-alpha.11",
=======
>>>>>>> 7a461f3e
    "@storybook/core-common": "7.1.0-alpha.11",
    "@storybook/core-events": "7.1.0-alpha.11",
    "@storybook/core-server": "7.1.0-alpha.11",
    "@storybook/core-webpack": "7.1.0-alpha.11",
    "@storybook/docs-tools": "7.1.0-alpha.11",
    "@storybook/global": "^5.0.0",
    "@storybook/manager-api": "7.1.0-alpha.11",
    "@storybook/node-logger": "7.1.0-alpha.11",
    "@storybook/preview-api": "7.1.0-alpha.11",
<<<<<<< HEAD
=======
    "@storybook/telemetry": "7.1.0-alpha.11",
>>>>>>> 7a461f3e
    "@storybook/types": "7.1.0-alpha.11",
    "@types/node": "^16.0.0",
    "@types/react": "^16.14.34",
    "@types/react-dom": "^16.9.14",
    "@types/semver": "^7.3.4",
    "@types/webpack-env": "^1.18.0",
    "find-up": "^5.0.0",
    "read-pkg-up": "^7.0.1",
    "semver": "^7.3.7",
    "telejson": "^7.0.3",
    "ts-dedent": "^2.0.0",
    "tsconfig-paths-webpack-plugin": "^3.5.2",
    "util-deprecate": "^1.0.2",
    "webpack": "5"
  },
  "devDependencies": {
    "@angular-devkit/architect": "^0.1500.4",
    "@angular-devkit/build-angular": "^15.1.1",
    "@angular-devkit/core": "^15.1.1",
    "@angular/animations": "^15.1.1",
    "@angular/cli": "^15.1.1",
    "@angular/common": "^15.1.1",
    "@angular/compiler": "^15.1.1",
    "@angular/compiler-cli": "^15.1.1",
    "@angular/core": "^15.1.1",
    "@angular/forms": "^15.1.1",
    "@angular/platform-browser": "^15.1.1",
    "@angular/platform-browser-dynamic": "^15.1.1",
    "@types/rimraf": "^3.0.2",
    "@types/tmp": "^0.2.3",
    "cross-spawn": "^7.0.3",
    "jest": "^29.3.1",
    "jest-preset-angular": "^12.2.3",
    "jest-specific-snapshot": "^7.0.0",
    "rimraf": "^3.0.2",
    "tmp": "^0.2.1",
    "typescript": "~4.9.3",
    "webpack": "5",
    "zone.js": "^0.12.0"
  },
  "peerDependencies": {
    "@angular-devkit/architect": ">=0.1400.0 < 0.1600.0",
    "@angular-devkit/build-angular": ">=14.1.0 < 16.0.0",
    "@angular-devkit/core": ">=14.1.0 < 16.0.0",
    "@angular/cli": ">=14.1.0 < 16.0.0",
    "@angular/common": ">=14.1.0 < 16.0.0",
    "@angular/compiler": ">=14.1.0 < 16.0.0",
    "@angular/compiler-cli": ">=14.1.0 < 16.0.0",
    "@angular/core": ">=14.1.0 < 16.0.0",
    "@angular/forms": ">=14.1.0 < 16.0.0",
    "@angular/platform-browser": ">=14.1.0 < 16.0.0",
    "@angular/platform-browser-dynamic": ">=14.1.0 < 16.0.0",
    "@babel/core": "*",
    "react": "^16.8.0 || ^17.0.0 || ^18.0.0",
    "react-dom": "^16.8.0 || ^17.0.0 || ^18.0.0",
    "rxjs": "^6.0.0 || ^7.4.0",
    "typescript": "^4.0.0",
    "zone.js": "^0.8.29 || >= 0.9.0 < 1.0.0"
  },
  "peerDependenciesMeta": {
    "@angular/cli": {
      "optional": true
    }
  },
  "engines": {
    "node": ">=16.0.0"
  },
  "publishConfig": {
    "access": "public"
  },
  "builders": "dist/builders/builders.json",
  "bundler": {
    "tsConfig": "tsconfig.build.json"
  },
<<<<<<< HEAD
  "gitHead": "8ff2938f8ac0c2d524ae653cd89251e5cd4721a4"
=======
  "gitHead": "0797ab602bc569ff71c343a2b1aaba7e49232d95"
>>>>>>> 7a461f3e
}<|MERGE_RESOLUTION|>--- conflicted
+++ resolved
@@ -39,10 +39,6 @@
     "@storybook/builder-webpack5": "7.1.0-alpha.11",
     "@storybook/cli": "7.1.0-alpha.11",
     "@storybook/client-logger": "7.1.0-alpha.11",
-<<<<<<< HEAD
-    "@storybook/core-client": "7.1.0-alpha.11",
-=======
->>>>>>> 7a461f3e
     "@storybook/core-common": "7.1.0-alpha.11",
     "@storybook/core-events": "7.1.0-alpha.11",
     "@storybook/core-server": "7.1.0-alpha.11",
@@ -52,10 +48,7 @@
     "@storybook/manager-api": "7.1.0-alpha.11",
     "@storybook/node-logger": "7.1.0-alpha.11",
     "@storybook/preview-api": "7.1.0-alpha.11",
-<<<<<<< HEAD
-=======
     "@storybook/telemetry": "7.1.0-alpha.11",
->>>>>>> 7a461f3e
     "@storybook/types": "7.1.0-alpha.11",
     "@types/node": "^16.0.0",
     "@types/react": "^16.14.34",
@@ -130,9 +123,5 @@
   "bundler": {
     "tsConfig": "tsconfig.build.json"
   },
-<<<<<<< HEAD
-  "gitHead": "8ff2938f8ac0c2d524ae653cd89251e5cd4721a4"
-=======
   "gitHead": "0797ab602bc569ff71c343a2b1aaba7e49232d95"
->>>>>>> 7a461f3e
 }