{
  "name": "@storybook/angular",
  "version": "7.0.0-alpha.53",
  "description": "Storybook for Angular: Develop Angular components in isolation with hot reloading.",
  "keywords": [
    "storybook",
    "angular"
  ],
  "homepage": "https://github.com/storybookjs/storybook/tree/main/frameworks/angular",
  "bugs": {
    "url": "https://github.com/storybookjs/storybook/issues"
  },
  "repository": {
    "type": "git",
    "url": "https://github.com/storybookjs/storybook.git",
    "directory": "frameworks/angular"
  },
  "funding": {
    "type": "opencollective",
    "url": "https://opencollective.com/storybook"
  },
  "license": "MIT",
  "main": "dist/index.js",
  "types": "dist/index.d.ts",
  "files": [
    "dist/**/*",
    "template/**/*",
    "README.md",
    "*.js",
    "*.d.ts"
  ],
  "scripts": {
    "check": "../../../scripts/node_modules/.bin/tsc",
    "prep": "rimraf dist && ../../../scripts/node_modules/.bin/tsc --project tsconfig.build.json && echo \"Preventing passing flags to tsc\""
  },
  "dependencies": {
<<<<<<< HEAD
    "@storybook/addons": "7.0.0-alpha.47",
    "@storybook/api": "7.0.0-alpha.47",
    "@storybook/builder-webpack5": "7.0.0-alpha.47",
    "@storybook/client-logger": "7.0.0-alpha.47",
    "@storybook/core-client": "7.0.0-alpha.47",
    "@storybook/core-common": "7.0.0-alpha.47",
    "@storybook/core-events": "7.0.0-alpha.47",
    "@storybook/core-server": "7.0.0-alpha.47",
    "@storybook/core-webpack": "7.0.0-alpha.47",
    "@storybook/docs-tools": "7.0.0-alpha.47",
    "@storybook/node-logger": "7.0.0-alpha.47",
    "@storybook/store": "7.0.0-alpha.47",
    "@storybook/types": "7.0.0-alpha.47",
    "@types/node": "18.11.6",
    "@types/react": "^16.14.23",
=======
    "@storybook/addons": "7.0.0-alpha.53",
    "@storybook/builder-webpack5": "7.0.0-alpha.53",
    "@storybook/client-logger": "7.0.0-alpha.53",
    "@storybook/core-client": "7.0.0-alpha.53",
    "@storybook/core-common": "7.0.0-alpha.53",
    "@storybook/core-events": "7.0.0-alpha.53",
    "@storybook/core-server": "7.0.0-alpha.53",
    "@storybook/core-webpack": "7.0.0-alpha.53",
    "@storybook/docs-tools": "7.0.0-alpha.53",
    "@storybook/manager-api": "7.0.0-alpha.53",
    "@storybook/node-logger": "7.0.0-alpha.53",
    "@storybook/preview-api": "7.0.0-alpha.53",
    "@storybook/types": "7.0.0-alpha.53",
    "@types/node": "^16.0.0",
    "@types/react": "^16.14.34",
>>>>>>> 9cb8ba1f
    "@types/react-dom": "^16.9.14",
    "@types/semver": "^7.3.4",
    "@types/webpack-env": "^1.18.0",
    "core-js": "^3.8.2",
    "find-up": "^5.0.0",
    "global": "^4.4.0",
    "react": "^16.14.0",
    "react-dom": "^16.14.0",
    "read-pkg-up": "^7.0.1",
    "semver": "^7.3.7",
    "telejson": "^6.0.8",
    "ts-dedent": "^2.0.0",
    "tsconfig-paths-webpack-plugin": "^3.5.2",
    "util-deprecate": "^1.0.2",
    "webpack": "5"
  },
  "devDependencies": {
    "@angular-devkit/architect": "^0.1303.5",
    "@angular-devkit/build-angular": "^13.3.5",
    "@angular-devkit/core": "^13.3.5",
    "@angular/cli": "^13.3.5",
    "@angular/common": "^13.3.6",
    "@angular/compiler": "^13.3.6",
    "@angular/compiler-cli": "^13.3.6",
    "@angular/core": "^13.3.6",
    "@angular/forms": "^13.3.6",
    "@angular/platform-browser": "^13.3.6",
    "@angular/platform-browser-dynamic": "^13.3.6",
    "@nrwl/workspace": "14.6.1",
    "@types/rimraf": "^3.0.2",
    "@types/tmp": "^0.2.3",
    "cross-spawn": "^7.0.3",
    "jest": "^29.3.1",
    "jest-preset-angular": "^12.0.0",
    "jest-specific-snapshot": "^6.0.0",
    "rimraf": "^3.0.2",
    "tmp": "^0.2.1",
<<<<<<< HEAD
    "typescript": "4.9.0-dev.20221026",
=======
    "typescript": "^4.9.3",
>>>>>>> 9cb8ba1f
    "webpack": "5",
    "zone.js": "^0.11.0"
  },
  "peerDependencies": {
    "@angular-devkit/architect": ">=0.1300.0",
    "@angular-devkit/build-angular": ">=13.0.0",
    "@angular-devkit/core": ">=13.0.0",
    "@angular/cli": ">=13.0.0",
    "@angular/common": ">=13.0.0",
    "@angular/compiler": ">=13.0.0",
    "@angular/compiler-cli": ">=13.0.0",
    "@angular/core": ">=13.0.0",
    "@angular/forms": ">=13.0.0",
    "@angular/platform-browser": ">=13.0.0",
    "@angular/platform-browser-dynamic": ">=13.0.0",
    "@babel/core": "*",
    "@nrwl/workspace": "14.6.1",
    "rxjs": "^6.0.0 || ^7.4.0",
    "typescript": "^4.0.0",
    "zone.js": "^0.8.29 || ^0.9.0 || ^0.10.0 || ^0.11.0"
  },
  "peerDependenciesMeta": {
    "@angular/cli": {
      "optional": true
    },
    "@nrwl/workspace": {
      "optional": true
    }
  },
  "engines": {
    "node": ">=10.13.0"
  },
  "publishConfig": {
    "access": "public"
  },
  "builders": "dist/builders/builders.json",
  "gitHead": "fd1cf81615a5ddac3369e7bb567a1a43081fdc23"
}<|MERGE_RESOLUTION|>--- conflicted
+++ resolved
@@ -34,23 +34,6 @@
     "prep": "rimraf dist && ../../../scripts/node_modules/.bin/tsc --project tsconfig.build.json && echo \"Preventing passing flags to tsc\""
   },
   "dependencies": {
-<<<<<<< HEAD
-    "@storybook/addons": "7.0.0-alpha.47",
-    "@storybook/api": "7.0.0-alpha.47",
-    "@storybook/builder-webpack5": "7.0.0-alpha.47",
-    "@storybook/client-logger": "7.0.0-alpha.47",
-    "@storybook/core-client": "7.0.0-alpha.47",
-    "@storybook/core-common": "7.0.0-alpha.47",
-    "@storybook/core-events": "7.0.0-alpha.47",
-    "@storybook/core-server": "7.0.0-alpha.47",
-    "@storybook/core-webpack": "7.0.0-alpha.47",
-    "@storybook/docs-tools": "7.0.0-alpha.47",
-    "@storybook/node-logger": "7.0.0-alpha.47",
-    "@storybook/store": "7.0.0-alpha.47",
-    "@storybook/types": "7.0.0-alpha.47",
-    "@types/node": "18.11.6",
-    "@types/react": "^16.14.23",
-=======
     "@storybook/addons": "7.0.0-alpha.53",
     "@storybook/builder-webpack5": "7.0.0-alpha.53",
     "@storybook/client-logger": "7.0.0-alpha.53",
@@ -66,7 +49,6 @@
     "@storybook/types": "7.0.0-alpha.53",
     "@types/node": "^16.0.0",
     "@types/react": "^16.14.34",
->>>>>>> 9cb8ba1f
     "@types/react-dom": "^16.9.14",
     "@types/semver": "^7.3.4",
     "@types/webpack-env": "^1.18.0",
@@ -104,11 +86,7 @@
     "jest-specific-snapshot": "^6.0.0",
     "rimraf": "^3.0.2",
     "tmp": "^0.2.1",
-<<<<<<< HEAD
     "typescript": "4.9.0-dev.20221026",
-=======
-    "typescript": "^4.9.3",
->>>>>>> 9cb8ba1f
     "webpack": "5",
     "zone.js": "^0.11.0"
   },
