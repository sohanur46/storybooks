--- conflicted
+++ resolved
@@ -34,21 +34,6 @@
     "prep": "node ../../../scripts/prepare.js"
   },
   "dependencies": {
-<<<<<<< HEAD
-    "@storybook/addons": "7.0.0-alpha.40",
-    "@storybook/api": "7.0.0-alpha.40",
-    "@storybook/builder-webpack5": "7.0.0-alpha.40",
-    "@storybook/client-logger": "7.0.0-alpha.40",
-    "@storybook/core-client": "7.0.0-alpha.40",
-    "@storybook/core-common": "7.0.0-alpha.40",
-    "@storybook/core-events": "7.0.0-alpha.40",
-    "@storybook/core-server": "7.0.0-alpha.40",
-    "@storybook/core-webpack": "7.0.0-alpha.40",
-    "@storybook/csf": "0.0.2--canary.51.26e6539.0",
-    "@storybook/docs-tools": "7.0.0-alpha.40",
-    "@storybook/node-logger": "7.0.0-alpha.40",
-    "@storybook/store": "7.0.0-alpha.40",
-=======
     "@storybook/addons": "7.0.0-alpha.41",
     "@storybook/api": "7.0.0-alpha.41",
     "@storybook/builder-webpack5": "7.0.0-alpha.41",
@@ -62,7 +47,6 @@
     "@storybook/docs-tools": "7.0.0-alpha.41",
     "@storybook/node-logger": "7.0.0-alpha.41",
     "@storybook/store": "7.0.0-alpha.41",
->>>>>>> 8d95548a
     "@types/node": "^16.0.0",
     "@types/react": "^16.14.23",
     "@types/react-dom": "^16.9.14",
