--- conflicted
+++ resolved
@@ -53,27 +53,6 @@
         });
       },
     },
-<<<<<<< HEAD
-    {
-      info: '=> Loading angular-cli config for angular 12.2.x',
-      condition: semver.satisfies(angularCliVersion, '12.2.x') && !!options.angularBuilderContext,
-      getWebpackConfig: async (_baseConfig, _options) => {
-        const builderContext = getBuilderContext(_options);
-        const builderOptions = await getBuilderOptions(_options, builderContext);
-
-        return getWebpackConfig12_2_x(_baseConfig, {
-          builderOptions,
-          builderContext,
-        });
-      },
-    },
-    {
-      info: '=> Loading angular-cli config for angular lower than 12.2.0',
-      condition: true,
-      getWebpackConfig: getWebpackConfigOlder,
-    },
-=======
->>>>>>> a2cdd73b
   ];
 
   const webpackGetter = webpackGetterByVersions.find((wg) => wg.condition);
