--- conflicted
+++ resolved
@@ -16,11 +16,7 @@
   load: (...args: any[]) => void;
 }
 
-<<<<<<< HEAD
-const api = start<AngularFramework>(renderToDOM, { decorateStory, render });
-=======
 const api = start<AngularFramework>(renderToCanvas, { decorateStory, render });
->>>>>>> e3a46f59
 
 export const storiesOf: ClientApi['storiesOf'] = (kind, m) => {
   return (api.clientApi.storiesOf(kind, m) as ReturnType<ClientApi['storiesOf']>).addParameters({
