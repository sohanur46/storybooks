--- conflicted
+++ resolved
@@ -51,17 +51,10 @@
     "prep": "../../../scripts/prepare/bundle.ts"
   },
   "dependencies": {
-<<<<<<< HEAD
-    "@storybook/builder-vite": "7.0.0-beta.3",
-    "@storybook/core-server": "7.0.0-beta.3",
-    "@storybook/vue3": "7.0.0-beta.3",
-    "@vitejs/plugin-vue": "^4.0.0",
-=======
     "@storybook/builder-vite": "7.0.0-beta.4",
     "@storybook/core-server": "7.0.0-beta.4",
     "@storybook/vue3": "7.0.0-beta.4",
-    "@vitejs/plugin-vue": "^3.0.0",
->>>>>>> 84dfd4fb
+    "@vitejs/plugin-vue": "^4.0.0",
     "magic-string": "^0.26.1",
     "vite": "^4.0.0",
     "vue-docgen-api": "^4.40.0"
