{
  "extends": "../../tsconfig.json",
  "compilerOptions": {
    "rootDir": "./src",
    "types": ["node"],
<<<<<<< HEAD
    "resolveJsonModule": true
=======
    "resolveJsonModule": true,
    "strict": true
>>>>>>> 7a461f3e
  },
  "include": ["src/**/*"]
}<|MERGE_RESOLUTION|>--- conflicted
+++ resolved
@@ -3,12 +3,8 @@
   "compilerOptions": {
     "rootDir": "./src",
     "types": ["node"],
-<<<<<<< HEAD
-    "resolveJsonModule": true
-=======
     "resolveJsonModule": true,
     "strict": true
->>>>>>> 7a461f3e
   },
   "include": ["src/**/*"]
 }