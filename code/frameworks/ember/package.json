{
  "name": "@storybook/ember",
  "version": "7.0.0-alpha.51",
  "description": "Storybook for Ember: Develop Ember Component in isolation with Hot Reloading.",
  "homepage": "https://github.com/storybookjs/storybook/tree/main/frameworks/ember",
  "bugs": {
    "url": "https://github.com/storybookjs/storybook/issues"
  },
  "repository": {
    "type": "git",
    "url": "https://github.com/storybookjs/storybook.git",
    "directory": "frameworks/ember"
  },
  "funding": {
    "type": "opencollective",
    "url": "https://opencollective.com/storybook"
  },
  "license": "MIT",
  "main": "dist/cjs/index.js",
  "module": "dist/esm/index.js",
  "types": "dist/types/index.d.ts",
  "files": [
    "dist/**/*",
    "template/**/*",
    "README.md",
    "*.js",
    "*.d.ts"
  ],
  "scripts": {
    "check": "../../../scripts/node_modules/.bin/tsc --noEmit",
    "prep": "node ../../../scripts/prepare.js"
  },
  "dependencies": {
<<<<<<< HEAD
    "@storybook/builder-webpack5": "7.0.0-alpha.49",
    "@storybook/core-client": "7.0.0-alpha.49",
    "@storybook/core-common": "7.0.0-alpha.49",
    "@storybook/docs-tools": "7.0.0-alpha.49",
    "@storybook/store": "7.0.0-alpha.49",
    "@storybook/types": "7.0.0-alpha.49",
=======
    "@storybook/builder-webpack5": "7.0.0-alpha.51",
    "@storybook/core-client": "7.0.0-alpha.51",
    "@storybook/core-common": "7.0.0-alpha.51",
    "@storybook/docs-tools": "7.0.0-alpha.51",
    "@storybook/store": "7.0.0-alpha.51",
    "@storybook/types": "7.0.0-alpha.51",
    "global": "^4.4.0",
>>>>>>> bd01d58f
    "react": "16.14.0",
    "react-dom": "16.14.0",
    "read-pkg-up": "^7.0.1",
    "ts-dedent": "^2.0.0"
  },
  "devDependencies": {
    "ember-source": "~3.28.1",
    "typescript": "^4.9.3"
  },
  "peerDependencies": {
    "@babel/core": "*",
    "@types/ember__component": "4.0.8",
    "babel-plugin-ember-modules-api-polyfill": "^2.12.0",
    "babel-plugin-htmlbars-inline-precompile": "2 || 3",
    "ember-source": "~3.28.1"
  },
  "engines": {
    "node": ">=10.13.0"
  },
  "publishConfig": {
    "access": "public"
  },
  "gitHead": "4fec76c3f5135854d9834ebc1cf2f1f325696ded"
}<|MERGE_RESOLUTION|>--- conflicted
+++ resolved
@@ -31,22 +31,12 @@
     "prep": "node ../../../scripts/prepare.js"
   },
   "dependencies": {
-<<<<<<< HEAD
-    "@storybook/builder-webpack5": "7.0.0-alpha.49",
-    "@storybook/core-client": "7.0.0-alpha.49",
-    "@storybook/core-common": "7.0.0-alpha.49",
-    "@storybook/docs-tools": "7.0.0-alpha.49",
-    "@storybook/store": "7.0.0-alpha.49",
-    "@storybook/types": "7.0.0-alpha.49",
-=======
     "@storybook/builder-webpack5": "7.0.0-alpha.51",
     "@storybook/core-client": "7.0.0-alpha.51",
     "@storybook/core-common": "7.0.0-alpha.51",
     "@storybook/docs-tools": "7.0.0-alpha.51",
     "@storybook/store": "7.0.0-alpha.51",
     "@storybook/types": "7.0.0-alpha.51",
-    "global": "^4.4.0",
->>>>>>> bd01d58f
     "react": "16.14.0",
     "react-dom": "16.14.0",
     "read-pkg-up": "^7.0.1",
