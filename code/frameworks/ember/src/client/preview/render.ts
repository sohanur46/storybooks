--- conflicted
+++ resolved
@@ -2,12 +2,8 @@
 import type { Store_RenderContext } from '@storybook/types';
 // @ts-expect-error (Converted from ts-ignore)
 import Component from '@ember/component'; // eslint-disable-line import/no-unresolved
-<<<<<<< HEAD
 import '../../../typings.d';
-import { OptionsArgs, EmberFramework } from './types';
-=======
 import type { OptionsArgs, EmberRenderer } from './types';
->>>>>>> 2283ebb2
 
 const { document } = globalThis;
 
