--- conflicted
+++ resolved
@@ -2,22 +2,10 @@
   "extends": "../../tsconfig.json",
   "compilerOptions": {
     "rootDir": "./src",
-<<<<<<< HEAD
     "types": ["node"],
-    "resolveJsonModule": true
-=======
-    "types": [
-      "node"
-    ],
     "resolveJsonModule": true,
     "strict": true
->>>>>>> 7a461f3e
   },
-  "include": [
-    "src/**/*"
-  ],
-  "exclude": [
-    "src/**/*.test.*",
-    "src/**/__testfixtures__/**"
-  ]
+  "include": ["src/**/*"],
+  "exclude": ["src/**/*.test.*", "src/**/__testfixtures__/**"]
 }