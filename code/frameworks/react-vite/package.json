--- conflicted
+++ resolved
@@ -53,22 +53,12 @@
   "dependencies": {
     "@joshwooding/vite-plugin-react-docgen-typescript": "^0.0.5",
     "@rollup/pluginutils": "^4.2.0",
-<<<<<<< HEAD
     "@storybook/builder-vite": "7.0.0-beta.9",
     "@storybook/react": "7.0.0-beta.9",
     "@vitejs/plugin-react": "^3.0.0",
     "ast-types": "^0.14.2",
     "magic-string": "^0.26.1",
     "react-docgen": "^6.0.0-alpha.3"
-=======
-    "@storybook/builder-vite": "7.0.0-beta.10",
-    "@storybook/react": "7.0.0-beta.10",
-    "@vitejs/plugin-react": "^2.0.0",
-    "ast-types": "^0.14.2",
-    "magic-string": "^0.26.1",
-    "react-docgen": "6.0.0-alpha.3",
-    "vite": "^3.0.0 || ^4.0.0"
->>>>>>> 66d8509a
   },
   "devDependencies": {
     "@types/node": "^16.0.0",
@@ -78,7 +68,7 @@
   "peerDependencies": {
     "react": "^16.8.0 || ^17.0.0 || ^18.0.0",
     "react-dom": "^16.8.0 || ^17.0.0 || ^18.0.0",
-    "vite": "3 - 4"
+    "vite": "^3.0.0 || ^4.0.0"
   },
   "engines": {
     "node": "^14.18 || >=16"
