{
  "name": "@storybook/react-vite",
  "version": "7.0.0-beta.9",
  "description": "Storybook for React and Vite: Develop React components in isolation with Hot Reloading.",
  "keywords": [
    "storybook"
  ],
  "homepage": "https://github.com/storybookjs/storybook/tree/main/frameworks/react-vite",
  "bugs": {
    "url": "https://github.com/storybookjs/storybook/issues"
  },
  "repository": {
    "type": "git",
    "url": "https://github.com/storybookjs/storybook.git",
    "directory": "frameworks/react-vite"
  },
  "funding": {
    "type": "opencollective",
    "url": "https://opencollective.com/storybook"
  },
  "license": "MIT",
  "exports": {
    ".": {
      "require": "./dist/index.js",
      "import": "./dist/index.mjs",
      "types": "./dist/index.d.ts"
    },
    "./preset": {
      "require": "./dist/preset.js",
      "import": "./dist/preset.mjs",
      "types": "./dist/preset.d.ts"
    },
    "./package.json": {
      "require": "./package.json",
      "import": "./package.json",
      "types": "./package.json"
    }
  },
  "main": "dist/index.js",
  "module": "dist/index.mjs",
  "types": "dist/index.d.ts",
  "files": [
    "dist/**/*",
    "types/**/*",
    "README.md",
    "*.js",
    "*.d.ts"
  ],
  "scripts": {
    "check": "../../../scripts/node_modules/.bin/tsc --noEmit",
    "prep": "../../../scripts/prepare/bundle.ts"
  },
  "dependencies": {
    "@joshwooding/vite-plugin-react-docgen-typescript": "^0.0.5",
    "@rollup/pluginutils": "^4.2.0",
<<<<<<< HEAD
    "@storybook/builder-vite": "7.0.0-beta.8",
    "@storybook/react": "7.0.0-beta.8",
    "@vitejs/plugin-react": "^3.0.0",
=======
    "@storybook/builder-vite": "7.0.0-beta.9",
    "@storybook/react": "7.0.0-beta.9",
    "@vitejs/plugin-react": "^2.0.0",
>>>>>>> d74d4a9c
    "ast-types": "^0.14.2",
    "magic-string": "^0.26.1",
    "react-docgen": "^6.0.0-alpha.3"
  },
  "devDependencies": {
    "@types/node": "^16.0.0",
    "typescript": "~4.9.3",
    "vite": "^4.0.0"
  },
  "peerDependencies": {
    "react": "^16.8.0 || ^17.0.0 || ^18.0.0",
    "react-dom": "^16.8.0 || ^17.0.0 || ^18.0.0",
    "vite": "3 - 4"
  },
  "engines": {
    "node": "^14.18 || >=16"
  },
  "publishConfig": {
    "access": "public"
  },
  "bundler": {
    "entries": [
      "./src/index.ts",
      "./src/preset.ts"
    ],
    "platform": "node"
  },
  "gitHead": "c466d4f77c3e8b99f28aaf508acdb9fd863550fd"
}<|MERGE_RESOLUTION|>--- conflicted
+++ resolved
@@ -53,15 +53,9 @@
   "dependencies": {
     "@joshwooding/vite-plugin-react-docgen-typescript": "^0.0.5",
     "@rollup/pluginutils": "^4.2.0",
-<<<<<<< HEAD
-    "@storybook/builder-vite": "7.0.0-beta.8",
-    "@storybook/react": "7.0.0-beta.8",
-    "@vitejs/plugin-react": "^3.0.0",
-=======
     "@storybook/builder-vite": "7.0.0-beta.9",
     "@storybook/react": "7.0.0-beta.9",
-    "@vitejs/plugin-react": "^2.0.0",
->>>>>>> d74d4a9c
+    "@vitejs/plugin-react": "^3.0.0",
     "ast-types": "^0.14.2",
     "magic-string": "^0.26.1",
     "react-docgen": "^6.0.0-alpha.3"
