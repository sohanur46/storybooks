{
  "name": "@storybook/react-vite",
  "version": "7.1.0-alpha.11",
  "description": "Storybook for React and Vite: Develop React components in isolation with Hot Reloading.",
  "keywords": [
    "storybook"
  ],
  "homepage": "https://github.com/storybookjs/storybook/tree/next/code/frameworks/react-vite",
  "bugs": {
    "url": "https://github.com/storybookjs/storybook/issues"
  },
  "repository": {
    "type": "git",
    "url": "https://github.com/storybookjs/storybook.git",
    "directory": "code/frameworks/react-vite"
  },
  "funding": {
    "type": "opencollective",
    "url": "https://opencollective.com/storybook"
  },
  "license": "MIT",
  "exports": {
    ".": {
      "node": "./dist/index.js",
      "require": "./dist/index.js",
      "import": "./dist/index.mjs",
      "types": "./dist/index.d.ts"
    },
    "./preset": {
      "require": "./dist/preset.js",
      "import": "./dist/preset.mjs",
      "types": "./dist/preset.d.ts"
    },
    "./package.json": "./package.json"
  },
  "main": "dist/index.js",
  "module": "dist/index.mjs",
  "types": "dist/index.d.ts",
  "files": [
    "dist/**/*",
    "template/**/*",
    "README.md",
    "*.js",
    "*.d.ts"
  ],
  "scripts": {
    "check": "../../../scripts/node_modules/.bin/tsc --noEmit",
    "prep": "../../../scripts/prepare/bundle.ts"
  },
  "dependencies": {
    "@joshwooding/vite-plugin-react-docgen-typescript": "^0.2.1",
    "@rollup/pluginutils": "^4.2.0",
    "@storybook/builder-vite": "7.1.0-alpha.11",
    "@storybook/react": "7.1.0-alpha.11",
    "@vitejs/plugin-react": "^3.0.1",
    "ast-types": "^0.14.2",
    "magic-string": "^0.27.0",
    "react-docgen": "6.0.0-alpha.3"
  },
  "devDependencies": {
    "@types/node": "^16.0.0",
    "typescript": "~4.9.3",
    "vite": "^4.0.0"
  },
  "peerDependencies": {
    "react": "^16.8.0 || ^17.0.0 || ^18.0.0",
    "react-dom": "^16.8.0 || ^17.0.0 || ^18.0.0",
    "vite": "^3.0.0 || ^4.0.0"
  },
  "engines": {
    "node": ">=16"
  },
  "publishConfig": {
    "access": "public"
  },
  "bundler": {
    "entries": [
      "./src/index.ts",
      "./src/preset.ts"
    ],
    "platform": "node"
  },
<<<<<<< HEAD
  "gitHead": "8ff2938f8ac0c2d524ae653cd89251e5cd4721a4"
=======
  "gitHead": "0797ab602bc569ff71c343a2b1aaba7e49232d95"
>>>>>>> 7a461f3e
}<|MERGE_RESOLUTION|>--- conflicted
+++ resolved
@@ -80,9 +80,5 @@
     ],
     "platform": "node"
   },
-<<<<<<< HEAD
-  "gitHead": "8ff2938f8ac0c2d524ae653cd89251e5cd4721a4"
-=======
   "gitHead": "0797ab602bc569ff71c343a2b1aaba7e49232d95"
->>>>>>> 7a461f3e
 }