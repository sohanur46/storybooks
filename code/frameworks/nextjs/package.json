--- conflicted
+++ resolved
@@ -59,11 +59,8 @@
     "prep": "../../../scripts/prepare/bundle.ts"
   },
   "dependencies": {
-<<<<<<< HEAD
     "@next/font": "^13.0.7",
-=======
     "@storybook/addon-actions": "7.0.0-beta.12",
->>>>>>> 02a4969a
     "@storybook/builder-webpack5": "7.0.0-beta.12",
     "@storybook/core-common": "7.0.0-beta.12",
     "@storybook/node-logger": "7.0.0-beta.12",
