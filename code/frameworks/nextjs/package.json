--- conflicted
+++ resolved
@@ -59,16 +59,6 @@
     "prep": "../../../scripts/prepare/bundle.ts"
   },
   "dependencies": {
-<<<<<<< HEAD
-    "@babel/preset-typescript": "^7.18.6",
-    "@storybook/addons": "7.0.0-alpha.47",
-    "@storybook/builder-webpack5": "7.0.0-alpha.47",
-    "@storybook/core-common": "7.0.0-alpha.47",
-    "@storybook/node-logger": "7.0.0-alpha.47",
-    "@storybook/preset-react-webpack": "7.0.0-alpha.47",
-    "@storybook/react": "7.0.0-alpha.47",
-    "@types/node": "18.11.6",
-=======
     "@storybook/addons": "7.0.0-alpha.53",
     "@storybook/builder-webpack5": "7.0.0-alpha.53",
     "@storybook/core-common": "7.0.0-alpha.53",
@@ -77,7 +67,6 @@
     "@storybook/preview-api": "7.0.0-alpha.53",
     "@storybook/react": "7.0.0-alpha.53",
     "@types/node": "^16.0.0",
->>>>>>> 9cb8ba1f
     "find-up": "^5.0.0",
     "fs-extra": "^9.0.1",
     "image-size": "^1.0.0",
@@ -94,11 +83,7 @@
   "devDependencies": {
     "@storybook/addon-actions": "7.0.0-alpha.53",
     "next": "^12.2.4",
-<<<<<<< HEAD
     "typescript": "4.9.0-dev.20221026",
-=======
-    "typescript": "^4.9.3",
->>>>>>> 9cb8ba1f
     "webpack": "^5.65.0"
   },
   "peerDependencies": {
