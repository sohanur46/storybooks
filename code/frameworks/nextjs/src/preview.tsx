import type { Addon_DecoratorFunction } from '@storybook/types';
import './config/preview';
import { RouterDecorator } from './routing/decorator';
import { StyledJsxDecorator } from './styledJsx/decorator';
import './images/next-image-stub';
import { HeadManagerDecorator } from './head-manager/decorator';

function addNextHeadCount() {
  const meta = document.createElement('meta');
  meta.name = 'next-head-count';
  meta.content = '0';
  document.head.appendChild(meta);
}

addNextHeadCount();

<<<<<<< HEAD
export const decorators = [StyledJsxDecorator, RouterDecorator, HeadManagerDecorator];
=======
export const decorators: Addon_DecoratorFunction<any>[] = [
  StyledJsxDecorator,
  ImageDecorator,
  RouterDecorator,
  HeadManagerDecorator,
];
>>>>>>> 7a461f3e

export const parameters = {
  docs: {
    source: {
      excludeDecorators: true,
    },
  },
};<|MERGE_RESOLUTION|>--- conflicted
+++ resolved
@@ -14,16 +14,12 @@
 
 addNextHeadCount();
 
-<<<<<<< HEAD
-export const decorators = [StyledJsxDecorator, RouterDecorator, HeadManagerDecorator];
-=======
 export const decorators: Addon_DecoratorFunction<any>[] = [
   StyledJsxDecorator,
   ImageDecorator,
   RouterDecorator,
   HeadManagerDecorator,
 ];
->>>>>>> 7a461f3e
 
 export const parameters = {
   docs: {
