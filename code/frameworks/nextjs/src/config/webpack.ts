import type { Configuration as WebpackConfig } from 'webpack';
import semver from 'semver';

import type { NextConfig } from 'next';
import { DefinePlugin } from 'webpack';
import { addScopedAlias, getNextjsVersion, resolveNextConfig } from '../utils';

export const configureConfig = async ({
  baseConfig,
  nextConfigPath,
  configDir,
}: {
  baseConfig: WebpackConfig;
  nextConfigPath?: string;
  configDir: string;
}): Promise<NextConfig> => {
  const nextConfig = await resolveNextConfig({ baseConfig, nextConfigPath, configDir });

  addScopedAlias(baseConfig, 'next/config');
  setupRuntimeConfig(baseConfig, nextConfig);

  return nextConfig;
};

const version = getNextjsVersion();

const setupRuntimeConfig = (baseConfig: WebpackConfig, nextConfig: NextConfig): void => {
  const definePluginConfig: Record<string, any> = {
    // this mimics what nextjs does client side
    // https://github.com/vercel/next.js/blob/57702cb2a9a9dba4b552e0007c16449cf36cfb44/packages/next/client/index.tsx#L101
    'process.env.__NEXT_RUNTIME_CONFIG': JSON.stringify({
      serverRuntimeConfig: {},
      publicRuntimeConfig: nextConfig.publicRuntimeConfig,
    }),
  };

  const newNextLinkBehavior = nextConfig.experimental?.newNextLinkBehavior;

  /**
   * In Next 13.0.0 - 13.0.5, the `newNextLinkBehavior` option now defaults to truthy (still
   * `undefined` in the config), and `next/link` was engineered to opt *out*
   * of it
   *
<<<<<<< HEAD
   * TODO: Revisit logic as soon as the changes in https://github.com/vercel/next.js/pull/42623
   * were released in the next version of Next.js
=======
>>>>>>> 67e2899e
   */
  if (
    semver.gte(version, '13.0.0') &&
    semver.lt(version, '13.0.6') &&
    newNextLinkBehavior !== false
  ) {
    definePluginConfig['process.env.__NEXT_NEW_LINK_BEHAVIOR'] = true;
  } else {
    definePluginConfig['process.env.__NEXT_NEW_LINK_BEHAVIOR'] = newNextLinkBehavior;
  }

  baseConfig.plugins?.push(new DefinePlugin(definePluginConfig));
};<|MERGE_RESOLUTION|>--- conflicted
+++ resolved
@@ -40,12 +40,6 @@
    * In Next 13.0.0 - 13.0.5, the `newNextLinkBehavior` option now defaults to truthy (still
    * `undefined` in the config), and `next/link` was engineered to opt *out*
    * of it
-   *
-<<<<<<< HEAD
-   * TODO: Revisit logic as soon as the changes in https://github.com/vercel/next.js/pull/42623
-   * were released in the next version of Next.js
-=======
->>>>>>> 67e2899e
    */
   if (
     semver.gte(version, '13.0.0') &&
