--- conflicted
+++ resolved
@@ -1,8 +1,4 @@
-<<<<<<< HEAD
-import type { Framework, StoryContext as StoryContextBase } from '@storybook/types';
-=======
 import type { StoryContext as StoryContextBase, WebFramework } from '@storybook/types';
->>>>>>> 49d26da3
 import type { ComponentConstructorOptions, ComponentEvents, SvelteComponentTyped } from 'svelte';
 
 export type StoryContext = StoryContextBase<SvelteFramework>;
@@ -36,11 +32,7 @@
 };
 
 export interface SvelteFramework<C extends SvelteComponentTyped = SvelteComponentTyped>
-<<<<<<< HEAD
-  extends Framework {
-=======
   extends WebFramework {
->>>>>>> 49d26da3
   component: ComponentType<this['T'] extends Record<string, any> ? this['T'] : any>;
   storyResult: this['T'] extends Record<string, any>
     ? SvelteStoryResult<this['T'], ComponentEvents<C>>
