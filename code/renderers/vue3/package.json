{
  "name": "@storybook/vue3",
  "version": "7.0.0-alpha.53",
  "description": "Storybook Vue 3 renderer",
  "keywords": [
    "storybook"
  ],
  "homepage": "https://github.com/storybookjs/storybook/tree/main/renderers/vue3",
  "bugs": {
    "url": "https://github.com/storybookjs/storybook/issues"
  },
  "repository": {
    "type": "git",
    "url": "https://github.com/storybookjs/storybook.git",
    "directory": "renderers/vue3"
  },
  "funding": {
    "type": "opencollective",
    "url": "https://opencollective.com/storybook"
  },
  "license": "MIT",
  "exports": {
    ".": {
      "require": "./dist/index.js",
      "import": "./dist/index.mjs",
      "types": "./dist/index.d.ts"
    },
    "./preview": {
      "require": "./dist/config.js",
      "import": "./dist/config.mjs",
      "types": "./dist/config.d.ts"
    },
    "./package.json": {
      "require": "./package.json",
      "import": "./package.json",
      "types": "./package.json"
    }
  },
  "main": "dist/index.js",
  "module": "dist/index.mjs",
  "types": "dist/index.d.ts",
  "files": [
    "dist/**/*",
    "template/**/*",
    "README.md",
    "*.js",
    "*.d.ts"
  ],
  "scripts": {
    "check": "vue-tsc --noEmit",
    "prep": "../../../scripts/prepare/bundle.ts"
  },
  "dependencies": {
    "@storybook/addons": "7.0.0-alpha.53",
    "@storybook/core-client": "7.0.0-alpha.53",
    "@storybook/docs-tools": "7.0.0-alpha.53",
    "@storybook/preview-api": "7.0.0-alpha.53",
    "@storybook/types": "7.0.0-alpha.53",
    "global": "^4.4.0",
    "react": "16.14.0",
    "react-dom": "16.14.0",
    "ts-dedent": "^2.0.0",
    "type-fest": "2.19.0"
  },
  "devDependencies": {
    "@digitak/esrun": "^3.2.2",
<<<<<<< HEAD
    "typescript": "4.9.0-dev.20221026",
=======
    "@vue/vue3-jest": "29",
    "typescript": "^4.9.3",
>>>>>>> 9cb8ba1f
    "vue": "^3.2.41",
    "vue-tsc": "^1.0.8"
  },
  "peerDependencies": {
    "@babel/core": "*",
    "babel-loader": "^7.0.0 || ^8.0.0",
    "vue": "^3.0.0"
  },
  "peerDependenciesMeta": {
    "babel-loader": {
      "optional": true
    }
  },
  "engines": {
    "node": ">=10.13.0"
  },
  "publishConfig": {
    "access": "public"
  },
  "bundler": {
    "entries": [
      "./src/index.ts",
      "./src/config.ts"
    ],
    "platform": "browser"
  },
  "gitHead": "fd1cf81615a5ddac3369e7bb567a1a43081fdc23"
}<|MERGE_RESOLUTION|>--- conflicted
+++ resolved
@@ -64,12 +64,8 @@
   },
   "devDependencies": {
     "@digitak/esrun": "^3.2.2",
-<<<<<<< HEAD
+    "@vue/vue3-jest": "29",
     "typescript": "4.9.0-dev.20221026",
-=======
-    "@vue/vue3-jest": "29",
-    "typescript": "^4.9.3",
->>>>>>> 9cb8ba1f
     "vue": "^3.2.41",
     "vue-tsc": "^1.0.8"
   },
