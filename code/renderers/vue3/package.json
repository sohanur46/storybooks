{
  "name": "@storybook/vue3",
  "version": "7.0.0-alpha.50",
  "description": "Storybook Vue 3 renderer",
  "keywords": [
    "storybook"
  ],
  "homepage": "https://github.com/storybookjs/storybook/tree/main/renderers/vue3",
  "bugs": {
    "url": "https://github.com/storybookjs/storybook/issues"
  },
  "repository": {
    "type": "git",
    "url": "https://github.com/storybookjs/storybook.git",
    "directory": "renderers/vue3"
  },
  "funding": {
    "type": "opencollective",
    "url": "https://opencollective.com/storybook"
  },
  "license": "MIT",
  "exports": {
    ".": {
      "require": "./dist/index.js",
      "import": "./dist/index.mjs",
      "types": "./dist/index.d.ts"
    },
    "./preview": {
      "require": "./dist/config.js",
      "import": "./dist/config.mjs",
      "types": "./dist/config.d.ts"
    },
    "./package.json": {
      "require": "./package.json",
      "import": "./package.json",
      "types": "./package.json"
    }
  },
  "main": "dist/index.js",
  "module": "dist/index.mjs",
  "types": "dist/index.d.ts",
  "files": [
    "dist/**/*",
    "template/**/*",
    "README.md",
    "*.js",
    "*.d.ts"
  ],
  "scripts": {
    "check": "vue-tsc --noEmit",
    "prep": "../../../scripts/prepare/bundle.ts"
  },
  "dependencies": {
    "@storybook/addons": "7.0.0-alpha.50",
    "@storybook/core-client": "7.0.0-alpha.50",
    "@storybook/docs-tools": "7.0.0-alpha.50",
    "@storybook/store": "7.0.0-alpha.50",
    "@storybook/types": "7.0.0-alpha.50",
    "global": "^4.4.0",
    "react": "16.14.0",
    "react-dom": "16.14.0",
    "ts-dedent": "^2.0.0",
    "type-fest": "2.19.0"
  },
  "devDependencies": {
    "@digitak/esrun": "^3.2.2",
<<<<<<< HEAD
    "@vue/vue3-jest": "29",
    "typescript": "~4.6.3",
=======
    "@vue/vue3-jest": "28",
    "typescript": "^4.9.3",
>>>>>>> c8e52a0f
    "vue": "^3.2.41",
    "vue-tsc": "^1.0.8"
  },
  "peerDependencies": {
    "@babel/core": "*",
    "babel-loader": "^7.0.0 || ^8.0.0",
    "vue": "^3.0.0"
  },
  "peerDependenciesMeta": {
    "babel-loader": {
      "optional": true
    }
  },
  "engines": {
    "node": ">=10.13.0"
  },
  "publishConfig": {
    "access": "public"
  },
  "bundler": {
    "entries": [
      "./src/index.ts",
      "./src/config.ts"
    ],
    "platform": "browser"
  },
  "gitHead": "77184d039091f4782dc4540df6d271a24fb3e242"
}<|MERGE_RESOLUTION|>--- conflicted
+++ resolved
@@ -64,13 +64,8 @@
   },
   "devDependencies": {
     "@digitak/esrun": "^3.2.2",
-<<<<<<< HEAD
     "@vue/vue3-jest": "29",
-    "typescript": "~4.6.3",
-=======
-    "@vue/vue3-jest": "28",
     "typescript": "^4.9.3",
->>>>>>> c8e52a0f
     "vue": "^3.2.41",
     "vue-tsc": "^1.0.8"
   },
