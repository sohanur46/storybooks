import type {
  AnnotatedStoryFn,
  Args,
  ArgsFromMeta,
  ArgsStoryFn,
  ComponentAnnotations,
  DecoratorFunction,
  StoryAnnotations,
<<<<<<< HEAD
  AnnotatedStoryFn,
} from '@storybook/types';
=======
} from '@storybook/csf';
import { SetOptional, Simplify } from 'type-fest';
import { Component } from 'vue';
import { ExtendedVue } from 'vue/types/vue';
>>>>>>> 065bd824
import { VueFramework } from './types';

export type { Args, ArgTypes, Parameters, StoryContext } from '@storybook/types';

/**
 * Metadata to configure the stories for a component.
 *
 * @see [Default export](https://storybook.js.org/docs/formats/component-story-format/#default-export)
 */
export type Meta<CmpOrArgs = Args> = CmpOrArgs extends Component<any>
  ? ComponentAnnotations<
      VueFramework,
      unknown extends ComponentProps<CmpOrArgs> ? CmpOrArgs : ComponentProps<CmpOrArgs>
    >
  : ComponentAnnotations<VueFramework, CmpOrArgs>;

/**
 * Story function that represents a CSFv2 component example.
 *
 * @see [Named Story exports](https://storybook.js.org/docs/formats/component-story-format/#named-story-exports)
 */
export type StoryFn<TArgs = Args> = AnnotatedStoryFn<VueFramework, TArgs>;

/**
 * Story function that represents a CSFv3 component example.
 *
 * @see [Named Story exports](https://storybook.js.org/docs/formats/component-story-format/#named-story-exports)
 */
export type StoryObj<MetaOrCmpOrArgs = Args> = MetaOrCmpOrArgs extends {
  render?: ArgsStoryFn<VueFramework, any>;
  component?: infer C;
  args?: infer DefaultArgs;
}
  ? MetaOrCmpOrArgs extends Component<any>
    ? StoryAnnotations<VueFramework, ComponentProps<MetaOrCmpOrArgs>>
    : Simplify<ComponentProps<C> & ArgsFromMeta<VueFramework, MetaOrCmpOrArgs>> extends infer TArgs
    ? StoryAnnotations<
        VueFramework,
        TArgs,
        SetOptional<TArgs, Extract<keyof TArgs, keyof DefaultArgs>>
      >
    : never
  : MetaOrCmpOrArgs extends Component<any>
  ? StoryAnnotations<VueFramework, ComponentProps<MetaOrCmpOrArgs>>
  : StoryAnnotations<VueFramework, MetaOrCmpOrArgs>;

type ComponentProps<C> = C extends ExtendedVue<any, any, any, any, infer P>
  ? P
  : C extends Component<any, any, any, infer P>
  ? P
  : unknown;

/**
 * @deprecated Use `StoryFn` instead.
 * Story function that represents a CSFv2 component example.
 *
 * @see [Named Story exports](https://storybook.js.org/docs/formats/component-story-format/#named-story-exports)
 */
export type Story<TArgs = Args> = StoryFn<TArgs>;

export type DecoratorFn<TArgs = Args> = DecoratorFunction<VueFramework, TArgs>;<|MERGE_RESOLUTION|>--- conflicted
+++ resolved
@@ -6,15 +6,10 @@
   ComponentAnnotations,
   DecoratorFunction,
   StoryAnnotations,
-<<<<<<< HEAD
-  AnnotatedStoryFn,
 } from '@storybook/types';
-=======
-} from '@storybook/csf';
 import { SetOptional, Simplify } from 'type-fest';
 import { Component } from 'vue';
 import { ExtendedVue } from 'vue/types/vue';
->>>>>>> 065bd824
 import { VueFramework } from './types';
 
 export type { Args, ArgTypes, Parameters, StoryContext } from '@storybook/types';
