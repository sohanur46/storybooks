--- conflicted
+++ resolved
@@ -2,13 +2,8 @@
 
 import { Button } from './Button';
 
-<<<<<<< HEAD
 // More on how to set up stories at: https://storybook.js.org/docs/react/writing-stories/introduction#default-export
 const meta = {
-=======
-// More on how to set up stories at: https://storybook.js.org/docs/7.0/react/writing-stories/introduction
-const meta: Meta<typeof Button> = {
->>>>>>> 9cb8ba1f
   title: 'Example/Button',
   component: Button,
   tags: ['docsPage'],
