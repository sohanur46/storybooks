--- conflicted
+++ resolved
@@ -51,20 +51,11 @@
     "prep": "../../../scripts/prepare/bundle.ts"
   },
   "dependencies": {
-<<<<<<< HEAD
-    "@storybook/addons": "7.0.0-alpha.49",
-    "@storybook/core-client": "7.0.0-alpha.49",
-    "@storybook/docs-tools": "7.0.0-alpha.49",
-    "@storybook/preview-api": "7.0.0-alpha.49",
-    "@storybook/types": "7.0.0-alpha.49",
-=======
     "@storybook/addons": "7.0.0-alpha.50",
     "@storybook/core-client": "7.0.0-alpha.50",
     "@storybook/docs-tools": "7.0.0-alpha.50",
-    "@storybook/preview-web": "7.0.0-alpha.50",
-    "@storybook/store": "7.0.0-alpha.50",
+    "@storybook/preview-api": "7.0.0-alpha.50",
     "@storybook/types": "7.0.0-alpha.50",
->>>>>>> c4317008
     "global": "^4.4.0",
     "react": "16.14.0",
     "react-dom": "16.14.0",
