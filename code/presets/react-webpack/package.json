--- conflicted
+++ resolved
@@ -40,14 +40,6 @@
       "require": "./dist/framework-preset-react-docs.js",
       "types": "./dist/framework-preset-react-docs.d.ts"
     },
-<<<<<<< HEAD
-    "./dist/framework-preset-react-dom-hack": {
-      "node": "./dist/framework-preset-react-dom-hack.js",
-      "require": "./dist/framework-preset-react-dom-hack.js",
-      "types": "./dist/framework-preset-react-dom-hack.d.ts"
-    },
-=======
->>>>>>> c8acbf3d
     "./dist/framework-preset-react": {
       "node": "./dist/framework-preset-react.js",
       "require": "./dist/framework-preset-react.js",
