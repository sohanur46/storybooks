--- conflicted
+++ resolved
@@ -1,10 +1,6 @@
 {
   "name": "@storybook/preset-web-components-webpack",
-<<<<<<< HEAD
-  "version": "7.0.0-alpha.21",
-=======
   "version": "7.0.0-alpha.23",
->>>>>>> 9b71ead5
   "description": "Storybook for web-components: View web components snippets in isolation with Hot Reloading.",
   "keywords": [
     "lit-html",
@@ -59,11 +55,7 @@
     "@babel/plugin-syntax-dynamic-import": "^7.8.3",
     "@babel/plugin-syntax-import-meta": "^7.10.4",
     "@babel/preset-env": "^7.12.11",
-<<<<<<< HEAD
-    "@storybook/core-webpack": "7.0.0-alpha.21",
-=======
     "@storybook/core-webpack": "7.0.0-alpha.23",
->>>>>>> 9b71ead5
     "@types/node": "^14.14.20 || ^16.0.0",
     "babel-loader": "^7.0.0 || ^8.0.0",
     "babel-plugin-bundled-import-meta": "^0.3.1",
@@ -90,9 +82,5 @@
     ],
     "platform": "node"
   },
-<<<<<<< HEAD
-  "gitHead": "d8cdc5b21af68e69c6eefeaae0e1efadd06947ea"
-=======
   "gitHead": "0900e20acfbc12551c6a3f788b8de5dd6af5f80a"
->>>>>>> 9b71ead5
 }