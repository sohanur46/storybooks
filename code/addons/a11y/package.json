{
  "name": "@storybook/addon-a11y",
  "version": "7.0.0-alpha.53",
  "description": "Test component compliance with web accessibility standards",
  "keywords": [
    "a11y",
    "accessibility",
    "addon",
    "storybook",
    "valid",
    "verify",
    "test"
  ],
  "homepage": "https://github.com/storybookjs/storybook/tree/main/addons/a11y",
  "bugs": {
    "url": "https://github.com/storybookjs/storybook/issues"
  },
  "repository": {
    "type": "git",
    "url": "https://github.com/storybookjs/storybook.git",
    "directory": "addons/a11y"
  },
  "funding": {
    "type": "opencollective",
    "url": "https://opencollective.com/storybook"
  },
  "license": "MIT",
  "exports": {
    ".": {
      "require": "./dist/index.js",
      "import": "./dist/index.mjs",
      "types": "./dist/index.d.ts"
    },
    "./manager": {
      "require": "./dist/manager.js",
      "import": "./dist/manager.mjs",
      "types": "./dist/manager.d.ts"
    },
    "./preview": {
      "require": "./dist/preview.js",
      "import": "./dist/preview.mjs",
      "types": "./dist/preview.d.ts"
    },
    "./register": {
      "require": "./dist/manager.js",
      "import": "./dist/manager.mjs",
      "types": "./dist/manager.d.ts"
    },
    "./package.json": "./package.json"
  },
  "main": "dist/index.js",
  "module": "dist/index.mjs",
  "types": "dist/index.d.ts",
  "files": [
    "dist/**/*",
    "README.md",
    "*.js",
    "*.d.ts"
  ],
  "scripts": {
    "check": "../../../scripts/node_modules/.bin/tsc --noEmit",
    "prep": "../../../scripts/prepare/bundle.ts"
  },
  "dependencies": {
<<<<<<< HEAD
    "@storybook/addon-highlight": "7.0.0-alpha.52",
    "@storybook/addons": "7.0.0-alpha.52",
    "@storybook/api": "7.0.0-alpha.52",
    "@storybook/channels": "7.0.0-alpha.52",
    "@storybook/client-logger": "7.0.0-alpha.52",
    "@storybook/components": "7.0.0-alpha.52",
    "@storybook/core-events": "7.0.0-alpha.52",
    "@storybook/preview-api": "7.0.0-alpha.52",
    "@storybook/theming": "7.0.0-alpha.52",
    "@storybook/types": "7.0.0-alpha.52",
=======
    "@storybook/addon-highlight": "7.0.0-alpha.53",
    "@storybook/addons": "7.0.0-alpha.53",
    "@storybook/api": "7.0.0-alpha.53",
    "@storybook/channels": "7.0.0-alpha.53",
    "@storybook/client-logger": "7.0.0-alpha.53",
    "@storybook/components": "7.0.0-alpha.53",
    "@storybook/core-events": "7.0.0-alpha.53",
    "@storybook/theming": "7.0.0-alpha.53",
    "@storybook/types": "7.0.0-alpha.53",
>>>>>>> 7e73ff44
    "axe-core": "^4.2.0",
    "global": "^4.4.0",
    "lodash": "^4.17.21",
    "react-sizeme": "^3.0.1"
  },
  "devDependencies": {
    "@testing-library/react": "^11.2.2",
    "typescript": "^4.9.3"
  },
  "peerDependencies": {
    "react": "^16.8.0 || ^17.0.0 || ^18.0.0",
    "react-dom": "^16.8.0 || ^17.0.0 || ^18.0.0"
  },
  "peerDependenciesMeta": {
    "react": {
      "optional": true
    },
    "react-dom": {
      "optional": true
    }
  },
  "publishConfig": {
    "access": "public"
  },
  "bundler": {
    "entries": [
      "./src/index.ts",
      "./src/manager.tsx",
      "./src/preview.tsx"
    ]
  },
  "gitHead": "fd1cf81615a5ddac3369e7bb567a1a43081fdc23",
  "storybook": {
    "displayName": "Accessibility",
    "icon": "https://user-images.githubusercontent.com/263385/101991665-47042f80-3c7c-11eb-8f00-64b5a18f498a.png",
    "unsupportedFrameworks": [
      "react-native"
    ]
  }
}<|MERGE_RESOLUTION|>--- conflicted
+++ resolved
@@ -62,18 +62,6 @@
     "prep": "../../../scripts/prepare/bundle.ts"
   },
   "dependencies": {
-<<<<<<< HEAD
-    "@storybook/addon-highlight": "7.0.0-alpha.52",
-    "@storybook/addons": "7.0.0-alpha.52",
-    "@storybook/api": "7.0.0-alpha.52",
-    "@storybook/channels": "7.0.0-alpha.52",
-    "@storybook/client-logger": "7.0.0-alpha.52",
-    "@storybook/components": "7.0.0-alpha.52",
-    "@storybook/core-events": "7.0.0-alpha.52",
-    "@storybook/preview-api": "7.0.0-alpha.52",
-    "@storybook/theming": "7.0.0-alpha.52",
-    "@storybook/types": "7.0.0-alpha.52",
-=======
     "@storybook/addon-highlight": "7.0.0-alpha.53",
     "@storybook/addons": "7.0.0-alpha.53",
     "@storybook/api": "7.0.0-alpha.53",
@@ -81,9 +69,9 @@
     "@storybook/client-logger": "7.0.0-alpha.53",
     "@storybook/components": "7.0.0-alpha.53",
     "@storybook/core-events": "7.0.0-alpha.53",
+    "@storybook/preview-api": "7.0.0-alpha.53",
     "@storybook/theming": "7.0.0-alpha.53",
     "@storybook/types": "7.0.0-alpha.53",
->>>>>>> 7e73ff44
     "axe-core": "^4.2.0",
     "global": "^4.4.0",
     "lodash": "^4.17.21",
