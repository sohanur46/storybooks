{
  "name": "@storybook/addon-a11y",
  "version": "7.0.0-alpha.39",
  "description": "Test component compliance with web accessibility standards",
  "keywords": [
    "a11y",
    "accessibility",
    "addon",
    "storybook",
    "valid",
    "verify",
    "test"
  ],
  "homepage": "https://github.com/storybookjs/storybook/tree/main/addons/a11y",
  "bugs": {
    "url": "https://github.com/storybookjs/storybook/issues"
  },
  "repository": {
    "type": "git",
    "url": "https://github.com/storybookjs/storybook.git",
    "directory": "addons/a11y"
  },
  "funding": {
    "type": "opencollective",
    "url": "https://opencollective.com/storybook"
  },
  "license": "MIT",
  "exports": {
    ".": {
      "require": "./dist/index.js",
      "import": "./dist/index.mjs",
      "types": "./dist/index.d.ts"
    },
    "./manager": {
      "require": "./dist/manager.js",
      "import": "./dist/manager.mjs",
      "types": "./dist/manager.d.ts"
    },
    "./preview": {
      "require": "./dist/preview.js",
      "import": "./dist/preview.mjs",
      "types": "./dist/preview.d.ts"
    },
    "./register": {
      "require": "./dist/manager.js",
      "import": "./dist/manager.mjs",
      "types": "./dist/manager.d.ts"
    },
    "./package.json": "./package.json"
  },
  "main": "dist/index.js",
  "module": "dist/index.mjs",
  "types": "dist/index.d.ts",
  "files": [
    "dist/**/*",
    "README.md",
    "*.js",
    "*.d.ts"
  ],
  "scripts": {
    "check": "../../../scripts/node_modules/.bin/tsc --noEmit",
    "prep": "../../../scripts/prepare/bundle.ts"
  },
  "dependencies": {
<<<<<<< HEAD
    "@storybook/addon-highlight": "7.0.0-alpha.38",
    "@storybook/addons": "7.0.0-alpha.38",
    "@storybook/api": "7.0.0-alpha.38",
    "@storybook/channels": "7.0.0-alpha.38",
    "@storybook/client-logger": "7.0.0-alpha.38",
    "@storybook/components": "7.0.0-alpha.38",
    "@storybook/core-events": "7.0.0-alpha.38",
    "@storybook/csf": "0.0.2--canary.51.23af5af.0",
    "@storybook/theming": "7.0.0-alpha.38",
=======
    "@storybook/addon-highlight": "7.0.0-alpha.39",
    "@storybook/addons": "7.0.0-alpha.39",
    "@storybook/api": "7.0.0-alpha.39",
    "@storybook/channels": "7.0.0-alpha.39",
    "@storybook/client-logger": "7.0.0-alpha.39",
    "@storybook/components": "7.0.0-alpha.39",
    "@storybook/core-events": "7.0.0-alpha.39",
    "@storybook/csf": "0.0.2--canary.49.258942b.0",
    "@storybook/theming": "7.0.0-alpha.39",
>>>>>>> 6903792e
    "axe-core": "^4.2.0",
    "global": "^4.4.0",
    "lodash": "^4.17.21",
    "react-sizeme": "^3.0.1"
  },
  "devDependencies": {
    "@testing-library/react": "^11.2.2",
    "typescript": "~4.6.3"
  },
  "peerDependencies": {
    "react": "^16.8.0 || ^17.0.0 || ^18.0.0",
    "react-dom": "^16.8.0 || ^17.0.0 || ^18.0.0"
  },
  "peerDependenciesMeta": {
    "react": {
      "optional": true
    },
    "react-dom": {
      "optional": true
    }
  },
  "publishConfig": {
    "access": "public"
  },
  "bundler": {
    "entries": [
      "./src/index.ts",
      "./src/manager.tsx",
      "./src/preview.tsx"
    ]
  },
  "gitHead": "47386bd49d141ea70daac41ab3e4d52749fc5da9",
  "storybook": {
    "displayName": "Accessibility",
    "icon": "https://user-images.githubusercontent.com/263385/101991665-47042f80-3c7c-11eb-8f00-64b5a18f498a.png",
    "unsupportedFrameworks": [
      "react-native"
    ]
  }
}<|MERGE_RESOLUTION|>--- conflicted
+++ resolved
@@ -62,17 +62,6 @@
     "prep": "../../../scripts/prepare/bundle.ts"
   },
   "dependencies": {
-<<<<<<< HEAD
-    "@storybook/addon-highlight": "7.0.0-alpha.38",
-    "@storybook/addons": "7.0.0-alpha.38",
-    "@storybook/api": "7.0.0-alpha.38",
-    "@storybook/channels": "7.0.0-alpha.38",
-    "@storybook/client-logger": "7.0.0-alpha.38",
-    "@storybook/components": "7.0.0-alpha.38",
-    "@storybook/core-events": "7.0.0-alpha.38",
-    "@storybook/csf": "0.0.2--canary.51.23af5af.0",
-    "@storybook/theming": "7.0.0-alpha.38",
-=======
     "@storybook/addon-highlight": "7.0.0-alpha.39",
     "@storybook/addons": "7.0.0-alpha.39",
     "@storybook/api": "7.0.0-alpha.39",
@@ -80,9 +69,8 @@
     "@storybook/client-logger": "7.0.0-alpha.39",
     "@storybook/components": "7.0.0-alpha.39",
     "@storybook/core-events": "7.0.0-alpha.39",
-    "@storybook/csf": "0.0.2--canary.49.258942b.0",
+    "@storybook/csf": "0.0.2--canary.51.23af5af.0",
     "@storybook/theming": "7.0.0-alpha.39",
->>>>>>> 6903792e
     "axe-core": "^4.2.0",
     "global": "^4.4.0",
     "lodash": "^4.17.21",
