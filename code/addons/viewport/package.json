--- conflicted
+++ resolved
@@ -72,22 +72,12 @@
     "prep": "../../../scripts/prepare/bundle.ts"
   },
   "dependencies": {
-<<<<<<< HEAD
-    "@storybook/addons": "7.0.0-alpha.51",
-    "@storybook/api": "7.0.0-alpha.51",
-    "@storybook/client-logger": "7.0.0-alpha.51",
-    "@storybook/components": "7.0.0-alpha.51",
-    "@storybook/core-events": "7.0.0-alpha.51",
-    "@storybook/theming": "7.0.0-alpha.51",
-=======
     "@storybook/client-logger": "7.0.0-alpha.54",
     "@storybook/components": "7.0.0-alpha.54",
     "@storybook/core-events": "7.0.0-alpha.54",
     "@storybook/manager-api": "7.0.0-alpha.54",
     "@storybook/preview-api": "7.0.0-alpha.54",
     "@storybook/theming": "7.0.0-alpha.54",
-    "global": "^4.4.0",
->>>>>>> 9ddc1cfa
     "memoizerific": "^1.11.3",
     "prop-types": "^15.7.2"
   },
