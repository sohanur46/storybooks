--- conflicted
+++ resolved
@@ -76,24 +76,14 @@
     "prep": "../../../scripts/prepare/bundle.ts"
   },
   "dependencies": {
-<<<<<<< HEAD
-    "@storybook/addons": "7.0.0-alpha.47",
-    "@storybook/api": "7.0.0-alpha.47",
-    "@storybook/client-logger": "7.0.0-alpha.47",
-    "@storybook/components": "7.0.0-alpha.47",
-    "@storybook/core-events": "7.0.0-alpha.47",
-    "@storybook/preview-api": "7.0.0-alpha.47",
-    "@storybook/theming": "7.0.0-alpha.47",
-    "@storybook/types": "7.0.0-alpha.47",
-=======
     "@storybook/addons": "7.0.0-alpha.48",
     "@storybook/api": "7.0.0-alpha.48",
     "@storybook/client-logger": "7.0.0-alpha.48",
     "@storybook/components": "7.0.0-alpha.48",
     "@storybook/core-events": "7.0.0-alpha.48",
+    "@storybook/preview-api": "7.0.0-alpha.48",
     "@storybook/theming": "7.0.0-alpha.48",
     "@storybook/types": "7.0.0-alpha.48",
->>>>>>> e3a46f59
     "dequal": "^2.0.2",
     "global": "^4.4.0",
     "lodash": "^4.17.21",
