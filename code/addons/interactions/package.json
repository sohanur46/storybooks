--- conflicted
+++ resolved
@@ -90,13 +90,9 @@
   "devDependencies": {
     "@storybook/jest": "^0.0.10",
     "@storybook/testing-library": "0.0.14-next.0",
-    "@types/node": "18.11.6",
+    "@types/node": "^16.0.0",
     "formik": "^2.2.9",
-<<<<<<< HEAD
     "typescript": "4.9.0-dev.20221026"
-=======
-    "typescript": "^4.9.3"
->>>>>>> 9cb8ba1f
   },
   "peerDependencies": {
     "react": "^16.8.0 || ^17.0.0 || ^18.0.0",
