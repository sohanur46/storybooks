{
  "name": "@storybook/addon-jest",
  "version": "7.0.0-alpha.47",
  "description": "React storybook addon that show component jest report",
  "keywords": [
    "addon",
    "jest",
    "react",
    "report",
    "results",
    "storybook",
    "unit-testing",
    "test"
  ],
  "homepage": "https://github.com/storybookjs/storybook/tree/main/addons/jest",
  "bugs": {
    "url": "https://github.com/storybookjs/storybook/issues"
  },
  "repository": {
    "type": "git",
    "url": "https://github.com/storybookjs/storybook.git",
    "directory": "addons/jest"
  },
  "funding": {
    "type": "opencollective",
    "url": "https://opencollective.com/storybook"
  },
  "license": "MIT",
  "author": "Renaud Tertrais <renaud.tertrais@gmail.com> (https://github.com/renaudtertrais)",
  "exports": {
    ".": {
      "require": "./dist/index.js",
      "import": "./dist/index.mjs",
      "types": "./dist/index.d.ts"
    },
    "./manager": {
      "require": "./dist/manager.js",
      "import": "./dist/manager.mjs",
      "types": "./dist/manager.d.ts"
    },
    "./register": {
      "require": "./dist/manager.js",
      "import": "./dist/manager.mjs",
      "types": "./dist/manager.d.ts"
    },
    "./package.json": "./package.json"
  },
  "main": "dist/index.js",
  "module": "dist/index.mjs",
  "types": "dist/index.d.ts",
  "files": [
    "dist/**/*",
    "README.md",
    "*.js",
    "*.d.ts"
  ],
  "scripts": {
    "check": "../../../scripts/node_modules/.bin/tsc --noEmit",
    "prep": "../../../scripts/prepare/bundle.ts"
  },
  "dependencies": {
<<<<<<< HEAD
    "@storybook/addons": "7.0.0-alpha.46",
    "@storybook/api": "7.0.0-alpha.46",
    "@storybook/client-logger": "7.0.0-alpha.46",
    "@storybook/components": "7.0.0-alpha.46",
    "@storybook/core-events": "7.0.0-alpha.46",
    "@storybook/theming": "7.0.0-alpha.46",
    "@storybook/types": "7.0.0-alpha.46",
=======
    "@storybook/addons": "7.0.0-alpha.47",
    "@storybook/api": "7.0.0-alpha.47",
    "@storybook/client-logger": "7.0.0-alpha.47",
    "@storybook/components": "7.0.0-alpha.47",
    "@storybook/core-events": "7.0.0-alpha.47",
    "@storybook/theming": "7.0.0-alpha.47",
>>>>>>> 0f5575ce
    "global": "^4.4.0",
    "react-sizeme": "^3.0.1",
    "upath": "^1.2.0"
  },
  "devDependencies": {
    "typescript": "~4.6.3"
  },
  "peerDependencies": {
    "react": "^16.8.0 || ^17.0.0 || ^18.0.0",
    "react-dom": "^16.8.0 || ^17.0.0 || ^18.0.0"
  },
  "peerDependenciesMeta": {
    "react": {
      "optional": true
    },
    "react-dom": {
      "optional": true
    }
  },
  "publishConfig": {
    "access": "public"
  },
  "bundler": {
    "entries": [
      "./src/index.ts",
      "./src/manager.tsx"
    ],
    "platform": "browser"
  },
  "gitHead": "1c706a4a778831e012343c905f86225fa71491a7",
  "storybook": {
    "displayName": "Jest",
    "icon": "https://pbs.twimg.com/profile_images/821713465245102080/mMtKIMax_400x400.jpg",
    "unsupportedFrameworks": [
      "react-native"
    ]
  }
}<|MERGE_RESOLUTION|>--- conflicted
+++ resolved
@@ -59,22 +59,13 @@
     "prep": "../../../scripts/prepare/bundle.ts"
   },
   "dependencies": {
-<<<<<<< HEAD
-    "@storybook/addons": "7.0.0-alpha.46",
-    "@storybook/api": "7.0.0-alpha.46",
-    "@storybook/client-logger": "7.0.0-alpha.46",
-    "@storybook/components": "7.0.0-alpha.46",
-    "@storybook/core-events": "7.0.0-alpha.46",
-    "@storybook/theming": "7.0.0-alpha.46",
-    "@storybook/types": "7.0.0-alpha.46",
-=======
     "@storybook/addons": "7.0.0-alpha.47",
     "@storybook/api": "7.0.0-alpha.47",
     "@storybook/client-logger": "7.0.0-alpha.47",
     "@storybook/components": "7.0.0-alpha.47",
     "@storybook/core-events": "7.0.0-alpha.47",
     "@storybook/theming": "7.0.0-alpha.47",
->>>>>>> 0f5575ce
+    "@storybook/types": "7.0.0-alpha.47",
     "global": "^4.4.0",
     "react-sizeme": "^3.0.1",
     "upath": "^1.2.0"
