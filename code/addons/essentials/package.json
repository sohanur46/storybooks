{
  "name": "@storybook/addon-essentials",
  "version": "7.0.0-alpha.48",
  "description": "Curated addons to bring out the best of Storybook",
  "keywords": [
    "addon",
    "essentials",
    "storybook"
  ],
  "homepage": "https://github.com/storybookjs/storybook/tree/main/addons/essentials",
  "bugs": {
    "url": "https://github.com/storybookjs/storybook/issues"
  },
  "repository": {
    "type": "git",
    "url": "https://github.com/storybookjs/storybook.git",
    "directory": "addons/essentials"
  },
  "funding": {
    "type": "opencollective",
    "url": "https://opencollective.com/storybook"
  },
  "license": "MIT",
  "exports": {
    ".": {
      "require": "./dist/index.js",
      "import": "./dist/index.mjs",
      "types": "./dist/index.d.ts"
    },
    "./actions/preview": {
      "require": "./dist/actions/preview.js",
      "import": "./dist/actions/preview.mjs",
      "types": "./dist/actions/preview.d.ts"
    },
    "./actions/manager": {
      "require": "./dist/actions/manager.js",
      "import": "./dist/actions/manager.mjs",
      "types": "./dist/actions/manager.d.ts"
    },
    "./backgrounds/preview": {
      "require": "./dist/backgrounds/preview.js",
      "import": "./dist/backgrounds/preview.mjs",
      "types": "./dist/backgrounds/preview.d.ts"
    },
    "./backgrounds/manager": {
      "require": "./dist/backgrounds/manager.js",
      "import": "./dist/backgrounds/manager.mjs",
      "types": "./dist/backgrounds/manager.d.ts"
    },
    "./controls/manager": {
      "require": "./dist/controls/manager.js",
      "import": "./dist/controls/manager.mjs",
      "types": "./dist/controls/manager.d.ts"
    },
    "./docs/preview": {
      "require": "./dist/docs/preview.js",
      "import": "./dist/docs/preview.mjs",
      "types": "./dist/docs/preview.d.ts"
    },
    "./docs/preset": {
      "require": "./dist/docs/preset.js",
      "import": "./dist/docs/preset.mjs",
      "types": "./dist/docs/preset.d.ts"
    },
    "./highlight/preview": {
      "require": "./dist/highlight/preview.js",
      "import": "./dist/highlight/preview.mjs",
      "types": "./dist/highlight/preview.d.ts"
    },
    "./measure/preview": {
      "require": "./dist/measure/preview.js",
      "import": "./dist/measure/preview.mjs",
      "types": "./dist/measure/preview.d.ts"
    },
    "./measure/manager": {
      "require": "./dist/measure/manager.js",
      "import": "./dist/measure/manager.mjs",
      "types": "./dist/measure/manager.d.ts"
    },
    "./outline/preview": {
      "require": "./dist/outline/preview.js",
      "import": "./dist/outline/preview.mjs",
      "types": "./dist/outline/preview.d.ts"
    },
    "./outline/manager": {
      "require": "./dist/outline/manager.js",
      "import": "./dist/outline/manager.mjs",
      "types": "./dist/outline/manager.d.ts"
    },
    "./toolbars/manager": {
      "require": "./dist/toolbars/manager.js",
      "import": "./dist/toolbars/manager.mjs",
      "types": "./dist/toolbars/manager.d.ts"
    },
    "./viewport/manager": {
      "require": "./dist/viewport/manager.js",
      "import": "./dist/viewport/manager.mjs",
      "types": "./dist/viewport/manager.d.ts"
    },
    "./package.json": "./package.json"
  },
  "main": "dist/index.js",
  "module": "dist/index.mjs",
  "types": "dist/index.d.ts",
  "files": [
    "dist/**/*",
    "README.md"
  ],
  "scripts": {
    "check": "../../../scripts/node_modules/.bin/tsc --noEmit",
    "prep": "../../../scripts/prepare/bundle.ts"
  },
  "dependencies": {
<<<<<<< HEAD
    "@storybook/addon-actions": "7.0.0-alpha.47",
    "@storybook/addon-backgrounds": "7.0.0-alpha.47",
    "@storybook/addon-controls": "7.0.0-alpha.47",
    "@storybook/addon-docs": "7.0.0-alpha.47",
    "@storybook/addon-highlight": "7.0.0-alpha.47",
    "@storybook/addon-measure": "7.0.0-alpha.47",
    "@storybook/addon-outline": "7.0.0-alpha.47",
    "@storybook/addon-toolbars": "7.0.0-alpha.47",
    "@storybook/addon-viewport": "7.0.0-alpha.47",
    "@storybook/addons": "7.0.0-alpha.47",
    "@storybook/api": "7.0.0-alpha.47",
    "@storybook/core-common": "7.0.0-alpha.47",
    "@storybook/node-logger": "7.0.0-alpha.47",
    "@storybook/preview-api": "7.0.0-alpha.47",
=======
    "@storybook/addon-actions": "7.0.0-alpha.48",
    "@storybook/addon-backgrounds": "7.0.0-alpha.48",
    "@storybook/addon-controls": "7.0.0-alpha.48",
    "@storybook/addon-docs": "7.0.0-alpha.48",
    "@storybook/addon-highlight": "7.0.0-alpha.48",
    "@storybook/addon-measure": "7.0.0-alpha.48",
    "@storybook/addon-outline": "7.0.0-alpha.48",
    "@storybook/addon-toolbars": "7.0.0-alpha.48",
    "@storybook/addon-viewport": "7.0.0-alpha.48",
    "@storybook/addons": "7.0.0-alpha.48",
    "@storybook/api": "7.0.0-alpha.48",
    "@storybook/core-common": "7.0.0-alpha.48",
    "@storybook/node-logger": "7.0.0-alpha.48",
>>>>>>> e3a46f59
    "ts-dedent": "^2.0.0"
  },
  "devDependencies": {
    "@babel/core": "^7.12.10",
    "@storybook/vue": "7.0.0-alpha.48",
    "@types/jest": "^26.0.16",
    "typescript": "~4.6.3"
  },
  "peerDependencies": {
    "@babel/core": "^7.9.6"
  },
  "publishConfig": {
    "access": "public"
  },
  "bundler": {
    "entries": [
      "./src/index.ts",
      "./src/actions/preview.ts",
      "./src/actions/manager.ts",
      "./src/backgrounds/preview.ts",
      "./src/backgrounds/manager.ts",
      "./src/controls/manager.ts",
      "./src/docs/preview.ts",
      "./src/docs/preset.ts",
      "./src/highlight/preview.ts",
      "./src/measure/preview.ts",
      "./src/measure/manager.ts",
      "./src/outline/preview.ts",
      "./src/outline/manager.ts",
      "./src/toolbars/manager.ts",
      "./src/viewport/manager.ts"
    ],
    "platform": "node"
  },
  "gitHead": "b58a29b785462f8a8b711b6bb2d7223fd6dc17fd"
}<|MERGE_RESOLUTION|>--- conflicted
+++ resolved
@@ -111,22 +111,6 @@
     "prep": "../../../scripts/prepare/bundle.ts"
   },
   "dependencies": {
-<<<<<<< HEAD
-    "@storybook/addon-actions": "7.0.0-alpha.47",
-    "@storybook/addon-backgrounds": "7.0.0-alpha.47",
-    "@storybook/addon-controls": "7.0.0-alpha.47",
-    "@storybook/addon-docs": "7.0.0-alpha.47",
-    "@storybook/addon-highlight": "7.0.0-alpha.47",
-    "@storybook/addon-measure": "7.0.0-alpha.47",
-    "@storybook/addon-outline": "7.0.0-alpha.47",
-    "@storybook/addon-toolbars": "7.0.0-alpha.47",
-    "@storybook/addon-viewport": "7.0.0-alpha.47",
-    "@storybook/addons": "7.0.0-alpha.47",
-    "@storybook/api": "7.0.0-alpha.47",
-    "@storybook/core-common": "7.0.0-alpha.47",
-    "@storybook/node-logger": "7.0.0-alpha.47",
-    "@storybook/preview-api": "7.0.0-alpha.47",
-=======
     "@storybook/addon-actions": "7.0.0-alpha.48",
     "@storybook/addon-backgrounds": "7.0.0-alpha.48",
     "@storybook/addon-controls": "7.0.0-alpha.48",
@@ -140,7 +124,7 @@
     "@storybook/api": "7.0.0-alpha.48",
     "@storybook/core-common": "7.0.0-alpha.48",
     "@storybook/node-logger": "7.0.0-alpha.48",
->>>>>>> e3a46f59
+    "@storybook/preview-api": "7.0.0-alpha.48",
     "ts-dedent": "^2.0.0"
   },
   "devDependencies": {
