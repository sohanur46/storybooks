{
  "name": "@storybook/addon-essentials",
  "version": "7.0.0-alpha.52",
  "description": "Curated addons to bring out the best of Storybook",
  "keywords": [
    "addon",
    "essentials",
    "storybook"
  ],
  "homepage": "https://github.com/storybookjs/storybook/tree/main/addons/essentials",
  "bugs": {
    "url": "https://github.com/storybookjs/storybook/issues"
  },
  "repository": {
    "type": "git",
    "url": "https://github.com/storybookjs/storybook.git",
    "directory": "addons/essentials"
  },
  "funding": {
    "type": "opencollective",
    "url": "https://opencollective.com/storybook"
  },
  "license": "MIT",
  "exports": {
    ".": {
      "require": "./dist/index.js",
      "import": "./dist/index.mjs",
      "types": "./dist/index.d.ts"
    },
    "./actions/preview": {
      "require": "./dist/actions/preview.js",
      "import": "./dist/actions/preview.mjs",
      "types": "./dist/actions/preview.d.ts"
    },
    "./actions/manager": {
      "require": "./dist/actions/manager.js",
      "import": "./dist/actions/manager.mjs",
      "types": "./dist/actions/manager.d.ts"
    },
    "./backgrounds/preview": {
      "require": "./dist/backgrounds/preview.js",
      "import": "./dist/backgrounds/preview.mjs",
      "types": "./dist/backgrounds/preview.d.ts"
    },
    "./backgrounds/manager": {
      "require": "./dist/backgrounds/manager.js",
      "import": "./dist/backgrounds/manager.mjs",
      "types": "./dist/backgrounds/manager.d.ts"
    },
    "./controls/manager": {
      "require": "./dist/controls/manager.js",
      "import": "./dist/controls/manager.mjs",
      "types": "./dist/controls/manager.d.ts"
    },
    "./docs/preview": {
      "require": "./dist/docs/preview.js",
      "import": "./dist/docs/preview.mjs",
      "types": "./dist/docs/preview.d.ts"
    },
    "./docs/preset": {
      "require": "./dist/docs/preset.js",
      "import": "./dist/docs/preset.mjs",
      "types": "./dist/docs/preset.d.ts"
    },
    "./highlight/preview": {
      "require": "./dist/highlight/preview.js",
      "import": "./dist/highlight/preview.mjs",
      "types": "./dist/highlight/preview.d.ts"
    },
    "./measure/preview": {
      "require": "./dist/measure/preview.js",
      "import": "./dist/measure/preview.mjs",
      "types": "./dist/measure/preview.d.ts"
    },
    "./measure/manager": {
      "require": "./dist/measure/manager.js",
      "import": "./dist/measure/manager.mjs",
      "types": "./dist/measure/manager.d.ts"
    },
    "./outline/preview": {
      "require": "./dist/outline/preview.js",
      "import": "./dist/outline/preview.mjs",
      "types": "./dist/outline/preview.d.ts"
    },
    "./outline/manager": {
      "require": "./dist/outline/manager.js",
      "import": "./dist/outline/manager.mjs",
      "types": "./dist/outline/manager.d.ts"
    },
    "./toolbars/manager": {
      "require": "./dist/toolbars/manager.js",
      "import": "./dist/toolbars/manager.mjs",
      "types": "./dist/toolbars/manager.d.ts"
    },
    "./viewport/manager": {
      "require": "./dist/viewport/manager.js",
      "import": "./dist/viewport/manager.mjs",
      "types": "./dist/viewport/manager.d.ts"
    },
    "./package.json": "./package.json"
  },
  "main": "dist/index.js",
  "module": "dist/index.mjs",
  "types": "dist/index.d.ts",
  "files": [
    "dist/**/*",
    "README.md"
  ],
  "scripts": {
    "check": "../../../scripts/node_modules/.bin/tsc --noEmit",
    "prep": "../../../scripts/prepare/bundle.ts"
  },
  "dependencies": {
<<<<<<< HEAD
    "@storybook/addon-actions": "7.0.0-alpha.50",
    "@storybook/addon-backgrounds": "7.0.0-alpha.50",
    "@storybook/addon-controls": "7.0.0-alpha.50",
    "@storybook/addon-docs": "7.0.0-alpha.50",
    "@storybook/addon-highlight": "7.0.0-alpha.50",
    "@storybook/addon-measure": "7.0.0-alpha.50",
    "@storybook/addon-outline": "7.0.0-alpha.50",
    "@storybook/addon-toolbars": "7.0.0-alpha.50",
    "@storybook/addon-viewport": "7.0.0-alpha.50",
    "@storybook/addons": "7.0.0-alpha.50",
    "@storybook/api": "7.0.0-alpha.50",
    "@storybook/core-common": "7.0.0-alpha.50",
    "@storybook/node-logger": "7.0.0-alpha.50",
    "@storybook/preview-api": "7.0.0-alpha.50",
=======
    "@storybook/addon-actions": "7.0.0-alpha.52",
    "@storybook/addon-backgrounds": "7.0.0-alpha.52",
    "@storybook/addon-controls": "7.0.0-alpha.52",
    "@storybook/addon-docs": "7.0.0-alpha.52",
    "@storybook/addon-highlight": "7.0.0-alpha.52",
    "@storybook/addon-measure": "7.0.0-alpha.52",
    "@storybook/addon-outline": "7.0.0-alpha.52",
    "@storybook/addon-toolbars": "7.0.0-alpha.52",
    "@storybook/addon-viewport": "7.0.0-alpha.52",
    "@storybook/addons": "7.0.0-alpha.52",
    "@storybook/api": "7.0.0-alpha.52",
    "@storybook/core-common": "7.0.0-alpha.52",
    "@storybook/node-logger": "7.0.0-alpha.52",
>>>>>>> c0bfc957
    "ts-dedent": "^2.0.0"
  },
  "devDependencies": {
    "@babel/core": "^7.20.2",
    "@storybook/vue": "7.0.0-alpha.52",
    "typescript": "^4.9.3"
  },
  "peerDependencies": {
    "@babel/core": "^7.9.6"
  },
  "publishConfig": {
    "access": "public"
  },
  "bundler": {
    "entries": [
      "./src/index.ts",
      "./src/actions/preview.ts",
      "./src/actions/manager.ts",
      "./src/backgrounds/preview.ts",
      "./src/backgrounds/manager.ts",
      "./src/controls/manager.ts",
      "./src/docs/preview.ts",
      "./src/docs/preset.ts",
      "./src/highlight/preview.ts",
      "./src/measure/preview.ts",
      "./src/measure/manager.ts",
      "./src/outline/preview.ts",
      "./src/outline/manager.ts",
      "./src/toolbars/manager.ts",
      "./src/viewport/manager.ts"
    ],
    "platform": "node"
  },
  "gitHead": "d2494e3f51ce0f55bcb1ef693a6477c669fbe666"
}<|MERGE_RESOLUTION|>--- conflicted
+++ resolved
@@ -111,22 +111,6 @@
     "prep": "../../../scripts/prepare/bundle.ts"
   },
   "dependencies": {
-<<<<<<< HEAD
-    "@storybook/addon-actions": "7.0.0-alpha.50",
-    "@storybook/addon-backgrounds": "7.0.0-alpha.50",
-    "@storybook/addon-controls": "7.0.0-alpha.50",
-    "@storybook/addon-docs": "7.0.0-alpha.50",
-    "@storybook/addon-highlight": "7.0.0-alpha.50",
-    "@storybook/addon-measure": "7.0.0-alpha.50",
-    "@storybook/addon-outline": "7.0.0-alpha.50",
-    "@storybook/addon-toolbars": "7.0.0-alpha.50",
-    "@storybook/addon-viewport": "7.0.0-alpha.50",
-    "@storybook/addons": "7.0.0-alpha.50",
-    "@storybook/api": "7.0.0-alpha.50",
-    "@storybook/core-common": "7.0.0-alpha.50",
-    "@storybook/node-logger": "7.0.0-alpha.50",
-    "@storybook/preview-api": "7.0.0-alpha.50",
-=======
     "@storybook/addon-actions": "7.0.0-alpha.52",
     "@storybook/addon-backgrounds": "7.0.0-alpha.52",
     "@storybook/addon-controls": "7.0.0-alpha.52",
@@ -140,7 +124,7 @@
     "@storybook/api": "7.0.0-alpha.52",
     "@storybook/core-common": "7.0.0-alpha.52",
     "@storybook/node-logger": "7.0.0-alpha.52",
->>>>>>> c0bfc957
+    "@storybook/preview-api": "7.0.0-alpha.52",
     "ts-dedent": "^2.0.0"
   },
   "devDependencies": {
