{
  "name": "@storybook/addon-links",
  "version": "7.1.0-alpha.11",
  "description": "Link stories together to build demos and prototypes with your UI components",
  "keywords": [
    "addon",
    "storybook",
    "organize"
  ],
  "homepage": "https://github.com/storybookjs/storybook/tree/next/code/addons/links",
  "bugs": {
    "url": "https://github.com/storybookjs/storybook/issues"
  },
  "repository": {
    "type": "git",
    "url": "https://github.com/storybookjs/storybook.git",
    "directory": "code/addons/links"
  },
  "funding": {
    "type": "opencollective",
    "url": "https://opencollective.com/storybook"
  },
  "license": "MIT",
  "exports": {
    ".": {
      "node": "./dist/index.js",
      "require": "./dist/index.js",
      "import": "./dist/index.mjs",
      "types": "./dist/index.d.ts"
    },
    "./manager": {
      "require": "./dist/manager.js",
      "import": "./dist/manager.mjs",
      "types": "./dist/manager.d.ts"
    },
    "./preview": {
      "require": "./dist/preview.js",
      "import": "./dist/preview.mjs",
      "types": "./dist/preview.d.ts"
    },
    "./react": {
      "require": "./dist/react/index.js",
      "import": "./dist/react/index.mjs",
      "types": "./dist/react/index.d.ts"
    },
    "./register": {
      "require": "./dist/manager.js",
      "import": "./dist/manager.mjs",
      "types": "./dist/manager.d.ts"
    },
    "./package.json": "./package.json"
  },
  "main": "dist/index.js",
  "module": "dist/index.mjs",
  "types": "dist/index.d.ts",
  "typesVersions": {
    "*": {
      "*": [
        "dist/index.d.ts"
      ],
      "manager": [
        "dist/manager.d.ts"
      ],
      "preview": [
        "dist/preview.d.ts"
      ],
      "react": [
        "dist/react/index.d.ts"
      ]
    }
  },
  "files": [
    "dist/**/*",
    "README.md",
    "*.js",
    "*.d.ts"
  ],
  "scripts": {
    "check": "../../../scripts/node_modules/.bin/tsc --noEmit",
    "prep": "../../../scripts/prepare/bundle.ts"
  },
  "dependencies": {
    "@storybook/client-logger": "7.1.0-alpha.11",
    "@storybook/core-events": "7.1.0-alpha.11",
    "@storybook/csf": "^0.1.0",
    "@storybook/global": "^5.0.0",
    "@storybook/manager-api": "7.1.0-alpha.11",
    "@storybook/preview-api": "7.1.0-alpha.11",
    "@storybook/router": "7.1.0-alpha.11",
    "@storybook/types": "7.1.0-alpha.11",
    "prop-types": "^15.7.2",
    "ts-dedent": "^2.0.0"
  },
  "devDependencies": {
    "fs-extra": "^11.1.0",
    "typescript": "~4.9.3"
  },
  "peerDependencies": {
    "react": "^16.8.0 || ^17.0.0 || ^18.0.0",
    "react-dom": "^16.8.0 || ^17.0.0 || ^18.0.0"
  },
  "peerDependenciesMeta": {
    "react": {
      "optional": true
    },
    "react-dom": {
      "optional": true
    }
  },
  "publishConfig": {
    "access": "public"
  },
  "bundler": {
    "entries": [
      "./src/index.ts",
      "./src/manager.ts",
      "./src/preview.ts",
      "./src/react/index.ts"
    ],
    "post": "./scripts/fix-preview-api-reference.ts"
  },
<<<<<<< HEAD
  "gitHead": "8ff2938f8ac0c2d524ae653cd89251e5cd4721a4",
=======
  "gitHead": "0797ab602bc569ff71c343a2b1aaba7e49232d95",
>>>>>>> 7a461f3e
  "storybook": {
    "displayName": "Links",
    "icon": "https://user-images.githubusercontent.com/263385/101991673-48355c80-3c7c-11eb-9b6e-b627c96a75f6.png",
    "unsupportedFrameworks": [
      "marko",
      "react-native"
    ]
  }
}<|MERGE_RESOLUTION|>--- conflicted
+++ resolved
@@ -119,11 +119,7 @@
     ],
     "post": "./scripts/fix-preview-api-reference.ts"
   },
-<<<<<<< HEAD
-  "gitHead": "8ff2938f8ac0c2d524ae653cd89251e5cd4721a4",
-=======
   "gitHead": "0797ab602bc569ff71c343a2b1aaba7e49232d95",
->>>>>>> 7a461f3e
   "storybook": {
     "displayName": "Links",
     "icon": "https://user-images.githubusercontent.com/263385/101991673-48355c80-3c7c-11eb-9b6e-b627c96a75f6.png",
