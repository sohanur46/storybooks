{
  "name": "@storybook/addon-storyshots-puppeteer",
  "version": "7.0.0-alpha.43",
  "description": "Image snapshots addition to StoryShots based on puppeteer",
  "keywords": [
    "addon",
    "storybook"
  ],
  "homepage": "https://github.com/storybookjs/storybook/tree/main/addons/storyshots/storyshots-puppeteer",
  "bugs": {
    "url": "https://github.com/storybookjs/storybook/issues"
  },
  "repository": {
    "type": "git",
    "url": "https://github.com/storybookjs/storybook.git",
    "directory": "addons/storyshots/storyshots-puppeteer"
  },
  "funding": {
    "type": "opencollective",
    "url": "https://opencollective.com/storybook"
  },
  "license": "MIT",
  "main": "dist/types/index.js",
  "module": "dist/types/index.js",
  "types": "dist/types/index.d.ts",
  "files": [
    "dist/**/*",
    "README.md",
    "*.js",
    "*.d.ts"
  ],
  "scripts": {
    "prep": "node ../../../../scripts/prepare.js"
  },
  "dependencies": {
    "@axe-core/puppeteer": "^4.2.0",
    "@storybook/csf": "next",
<<<<<<< HEAD
    "@storybook/node-logger": "7.0.0-alpha.42",
    "@storybook/types": "7.0.0-alpha.42",
=======
    "@storybook/node-logger": "7.0.0-alpha.43",
>>>>>>> ec0f15fb
    "@types/jest-image-snapshot": "^4.1.3",
    "jest-image-snapshot": "^4.3.0"
  },
  "devDependencies": {
    "@types/puppeteer": "^5.4.0",
    "puppeteer": "^2.0.0 || ^3.0.0"
  },
  "peerDependencies": {
    "@storybook/addon-storyshots": "7.0.0-alpha.43",
    "puppeteer": ">=2.0.0"
  },
  "peerDependenciesMeta": {
    "puppeteer": {
      "optional": true
    }
  },
  "publishConfig": {
    "access": "public"
  },
  "gitHead": "f801c26f7bdcbfeeeca6706c0854d130bfb2f38b"
}<|MERGE_RESOLUTION|>--- conflicted
+++ resolved
@@ -35,12 +35,8 @@
   "dependencies": {
     "@axe-core/puppeteer": "^4.2.0",
     "@storybook/csf": "next",
-<<<<<<< HEAD
-    "@storybook/node-logger": "7.0.0-alpha.42",
-    "@storybook/types": "7.0.0-alpha.42",
-=======
     "@storybook/node-logger": "7.0.0-alpha.43",
->>>>>>> ec0f15fb
+    "@storybook/types": "7.0.0-alpha.43",
     "@types/jest-image-snapshot": "^4.1.3",
     "jest-image-snapshot": "^4.3.0"
   },
