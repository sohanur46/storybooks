--- conflicted
+++ resolved
@@ -1,10 +1,6 @@
 {
   "name": "@storybook/addon-storyshots",
-<<<<<<< HEAD
-  "version": "7.0.0-alpha.21",
-=======
   "version": "7.0.0-alpha.23",
->>>>>>> 9b71ead5
   "description": "Take a code snapshot of every story automatically with Jest",
   "keywords": [
     "addon",
@@ -42,21 +38,12 @@
   },
   "dependencies": {
     "@jest/transform": "^26.6.2",
-<<<<<<< HEAD
-    "@storybook/addons": "7.0.0-alpha.21",
-    "@storybook/babel-plugin-require-context-hook": "1.0.1",
-    "@storybook/client-api": "7.0.0-alpha.21",
-    "@storybook/core-client": "7.0.0-alpha.21",
-    "@storybook/core-common": "7.0.0-alpha.21",
-    "@storybook/core-webpack": "7.0.0-alpha.21",
-=======
     "@storybook/addons": "7.0.0-alpha.23",
     "@storybook/babel-plugin-require-context-hook": "1.0.1",
     "@storybook/client-api": "7.0.0-alpha.23",
     "@storybook/core-client": "7.0.0-alpha.23",
     "@storybook/core-common": "7.0.0-alpha.23",
     "@storybook/core-webpack": "7.0.0-alpha.23",
->>>>>>> 9b71ead5
     "@storybook/csf": "0.0.2--canary.0899bb7.0",
     "@types/glob": "^7.1.3",
     "@types/jest": "^26.0.16",
@@ -75,19 +62,11 @@
     "@angular/core": "^13.3.6",
     "@angular/platform-browser-dynamic": "^13.3.6",
     "@emotion/jest": "^11.8.0",
-<<<<<<< HEAD
-    "@storybook/addon-docs": "7.0.0-alpha.21",
-    "@storybook/angular": "7.0.0-alpha.21",
-    "@storybook/react": "7.0.0-alpha.21",
-    "@storybook/vue": "7.0.0-alpha.21",
-    "@storybook/vue3": "7.0.0-alpha.21",
-=======
     "@storybook/addon-docs": "7.0.0-alpha.23",
     "@storybook/angular": "7.0.0-alpha.23",
     "@storybook/react": "7.0.0-alpha.23",
     "@storybook/vue": "7.0.0-alpha.23",
     "@storybook/vue3": "7.0.0-alpha.23",
->>>>>>> 9b71ead5
     "babel-loader": "^8.2.5",
     "enzyme": "^3.11.0",
     "enzyme-to-json": "^3.6.1",
@@ -165,11 +144,7 @@
   "publishConfig": {
     "access": "public"
   },
-<<<<<<< HEAD
-  "gitHead": "d8cdc5b21af68e69c6eefeaae0e1efadd06947ea",
-=======
   "gitHead": "0900e20acfbc12551c6a3f788b8de5dd6af5f80a",
->>>>>>> 9b71ead5
   "storybook": {
     "displayName": "Storyshots",
     "icon": "https://user-images.githubusercontent.com/263385/101991676-48cdf300-3c7c-11eb-8aa1-944dab6ab29b.png",
