--- conflicted
+++ resolved
@@ -40,19 +40,11 @@
     "@jest/transform": "^26.6.2",
     "@storybook/addons": "7.0.0-alpha.41",
     "@storybook/babel-plugin-require-context-hook": "1.0.1",
-<<<<<<< HEAD
-    "@storybook/client-api": "7.0.0-alpha.40",
-    "@storybook/core-client": "7.0.0-alpha.40",
-    "@storybook/core-common": "7.0.0-alpha.40",
-    "@storybook/core-webpack": "7.0.0-alpha.40",
-    "@storybook/csf": "0.0.2--canary.51.26e6539.0",
-=======
     "@storybook/client-api": "7.0.0-alpha.41",
     "@storybook/core-client": "7.0.0-alpha.41",
     "@storybook/core-common": "7.0.0-alpha.41",
     "@storybook/core-webpack": "7.0.0-alpha.41",
     "@storybook/csf": "next",
->>>>>>> 8d95548a
     "@types/glob": "^7.1.3",
     "@types/jest": "^26.0.16",
     "@types/jest-specific-snapshot": "^0.5.3",
