<!DOCTYPE html>
<html lang="en">
  <head>
    <meta charset="utf-8" />

    <title><%= typeof title !== 'undefined'? title : 'Storybook'%></title>
    <meta name="viewport" content="width=device-width, initial-scale=1" />

    <% if (favicon.endsWith('.svg')) {%>
    <link rel="icon" type="image/svg+xml" href="./<%= favicon %>" />
    <% } else if (favicon.endsWith('.ico')) { %>
    <link rel="icon" type="image/x-icon" href="./<%= favicon %>" />
    <% } %>

<<<<<<< HEAD
    <link rel="prefetch" href="./sb-common-assets/nunito-sans-regular.woff2" as="font" type="font/woff2" crossorigin />
    <link rel="prefetch" href="./sb-common-assets/nunito-sans-bold.woff2" as="font" type="font/woff2" crossorigin />
=======
    <link
      rel="preload"
      href="./sb-common-assets/nunito-sans-regular.woff2"
      as="font"
      type="font/woff2"
      crossorigin
    />
    <link
      rel="preload"
      href="./sb-common-assets/nunito-sans-bold.woff2"
      as="font"
      type="font/woff2"
      crossorigin
    />
>>>>>>> 92033c31
    <link rel="stylesheet" href="./sb-common-assets/fonts.css" />

    <link href="./sb-manager/runtime.mjs" rel="modulepreload" />

    <% files.js.forEach(file => { %>
    <link href="<%= file %>" rel="modulepreload" />
    <% }); %> <% if (typeof head !== 'undefined') { %> <%- head %> <% } %>

    <style>
      #storybook-root[hidden] {
        display: none !important;
      }
    </style>

    <% files.css.forEach(file => { %>
    <link href="<%= file %>" rel="stylesheet" />
    <% }); %>
  </head>
  <body>
    <div id="root"></div>

    <% if (typeof globals !== 'undefined' && Object.keys(globals).length) { %>
    <script>
      <% for (var varName in globals) { %>
        <% if (globals[varName] !== undefined) { %>
          window['<%=varName%>'] = <%- (globals[varName]) %>;
        <% } %>
      <% } %>
    </script>
    <% } %>

    <script type="module">
      import './sb-manager/runtime.mjs';

      <% files.js.forEach(file => { %>
      import '<%= file %>';
      <% }); %>
    </script>

    <link href="./sb-preview/runtime.mjs" rel="prefetch" as="script" />
  </body>
</html><|MERGE_RESOLUTION|>--- conflicted
+++ resolved
@@ -11,26 +11,20 @@
     <% } else if (favicon.endsWith('.ico')) { %>
     <link rel="icon" type="image/x-icon" href="./<%= favicon %>" />
     <% } %>
-
-<<<<<<< HEAD
-    <link rel="prefetch" href="./sb-common-assets/nunito-sans-regular.woff2" as="font" type="font/woff2" crossorigin />
-    <link rel="prefetch" href="./sb-common-assets/nunito-sans-bold.woff2" as="font" type="font/woff2" crossorigin />
-=======
     <link
-      rel="preload"
+      rel="prefetch"
       href="./sb-common-assets/nunito-sans-regular.woff2"
       as="font"
       type="font/woff2"
       crossorigin
     />
     <link
-      rel="preload"
+      rel="prefetch"
       href="./sb-common-assets/nunito-sans-bold.woff2"
       as="font"
       type="font/woff2"
       crossorigin
     />
->>>>>>> 92033c31
     <link rel="stylesheet" href="./sb-common-assets/fonts.css" />
 
     <link href="./sb-manager/runtime.mjs" rel="modulepreload" />
