--- conflicted
+++ resolved
@@ -1,11 +1,7 @@
 {
   "extends": "../../tsconfig.json",
-<<<<<<< HEAD
-  "compilerOptions": {},
-=======
   "compilerOptions": {
     "strict": true
   },
->>>>>>> 7a461f3e
   "include": ["src/**/*"]
 }