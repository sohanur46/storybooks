{
  "name": "@storybook/csf-tools",
  "version": "7.0.0-alpha.52",
  "description": "",
  "keywords": [
    "storybook"
  ],
  "homepage": "https://github.com/storybookjs/storybook/tree/main/lib/csf-tools",
  "bugs": {
    "url": "https://github.com/storybookjs/storybook/issues"
  },
  "repository": {
    "type": "git",
    "url": "https://github.com/storybookjs/storybook.git",
    "directory": "lib/csf-tools"
  },
  "funding": {
    "type": "opencollective",
    "url": "https://opencollective.com/storybook"
  },
  "license": "MIT",
  "sideEffects": false,
  "exports": {
    ".": {
      "require": "./dist/index.js",
      "import": "./dist/index.mjs",
      "types": "./dist/index.d.ts"
    },
    "./package.json": "./package.json"
  },
  "main": "dist/index.js",
  "module": "dist/index.mjs",
  "types": "dist/index.d.ts",
  "files": [
    "dist/**/*",
    "README.md",
    "*.js",
    "*.d.ts"
  ],
  "scripts": {
    "check": "../../../scripts/node_modules/.bin/tsc --noEmit",
    "prep": "../../../scripts/prepare/bundle.ts"
  },
  "dependencies": {
    "@babel/types": "^7.20.2",
    "@storybook/csf": "next",
<<<<<<< HEAD
    "@storybook/types": "7.0.0-alpha.50",
=======
    "@storybook/types": "7.0.0-alpha.52",
>>>>>>> e3b045d5
    "fs-extra": "^9.0.1",
    "ts-dedent": "^2.0.0"
  },
  "devDependencies": {
    "@babel/generator": "^7.20.4",
    "@babel/parser": "^7.20.3",
    "@babel/traverse": "^7.20.1",
    "@types/fs-extra": "^9.0.6",
    "js-yaml": "^3.14.1",
    "typescript": "^4.9.3"
  },
  "publishConfig": {
    "access": "public"
  },
  "bundler": {
    "entries": [
      "./src/index.ts"
    ]
  },
  "gitHead": "d2494e3f51ce0f55bcb1ef693a6477c669fbe666"
}<|MERGE_RESOLUTION|>--- conflicted
+++ resolved
@@ -44,11 +44,7 @@
   "dependencies": {
     "@babel/types": "^7.20.2",
     "@storybook/csf": "next",
-<<<<<<< HEAD
-    "@storybook/types": "7.0.0-alpha.50",
-=======
     "@storybook/types": "7.0.0-alpha.52",
->>>>>>> e3b045d5
     "fs-extra": "^9.0.1",
     "ts-dedent": "^2.0.0"
   },
