--- conflicted
+++ resolved
@@ -28,15 +28,9 @@
     },
     "./package.json": "./package.json"
   },
-<<<<<<< HEAD
-  "main": "./dist/index.js",
-  "module": "./dist/index.mjs",
-  "types": "./dist/index.d.ts",
-=======
   "main": "dist/index.js",
   "module": "dist/index.mjs",
   "types": "dist/index.d.ts",
->>>>>>> 24ee6b29
   "files": [
     "dist/**/*",
     "README.md",
@@ -44,13 +38,8 @@
     "*.d.ts"
   ],
   "scripts": {
-<<<<<<< HEAD
-    "check": "tsc --noEmit",
-    "prepare": "../../../scripts/prepare/bundle.ts"
-=======
     "check": "../../../scripts/node_modules/.bin/tsc --noEmit",
     "prep": "../../../scripts/prepare/bundle.ts"
->>>>>>> 24ee6b29
   },
   "dependencies": {
     "@babel/generator": "^7.12.11",
@@ -74,9 +63,5 @@
       "./src/index.ts"
     ]
   },
-<<<<<<< HEAD
-  "gitHead": "0900e20acfbc12551c6a3f788b8de5dd6af5f80a"
-=======
   "gitHead": "fc90fc875462421c1faa35862ac4bc436de8e75f"
->>>>>>> 24ee6b29
 }