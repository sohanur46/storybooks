{
  "name": "@storybook/csf-tools",
  "version": "7.0.0-alpha.47",
  "description": "",
  "keywords": [
    "storybook"
  ],
  "homepage": "https://github.com/storybookjs/storybook/tree/main/lib/csf-tools",
  "bugs": {
    "url": "https://github.com/storybookjs/storybook/issues"
  },
  "repository": {
    "type": "git",
    "url": "https://github.com/storybookjs/storybook.git",
    "directory": "lib/csf-tools"
  },
  "funding": {
    "type": "opencollective",
    "url": "https://opencollective.com/storybook"
  },
  "license": "MIT",
  "sideEffects": false,
  "exports": {
    ".": {
      "require": "./dist/index.js",
      "import": "./dist/index.mjs",
      "types": "./dist/index.d.ts"
    },
    "./package.json": "./package.json"
  },
  "main": "dist/index.js",
  "module": "dist/index.mjs",
  "types": "dist/index.d.ts",
  "files": [
    "dist/**/*",
    "README.md",
    "*.js",
    "*.d.ts"
  ],
  "scripts": {
    "check": "../../../scripts/node_modules/.bin/tsc --noEmit",
    "prep": "../../../scripts/prepare/bundle.ts"
  },
  "dependencies": {
    "@babel/types": "^7.12.11",
<<<<<<< HEAD
    "@storybook/csf": "0.0.2--canary.53.4879818.0",
    "@storybook/types": "7.0.0-alpha.46",
=======
    "@storybook/csf": "next",
    "@storybook/types": "7.0.0-alpha.47",
>>>>>>> b0b6c6b3
    "fs-extra": "^9.0.1",
    "ts-dedent": "^2.0.0"
  },
  "devDependencies": {
    "@babel/generator": "^7.12.11",
    "@babel/parser": "^7.12.11",
    "@babel/traverse": "^7.12.11",
    "@types/fs-extra": "^9.0.6",
    "js-yaml": "^3.14.1",
    "typescript": "~4.6.3"
  },
  "publishConfig": {
    "access": "public"
  },
  "bundler": {
    "entries": [
      "./src/index.ts"
    ]
  },
  "gitHead": "1c706a4a778831e012343c905f86225fa71491a7"
}<|MERGE_RESOLUTION|>--- conflicted
+++ resolved
@@ -43,13 +43,8 @@
   },
   "dependencies": {
     "@babel/types": "^7.12.11",
-<<<<<<< HEAD
-    "@storybook/csf": "0.0.2--canary.53.4879818.0",
-    "@storybook/types": "7.0.0-alpha.46",
-=======
     "@storybook/csf": "next",
     "@storybook/types": "7.0.0-alpha.47",
->>>>>>> b0b6c6b3
     "fs-extra": "^9.0.1",
     "ts-dedent": "^2.0.0"
   },
