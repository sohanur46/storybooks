{
  "name": "@storybook/csf-tools",
  "version": "7.0.0-alpha.53",
  "description": "",
  "keywords": [
    "storybook"
  ],
  "homepage": "https://github.com/storybookjs/storybook/tree/main/lib/csf-tools",
  "bugs": {
    "url": "https://github.com/storybookjs/storybook/issues"
  },
  "repository": {
    "type": "git",
    "url": "https://github.com/storybookjs/storybook.git",
    "directory": "lib/csf-tools"
  },
  "funding": {
    "type": "opencollective",
    "url": "https://opencollective.com/storybook"
  },
  "license": "MIT",
  "sideEffects": false,
  "exports": {
    ".": {
      "require": "./dist/index.js",
      "import": "./dist/index.mjs",
      "types": "./dist/index.d.ts"
    },
    "./package.json": "./package.json"
  },
  "main": "dist/index.js",
  "module": "dist/index.mjs",
  "types": "dist/index.d.ts",
  "files": [
    "dist/**/*",
    "README.md",
    "*.js",
    "*.d.ts"
  ],
  "scripts": {
    "check": "../../../scripts/node_modules/.bin/tsc --noEmit",
    "prep": "../../../scripts/prepare/bundle.ts"
  },
  "dependencies": {
    "@babel/types": "^7.20.2",
    "@storybook/csf": "next",
    "@storybook/types": "7.0.0-alpha.53",
    "fs-extra": "^9.0.1",
    "ts-dedent": "^2.0.0"
  },
  "devDependencies": {
    "@babel/generator": "^7.20.4",
    "@babel/parser": "^7.20.3",
    "@babel/traverse": "^7.20.1",
    "@types/fs-extra": "^9.0.6",
    "js-yaml": "^3.14.1",
<<<<<<< HEAD
    "typescript": "4.9.0-dev.20221026"
=======
    "typescript": "^4.9.3"
>>>>>>> 9cb8ba1f
  },
  "publishConfig": {
    "access": "public"
  },
  "bundler": {
    "entries": [
      "./src/index.ts"
    ]
  },
  "gitHead": "fd1cf81615a5ddac3369e7bb567a1a43081fdc23"
}<|MERGE_RESOLUTION|>--- conflicted
+++ resolved
@@ -54,11 +54,7 @@
     "@babel/traverse": "^7.20.1",
     "@types/fs-extra": "^9.0.6",
     "js-yaml": "^3.14.1",
-<<<<<<< HEAD
     "typescript": "4.9.0-dev.20221026"
-=======
-    "typescript": "^4.9.3"
->>>>>>> 9cb8ba1f
   },
   "publishConfig": {
     "access": "public"
