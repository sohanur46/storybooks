{
  "name": "@storybook/csf-tools",
  "version": "7.0.0-beta.48",
  "description": "",
  "keywords": [
    "storybook"
  ],
  "homepage": "https://github.com/storybookjs/storybook/tree/main/lib/csf-tools",
  "bugs": {
    "url": "https://github.com/storybookjs/storybook/issues"
  },
  "repository": {
    "type": "git",
    "url": "https://github.com/storybookjs/storybook.git",
    "directory": "lib/csf-tools"
  },
  "funding": {
    "type": "opencollective",
    "url": "https://opencollective.com/storybook"
  },
  "license": "MIT",
  "sideEffects": false,
  "exports": {
    ".": {
      "node": "./dist/index.js",
      "require": "./dist/index.js",
      "types": "./dist/index.d.ts"
    },
    "./package.json": "./package.json"
  },
  "main": "dist/index.js",
  "types": "dist/index.d.ts",
  "files": [
    "dist/**/*",
    "README.md",
    "*.js",
    "*.d.ts"
  ],
  "scripts": {
    "check": "../../../scripts/node_modules/.bin/tsc --noEmit",
    "prep": "../../../scripts/prepare/bundle.ts"
  },
  "dependencies": {
    "@babel/types": "^7.20.2",
<<<<<<< HEAD
    "@storybook/csf": "0.0.2--canary.62.5777911.0",
    "@storybook/types": "7.0.0-beta.43",
=======
    "@storybook/csf": "next",
    "@storybook/types": "7.0.0-beta.48",
>>>>>>> c7bdbf1d
    "fs-extra": "^11.1.0",
    "recast": "^0.23.1",
    "ts-dedent": "^2.0.0"
  },
  "devDependencies": {
    "@babel/generator": "^7.20.4",
    "@babel/parser": "^7.20.3",
    "@babel/traverse": "^7.20.1",
    "@types/fs-extra": "^11.0.1",
    "@types/js-yaml": "^3.12.6",
    "js-yaml": "^3.14.1",
    "typescript": "~4.9.3"
  },
  "publishConfig": {
    "access": "public"
  },
  "bundler": {
    "entries": [
      "./src/index.ts"
    ],
    "formats": [
      "cjs"
    ]
  },
  "gitHead": "8c9765f9cd204fc63b928526941d8d8bffaf7c38"
}<|MERGE_RESOLUTION|>--- conflicted
+++ resolved
@@ -42,13 +42,8 @@
   },
   "dependencies": {
     "@babel/types": "^7.20.2",
-<<<<<<< HEAD
     "@storybook/csf": "0.0.2--canary.62.5777911.0",
-    "@storybook/types": "7.0.0-beta.43",
-=======
-    "@storybook/csf": "next",
     "@storybook/types": "7.0.0-beta.48",
->>>>>>> c7bdbf1d
     "fs-extra": "^11.1.0",
     "recast": "^0.23.1",
     "ts-dedent": "^2.0.0"
