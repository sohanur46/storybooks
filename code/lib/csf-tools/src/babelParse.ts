--- conflicted
+++ resolved
@@ -2,8 +2,6 @@
 import * as recast from 'recast';
 import type { ParserOptions } from '@babel/parser';
 
-<<<<<<< HEAD
-=======
 function parseWithFlowOrTypescript(source: string, parserOptions: babelParser.ParserOptions) {
   const flowCommentPattern = /^\s*\/\/\s*@flow/;
   const useFlowPlugin = flowCommentPattern.test(source);
@@ -21,7 +19,6 @@
   return babelParser.parse(source, mergedParserOptions);
 }
 
->>>>>>> 7a461f3e
 export const parserOptions: ParserOptions = {
   sourceType: 'module',
   // FIXME: we should get this from the project config somehow?
