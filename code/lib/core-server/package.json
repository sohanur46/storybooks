--- conflicted
+++ resolved
@@ -110,7 +110,6 @@
   "publishConfig": {
     "access": "public"
   },
-<<<<<<< HEAD
   "bundler": {
     "entries": [
       "./src/index.ts",
@@ -119,8 +118,5 @@
     ],
     "platform": "node"
   },
-  "gitHead": "ddf86bd126ede0c019d7c9494f99f24a5cad9908"
-=======
   "gitHead": "c3b2e8fe2517ba2d7630e260de0fd1ad86cafeb6"
->>>>>>> b95c3b70
 }