--- conflicted
+++ resolved
@@ -42,16 +42,6 @@
     "prep": "../../../scripts/prepare/bundle.ts"
   },
   "dependencies": {
-<<<<<<< HEAD
-    "@storybook/core-common": "7.0.0-alpha.47",
-    "@storybook/node-logger": "7.0.0-alpha.47",
-    "@storybook/types": "7.0.0-alpha.47",
-    "@types/node": "18.11.6",
-    "ts-dedent": "^2.0.0"
-  },
-  "devDependencies": {
-    "typescript": "4.9.0-dev.20221026",
-=======
     "@storybook/core-common": "7.0.0-alpha.53",
     "@storybook/node-logger": "7.0.0-alpha.53",
     "@storybook/types": "7.0.0-alpha.53",
@@ -59,8 +49,7 @@
     "ts-dedent": "^2.0.0"
   },
   "devDependencies": {
-    "typescript": "^4.9.3",
->>>>>>> 9cb8ba1f
+    "typescript": "4.9.0-dev.20221026",
     "webpack": "5"
   },
   "publishConfig": {
