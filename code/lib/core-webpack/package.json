--- conflicted
+++ resolved
@@ -42,14 +42,9 @@
     "prep": "../../../scripts/prepare/bundle.ts"
   },
   "dependencies": {
-<<<<<<< HEAD
-    "@storybook/core-common": "7.0.0-alpha.41",
-    "@storybook/node-logger": "7.0.0-alpha.41",
-    "@storybook/types": "7.0.0-alpha.41",
-=======
     "@storybook/core-common": "7.0.0-alpha.42",
     "@storybook/node-logger": "7.0.0-alpha.42",
->>>>>>> e874a2ea
+    "@storybook/types": "7.0.0-alpha.42",
     "@types/node": "^16.0.0",
     "ts-dedent": "^2.0.0"
   },
