{
  "name": "@storybook/instrumenter",
  "version": "7.0.0-alpha.48",
  "description": "",
  "keywords": [
    "storybook"
  ],
  "homepage": "https://github.com/storybookjs/storybook/tree/main/lib/instrumenter",
  "bugs": {
    "url": "https://github.com/storybookjs/storybook/issues"
  },
  "repository": {
    "type": "git",
    "url": "https://github.com/storybookjs/storybook.git",
    "directory": "lib/instrumenter"
  },
  "funding": {
    "type": "opencollective",
    "url": "https://opencollective.com/storybook"
  },
  "license": "MIT",
  "sideEffects": false,
  "exports": {
    ".": {
      "require": "./dist/index.js",
      "import": "./dist/index.mjs",
      "types": "./dist/index.d.ts"
    },
    "./package.json": "./package.json"
  },
  "main": "dist/index.js",
  "module": "dist/index.mjs",
  "types": "dist/index.d.ts",
  "files": [
    "dist/**/*",
    "README.md",
    "*.js",
    "*.d.ts"
  ],
  "scripts": {
    "check": "../../../scripts/node_modules/.bin/tsc --noEmit",
    "prep": "../../../scripts/prepare/bundle.ts"
  },
  "dependencies": {
<<<<<<< HEAD
    "@storybook/addons": "7.0.0-alpha.47",
    "@storybook/channels": "7.0.0-alpha.47",
    "@storybook/client-logger": "7.0.0-alpha.47",
    "@storybook/core-events": "7.0.0-alpha.47",
    "@storybook/preview-api": "7.0.0-alpha.47",
=======
    "@storybook/addons": "7.0.0-alpha.48",
    "@storybook/channels": "7.0.0-alpha.48",
    "@storybook/client-logger": "7.0.0-alpha.48",
    "@storybook/core-events": "7.0.0-alpha.48",
>>>>>>> e3a46f59
    "core-js": "^3.8.2",
    "global": "^4.4.0"
  },
  "devDependencies": {
    "typescript": "~4.6.3"
  },
  "publishConfig": {
    "access": "public"
  },
  "bundler": {
    "entries": [
      "./src/index.ts"
    ]
  },
  "gitHead": "b58a29b785462f8a8b711b6bb2d7223fd6dc17fd"
}<|MERGE_RESOLUTION|>--- conflicted
+++ resolved
@@ -42,18 +42,11 @@
     "prep": "../../../scripts/prepare/bundle.ts"
   },
   "dependencies": {
-<<<<<<< HEAD
-    "@storybook/addons": "7.0.0-alpha.47",
-    "@storybook/channels": "7.0.0-alpha.47",
-    "@storybook/client-logger": "7.0.0-alpha.47",
-    "@storybook/core-events": "7.0.0-alpha.47",
-    "@storybook/preview-api": "7.0.0-alpha.47",
-=======
     "@storybook/addons": "7.0.0-alpha.48",
     "@storybook/channels": "7.0.0-alpha.48",
     "@storybook/client-logger": "7.0.0-alpha.48",
     "@storybook/core-events": "7.0.0-alpha.48",
->>>>>>> e3a46f59
+    "@storybook/preview-api": "7.0.0-alpha.48",
     "core-js": "^3.8.2",
     "global": "^4.4.0"
   },
