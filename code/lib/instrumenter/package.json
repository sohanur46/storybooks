--- conflicted
+++ resolved
@@ -37,12 +37,7 @@
     "@storybook/addons": "7.0.0-alpha.35",
     "@storybook/client-logger": "7.0.0-alpha.35",
     "@storybook/core-events": "7.0.0-alpha.35",
-<<<<<<< HEAD
     "core-js": "^3.8.2"
-=======
-    "core-js": "^3.8.2",
-    "global": "^4.4.0"
->>>>>>> a2cdd73b
   },
   "devDependencies": {
     "typescript": "~4.6.3"
