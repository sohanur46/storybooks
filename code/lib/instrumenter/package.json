--- conflicted
+++ resolved
@@ -42,16 +42,10 @@
     "prep": "../../../scripts/prepare/bundle.ts"
   },
   "dependencies": {
-<<<<<<< HEAD
-    "@storybook/addons": "7.0.0-alpha.41",
-    "@storybook/channels": "7.0.0-alpha.41",
-    "@storybook/client-logger": "7.0.0-alpha.41",
-    "@storybook/core-events": "7.0.0-alpha.41",
-=======
     "@storybook/addons": "7.0.0-alpha.42",
+    "@storybook/channels": "7.0.0-alpha.42",
     "@storybook/client-logger": "7.0.0-alpha.42",
     "@storybook/core-events": "7.0.0-alpha.42",
->>>>>>> e874a2ea
     "core-js": "^3.8.2",
     "global": "^4.4.0"
   },
