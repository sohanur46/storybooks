{
  "name": "@storybook/codemod",
  "version": "7.0.0-beta.54",
  "description": "A collection of codemod scripts written with JSCodeshift",
  "keywords": [
    "storybook"
  ],
  "homepage": "https://github.com/storybookjs/storybook/tree/main/lib/codemod",
  "bugs": {
    "url": "https://github.com/storybookjs/storybook/issues"
  },
  "repository": {
    "type": "git",
    "url": "https://github.com/storybookjs/storybook.git",
    "directory": "lib/codemod"
  },
  "funding": {
    "type": "opencollective",
    "url": "https://opencollective.com/storybook"
  },
  "license": "MIT",
  "sideEffects": false,
  "exports": {
    ".": {
      "node": "./dist/index.js",
      "require": "./dist/index.js",
      "types": "./dist/index.d.ts"
    },
    "./dist/transforms/add-component-parameters.js": "./dist/transforms/add-component-parameters.js",
    "./dist/transforms/csf-2-to-3.js": "./dist/transforms/csf-2-to-3.js",
    "./dist/transforms/csf-hoist-story-annotations.js": "./dist/transforms/csf-hoist-story-annotations.js",
    "./dist/transforms/move-builtin-addons.js": "./dist/transforms/move-builtin-addons.js",
    "./dist/transforms/mdx-to-csf.js": "./dist/transforms/mdx-to-csf.js",
    "./dist/transforms/storiesof-to-csf.js": "./dist/transforms/storiesof-to-csf.js",
    "./dist/transforms/update-addon-info.js": "./dist/transforms/update-addon-info.js",
    "./dist/transforms/update-organisation-name.js": "./dist/transforms/update-organisation-name.js",
    "./dist/transforms/upgrade-deprecated-types.js": "./dist/transforms/upgrade-deprecated-types.js",
    "./dist/transforms/upgrade-hierarchy-separators.js": "./dist/transforms/upgrade-hierarchy-separators.js",
    "./package.json": "./package.json"
  },
  "main": "dist/index.js",
  "types": "dist/index.d.ts",
  "scripts": {
    "check": "../../../scripts/node_modules/.bin/tsc --noEmit",
    "prep": "../../../scripts/prepare/bundle.ts"
  },
  "dependencies": {
    "@babel/core": "^7.20.2",
    "@babel/preset-env": "^7.20.2",
    "@babel/types": "^7.20.7",
<<<<<<< HEAD
    "@storybook/csf": "0.0.2--canary.62.5777911.0",
    "@storybook/csf-tools": "7.0.0-beta.48",
    "@storybook/node-logger": "7.0.0-beta.48",
    "@storybook/types": "7.0.0-beta.48",
=======
    "@storybook/csf": "next",
    "@storybook/csf-tools": "7.0.0-beta.54",
    "@storybook/node-logger": "7.0.0-beta.54",
    "@storybook/types": "7.0.0-beta.54",
>>>>>>> b459178d
    "cross-spawn": "^7.0.3",
    "globby": "^11.0.2",
    "jscodeshift": "^0.14.0",
    "lodash": "^4.17.21",
    "prettier": "^2.8.0",
    "recast": "^0.23.1",
    "util": "^0.12.4"
  },
  "devDependencies": {
    "@types/jscodeshift": "^0.11.6",
    "ansi-regex": "^5.0.1",
    "jest": "^29.3.1",
    "jest-specific-snapshot": "^7.0.0",
    "mdast-util-mdx-jsx": "^2.1.2",
    "mdast-util-mdxjs-esm": "^1.3.1",
    "remark": "^14.0.2",
    "remark-mdx": "^2.2.1",
    "ts-dedent": "^2.2.0",
    "typescript": "~4.9.3",
    "unist-util-is": "^5.2.0",
    "unist-util-select": "^4.0.3",
    "unist-util-visit": "^4.1.2",
    "vfile": "^5.3.7"
  },
  "publishConfig": {
    "access": "public"
  },
  "bundler": {
    "entries": [
      "./src/index.js",
      "./src/transforms/add-component-parameters.js",
      "./src/transforms/csf-2-to-3.ts",
      "./src/transforms/csf-hoist-story-annotations.js",
      "./src/transforms/mdx-to-csf.ts",
      "./src/transforms/move-builtin-addons.js",
      "./src/transforms/storiesof-to-csf.js",
      "./src/transforms/update-addon-info.js",
      "./src/transforms/update-organisation-name.js",
      "./src/transforms/upgrade-deprecated-types.ts",
      "./src/transforms/upgrade-hierarchy-separators.js"
    ],
    "formats": [
      "cjs"
    ]
  },
  "gitHead": "dbdaa1b77a1f00ea90d6c1f018bf0c772d7b9afd"
}<|MERGE_RESOLUTION|>--- conflicted
+++ resolved
@@ -48,17 +48,10 @@
     "@babel/core": "^7.20.2",
     "@babel/preset-env": "^7.20.2",
     "@babel/types": "^7.20.7",
-<<<<<<< HEAD
-    "@storybook/csf": "0.0.2--canary.62.5777911.0",
-    "@storybook/csf-tools": "7.0.0-beta.48",
-    "@storybook/node-logger": "7.0.0-beta.48",
-    "@storybook/types": "7.0.0-beta.48",
-=======
     "@storybook/csf": "next",
     "@storybook/csf-tools": "7.0.0-beta.54",
     "@storybook/node-logger": "7.0.0-beta.54",
     "@storybook/types": "7.0.0-beta.54",
->>>>>>> b459178d
     "cross-spawn": "^7.0.3",
     "globby": "^11.0.2",
     "jscodeshift": "^0.14.0",
