--- conflicted
+++ resolved
@@ -1,10 +1,5 @@
-<<<<<<< HEAD
-/* eslint-disable @typescript-eslint/naming-convention */
-import type { StorybookConfig } from '@storybook/core-common';
-=======
 /* eslint-disable camelcase */
 import type { StorybookConfig } from '@storybook/types';
->>>>>>> 9bb5d45e
 import type { SupportedRenderers } from '../project_types';
 
 export interface Parameters {
