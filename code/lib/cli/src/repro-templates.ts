const craTemplates = {
  'cra/default-js': {
    name: 'Create React App (Javascript)',
    script: 'npx create-react-app {{beforeDir}}',
    cadence: ['ci', 'daily', 'weekly'],
    expected: {
      framework: '@storybook/cra',
      renderer: '@storybook/react',
      builder: '@storybook/builder-webpack5',
    },
  },
  'cra/default-ts': {
    name: 'Create React App (Typescript)',
    script: 'npx create-react-app {{beforeDir}} --template typescript',
    cadence: ['ci', 'daily', 'weekly'],
    // Re-enable once https://github.com/storybookjs/storybook/issues/19351 is fixed.
    skipTasks: ['smoke-test'],
    expected: {
      framework: '@storybook/cra',
      renderer: '@storybook/react',
      builder: '@storybook/builder-webpack5',
    },
  },
};

const reactViteTemplates = {
  'react-vite/default-js': {
    name: 'React Vite (JS)',
    script: 'yarn create vite {{beforeDir}} --template react',
    cadence: ['ci', 'daily', 'weekly'],
    expected: {
      framework: '@storybook/react-vite',
      renderer: '@storybook/react',
      builder: '@storybook/builder-vite',
    },
  },
  'react-vite/default-ts': {
    name: 'React Vite (TS)',
    script: 'yarn create vite {{beforeDir}} --template react-ts',
    cadence: ['ci', 'daily', 'weekly'],
    expected: {
      framework: '@storybook/react-vite',
      renderer: '@storybook/react',
      builder: '@storybook/builder-vite',
    },
  },
};

const reactWebpackTemplates = {
  'react-webpack/18-ts': {
    name: 'React Webpack5 (TS)',
    script: 'yarn create webpack5-react {{beforeDir}}',
    cadence: ['ci', 'daily', 'weekly'],
    expected: {
      framework: '@storybook/react-webpack5',
      renderer: '@storybook/react',
      builder: '@storybook/builder-webpack5',
    },
  },
  'react-webpack/17-ts': {
    name: 'React Webpack5 (TS)',
    script:
      'yarn create webpack5-react {{beforeDir}} --version-react="17" --version-react-dom="17"',
    cadence: ['ci', 'daily', 'weekly'],
    expected: {
      framework: '@storybook/react-webpack5',
      renderer: '@storybook/react',
      builder: '@storybook/builder-webpack5',
    },
  },
};

const vue3ViteTemplates = {
  'vue3-vite/default-js': {
    name: 'Vue3 Vite (JS)',
    script: 'yarn create vite {{beforeDir}} --template vue',
    cadence: ['ci', 'daily', 'weekly'],
    expected: {
      framework: '@storybook/vue3-vite',
      renderer: '@storybook/vue3',
      builder: '@storybook/builder-vite',
    },
  },
  'vue3-vite/default-ts': {
    name: 'Vue3 Vite (TS)',
    script: 'yarn create vite {{beforeDir}} --template vue-ts',
    cadence: ['ci', 'daily', 'weekly'],
    expected: {
      framework: '@storybook/vue3-vite',
      renderer: '@storybook/vue3',
      builder: '@storybook/builder-vite',
    },
  },
};

const vue2ViteTemplates = {
  'vue2-vite/2.7-js': {
    name: 'Vue2 Vite (vue 2.7 JS)',
    // TODO: convert this to an `npm create` script, use that instead.
    // We don't really want to maintain weird custom scripts like this,
    // preferring community bootstrap scripts / generators instead.
    script:
      'yarn create vite {{beforeDir}} --template vanilla && yarn add --dev @vitejs/plugin-vue2 vue-template-compiler vue@2 && echo "import vue2 from \'@vitejs/plugin-vue2\';\n\nexport default {\n\tplugins: [vue2()]\n};" > vite.config.js',
    cadence: ['ci', 'daily', 'weekly'],
    // Re-enable once https://github.com/storybookjs/storybook/issues/19351 is fixed.
    skipTasks: ['smoke-test'],
    expected: {
      framework: '@storybook/vue2-vite',
      renderer: '@storybook/vue',
      builder: '@storybook/builder-vite',
    },
  },
};

const htmlWebpackTemplates = {
  'html-webpack/default': {
    name: 'HTML Webpack5',
    script: 'yarn create webpack5-html {{beforeDir}}',
    cadence: ['ci', 'daily', 'weekly'],
    expected: {
      framework: '@storybook/html-webpack5',
      renderer: '@storybook/html',
      builder: '@storybook/builder-webpack5',
    },
  },
};

const svelteViteTemplates = {
  'svelte-vite/default-js': {
    name: 'Svelte Vite (JS)',
    script: 'yarn create vite {{beforeDir}} --template svelte',
    cadence: ['ci', 'daily', 'weekly'],
    expected: {
      framework: '@storybook/svelte-vite',
      renderer: '@storybook/svelte',
      builder: '@storybook/builder-vite',
    },
  },
  'svelte-vite/default-ts': {
    name: 'Svelte Vite (TS)',
    script: 'yarn create vite {{beforeDir}} --template svelte-ts',
    cadence: ['ci', 'daily', 'weekly'],
    // Re-enable once https://github.com/storybookjs/storybook/issues/19351 is fixed.
    skipTasks: ['smoke-test'],
    expected: {
      framework: '@storybook/svelte-vite',
      renderer: '@storybook/svelte',
      builder: '@storybook/builder-vite',
    },
  },
};

const angularCliTemplates = {
  'angular-cli/default-ts': {
    name: 'Angular CLI (latest)',
    script:
      'npx -p @angular/cli ng new angular-latest --directory . --routing=true --minimal=true --style=scss --strict --skip-git --skip-install --package-manager=yarn',
    cadence: ['ci', 'daily', 'weekly'],
    expected: {
      framework: '@storybook/angular',
      renderer: '@storybook/angular',
      builder: '@storybook/builder-webpack5',
    },
  },
  'angular-cli/13-ts': {
    name: 'Angular CLI (Version 13)',
    script:
      'npx -p @angular/cli@13 ng new angular-latest --directory . --routing=true --minimal=true --style=scss --strict --skip-git --skip-install --package-manager=yarn',
    cadence: ['ci', 'daily', 'weekly'],
    expected: {
      framework: '@storybook/angular',
      renderer: '@storybook/angular',
      builder: '@storybook/builder-webpack5',
    },
  },
};

// SvelteKit only supports Node.js >16.x, so before generating these repros you need to switch to that version
const svelteKitTemplates = {
  'svelte-kit/skeleton-js': {
    name: 'Svelte Kit (JS)',
    script:
      'yarn create svelte-with-args --name=svelte-kit/skeleton-js --directory=. --template=skeleton --types=null --no-prettier --no-eslint --no-playwright',
    cadence: ['ci', 'daily', 'weekly'],
    expected: {
      framework: '@storybook/svelte-vite',
      renderer: '@storybook/svelte',
      builder: '@storybook/builder-vite',
    },
  },
  'svelte-kit/skeleton-ts': {
    name: 'Svelte Kit (TS)',
    script:
      'yarn create svelte-with-args --name=svelte-kit/skeleton-ts --directory=. --template=skeleton --types=typescript --no-prettier --no-eslint --no-playwright',
    cadence: ['ci', 'daily', 'weekly'],
    expected: {
      framework: '@storybook/svelte-vite',
      renderer: '@storybook/svelte',
      builder: '@storybook/builder-vite',
    },
  },
};

const litViteTemplates = {
  'lit-vite/default-js': {
    name: 'Lit Vite (JS)',
    script: 'yarn create vite {{beforeDir}} --template lit',
    cadence: ['ci', 'daily', 'weekly'] as any,
    // Re-enable once https://github.com/storybookjs/storybook/issues/19351 is fixed.
    skipTasks: ['smoke-test'],
    expected: {
      framework: '@storybook/web-components-vite',
      renderer: '@storybook/web-components',
      builder: '@storybook/builder-vite',
    },
  },
  'lit-vite/default-ts': {
    name: 'Lit Vite (TS)',
    script: 'yarn create vite {{beforeDir}} --template lit-ts',
    cadence: ['ci', 'daily', 'weekly'] as any,
    // Re-enable once https://github.com/storybookjs/storybook/issues/19351 is fixed.
    skipTasks: ['smoke-test'],
    expected: {
      framework: '@storybook/web-components-vite',
      renderer: '@storybook/web-components',
      builder: '@storybook/builder-vite',
    },
  },
};

const vueCliTemplates = {
  'vue-cli/default-js': {
    name: 'Vue-CLI (Default JS)',
    script:
      'npx -p @vue/cli vue create {{beforeDir}} --default --packageManager=yarn --force --merge',
    cadence: ['ci', 'daily', 'weekly'],
    skipTasks: [
      // Re-enable once https://github.com/storybookjs/storybook/issues/19351 is fixed.
      'smoke-test',
      // Re-enable once https://github.com/storybookjs/storybook/issues/19453 is fixed.
      'test-runner',
    ],
    expected: {
      framework: '@storybook/vue3-webpack5',
      renderer: '@storybook/vue3',
      builder: '@storybook/builder-webpack5',
    },
  },
  'vue-cli/vue2-default-js': {
    name: 'Vue-CLI (Vue2 JS)',
    script:
      'npx -p @vue/cli vue create {{beforeDir}} --default --packageManager=yarn --force --merge --preset=Default\\ (Vue\\ 2)',
    cadence: ['ci', 'daily', 'weekly'],
    skipTasks: [
      // Re-enable once https://github.com/storybookjs/storybook/issues/19351 is fixed.
      'smoke-test',
      // Re-enable once https://github.com/storybookjs/storybook/issues/19453 is fixed.
      'test-runner',
    ],
    expected: {
      framework: '@storybook/vue-webpack5',
      renderer: '@storybook/vue',
      builder: '@storybook/builder-webpack5',
    },
  },
};

const preactWebpackTemplates = {
  'preact-webpack5/default-js': {
    name: 'Preact CLI (Default JS)',
    script: 'npx preact-cli create default {{beforeDir}} --name preact-app --yarn --no-install',
    // cadence: ['ci', 'daily', 'weekly'],
    cadence: [] as string[],
    expected: {
      framework: '@storybook/preact-webpack5',
      renderer: '@storybook/preact',
      builder: '@storybook/builder-webpack5',
    },
  },
  'preact-webpack5/default-ts': {
    name: 'Preact CLI (Default TS)',
    script: 'npx preact-cli create typescript {{beforeDir}} --name preact-app --yarn --no-install',
    // cadence: ['ci', 'daily', 'weekly'],
    cadence: [] as string[],
    expected: {
      framework: '@storybook/preact-webpack5',
      renderer: '@storybook/preact',
      builder: '@storybook/builder-webpack5',
    },
  },
};

export default {
  ...craTemplates,
  ...reactWebpackTemplates,
  ...reactViteTemplates,
  ...vue2ViteTemplates,
  ...vue3ViteTemplates,
  ...svelteViteTemplates,
<<<<<<< HEAD
  ...svelteKitTemplates,
=======
  ...angularCliTemplates,
>>>>>>> ac2f9308
  ...litViteTemplates,
  ...vueCliTemplates,
  ...htmlWebpackTemplates,
  ...preactWebpackTemplates,
} as const;<|MERGE_RESOLUTION|>--- conflicted
+++ resolved
@@ -297,11 +297,8 @@
   ...vue2ViteTemplates,
   ...vue3ViteTemplates,
   ...svelteViteTemplates,
-<<<<<<< HEAD
   ...svelteKitTemplates,
-=======
   ...angularCliTemplates,
->>>>>>> ac2f9308
   ...litViteTemplates,
   ...vueCliTemplates,
   ...htmlWebpackTemplates,
