{
  "extends": "../../tsconfig.json",
  "compilerOptions": {
<<<<<<< HEAD
    "types": ["node"]
=======
    "types": ["node"],
    "strict": true
>>>>>>> 7a461f3e
  },
  "include": ["src/**/*"]
}<|MERGE_RESOLUTION|>--- conflicted
+++ resolved
@@ -1,12 +1,8 @@
 {
   "extends": "../../tsconfig.json",
   "compilerOptions": {
-<<<<<<< HEAD
-    "types": ["node"]
-=======
     "types": ["node"],
     "strict": true
->>>>>>> 7a461f3e
   },
   "include": ["src/**/*"]
 }