--- conflicted
+++ resolved
@@ -4,13 +4,7 @@
 
 import React from 'react';
 import global from 'global';
-<<<<<<< HEAD
 import type { RenderContext } from '@storybook/types';
-import { addons, mockChannel as createMockChannel } from '@storybook/addons';
-
-=======
-import type { Store_RenderContext } from '@storybook/types';
->>>>>>> 11fcfbea
 import { expect } from '@jest/globals';
 import { addons, mockChannel as createMockChannel } from '../addons';
 
