import { global } from '@storybook/global';

import type {
  Renderer,
  Args,
  ArgsStoryFn,
  LegacyStoryFn,
  Parameters,
  PlayFunction,
  PlayFunctionContext,
  StepLabel,
  NormalizedComponentAnnotations,
  NormalizedProjectAnnotations,
  NormalizedStoryAnnotations,
  PreparedStory,
  StoryContext,
  StoryContextForEnhancers,
  StoryContextForLoaders,
  StrictArgTypes,
  PreparedMeta,
  ModuleExport,
} from '@storybook/types';
import { includeConditionalArg } from '@storybook/csf';

import { applyHooks } from '../../addons';
import { combineParameters } from '../parameters';
import { defaultDecorateStory } from '../decorators';
import { groupArgsByTarget, UNTARGETED } from '../args';

// Combine all the metadata about a story (both direct and inherited from the component/global scope)
// into a "renderable" story function, with all decorators applied, parameters passed as context etc
//
// Note that this story function is *stateless* in the sense that it does not track args or globals
// Instead, it is expected these are tracked separately (if necessary) and are passed into each invocation.
export function prepareStory<TRenderer extends Renderer>(
  storyAnnotations: NormalizedStoryAnnotations<TRenderer>,
  componentAnnotations: NormalizedComponentAnnotations<TRenderer>,
  projectAnnotations: NormalizedProjectAnnotations<TRenderer>
): PreparedStory<TRenderer> {
  // NOTE: in the current implementation we are doing everything once, up front, rather than doing
  // anything at render time. The assumption is that as we don't load all the stories at once, this
  // will have a limited cost. If this proves misguided, we can refactor it.
  const { moduleExport, id, name } = storyAnnotations || {};

  const partialAnnotations = preparePartialAnnotations(
    storyAnnotations,
    componentAnnotations,
    projectAnnotations
  );

  const loaders = [
    ...(projectAnnotations.loaders || []),
    ...(componentAnnotations.loaders || []),
    ...(storyAnnotations?.loaders || []),
  ];
  const applyLoaders = async (context: StoryContextForLoaders<TRenderer>) => {
    const loadResults = await Promise.all(loaders.map((loader) => loader(context)));
    const loaded = Object.assign({}, ...loadResults);
    return { ...context, loaded };
  };

  const undecoratedStoryFn: LegacyStoryFn<TRenderer> = (context: StoryContext<TRenderer>) => {
    const { passArgsFirst: renderTimePassArgsFirst = true } = context.parameters;
    return renderTimePassArgsFirst
      ? (render as ArgsStoryFn<TRenderer>)(context.args, context)
      : (render as LegacyStoryFn<TRenderer>)(context);
  };

  // Currently it is only possible to set these globally
  const { applyDecorators = defaultDecorateStory, runStep } = projectAnnotations;

  const decorators = [
    ...(storyAnnotations?.decorators || []),
    ...(componentAnnotations.decorators || []),
    ...(projectAnnotations.decorators || []),
  ];

  // The render function on annotations *has* to be an `ArgsStoryFn`, so when we normalize
  // CSFv1/2, we use a new field called `userStoryFn` so we know that it can be a LegacyStoryFn
  const render =
    storyAnnotations?.userStoryFn ||
    storyAnnotations?.render ||
    componentAnnotations.render ||
    projectAnnotations.render;
  if (!render) throw new Error(`No render function available for storyId '${id}'`);

  const decoratedStoryFn = applyHooks<TRenderer>(applyDecorators)(undecoratedStoryFn, decorators);
  const unboundStoryFn = (context: StoryContext<TRenderer>) => decoratedStoryFn(context);

<<<<<<< HEAD
=======
  // prepareContext is invoked at StoryRender.render()
  // the context is prepared before invoking the render function, instead of here directly
  // to ensure args don't loose there special properties set by the renderer
  // eg. reactive proxies set by frameworks like SolidJS or Vue
  const prepareContext = (context: StoryContext<TRenderer>) => {
    let finalContext: StoryContext<TRenderer> = context;

    if (global.FEATURES?.argTypeTargetsV7) {
      const argsByTarget = groupArgsByTarget(context);
      finalContext = {
        ...context,
        allArgs: context.args,
        argsByTarget,
        args: argsByTarget[UNTARGETED] || {},
      };
    }

    const mappedArgs = Object.entries(finalContext.args).reduce((acc, [key, val]) => {
      if (!finalContext.argTypes[key]?.mapping) {
        acc[key] = val;

        return acc;
      }

      const mappingFn = (originalValue: any) =>
        originalValue in finalContext.argTypes[key].mapping
          ? finalContext.argTypes[key].mapping[originalValue]
          : originalValue;

      acc[key] = Array.isArray(val) ? val.map(mappingFn) : mappingFn(val);

      return acc;
    }, {} as Args);

    const includedArgs = Object.entries(mappedArgs).reduce((acc, [key, val]) => {
      const argType = finalContext.argTypes[key] || {};
      if (includeConditionalArg(argType, mappedArgs, finalContext.globals)) acc[key] = val;
      return acc;
    }, {} as Args);

    return { ...finalContext, args: includedArgs };
  };

>>>>>>> 4ad3dff7
  const play = storyAnnotations?.play || componentAnnotations.play;

  const playFunction =
    play &&
    (async (storyContext: StoryContext<TRenderer>) => {
      const playFunctionContext: PlayFunctionContext<TRenderer> = {
        ...storyContext,
        // eslint-disable-next-line @typescript-eslint/no-shadow
        step: (label: StepLabel, play: PlayFunction<TRenderer>) =>
          // TODO: We know runStep is defined, we need a proper normalized annotations type
          runStep!(label, play, playFunctionContext),
      };
      return play(playFunctionContext);
    });

  return {
    ...partialAnnotations,
    moduleExport,
    id,
    name,
    story: name,
    originalStoryFn: render,
    undecoratedStoryFn,
    unboundStoryFn,
    applyLoaders,
    playFunction,
  };
}

export function prepareMeta<TRenderer extends Renderer>(
  componentAnnotations: NormalizedComponentAnnotations<TRenderer>,
  projectAnnotations: NormalizedProjectAnnotations<TRenderer>,
  moduleExport: ModuleExport
): PreparedMeta<TRenderer> {
  return {
    ...preparePartialAnnotations(undefined, componentAnnotations, projectAnnotations),
    moduleExport,
  };
}

function preparePartialAnnotations<TRenderer extends Renderer>(
  storyAnnotations: NormalizedStoryAnnotations<TRenderer> | undefined,
  componentAnnotations: NormalizedComponentAnnotations<TRenderer>,
  projectAnnotations: NormalizedProjectAnnotations<TRenderer>
): Omit<StoryContextForEnhancers<TRenderer>, 'name' | 'story'> {
  // NOTE: in the current implementation we are doing everything once, up front, rather than doing
  // anything at render time. The assumption is that as we don't load all the stories at once, this
  // will have a limited cost. If this proves misguided, we can refactor it.

  const tags = [...(storyAnnotations?.tags || componentAnnotations.tags || []), 'story'];

  const parameters: Parameters = combineParameters(
    projectAnnotations.parameters,
    componentAnnotations.parameters,
    storyAnnotations?.parameters
  );

  // Currently it is only possible to set these globally
  const { argTypesEnhancers = [], argsEnhancers = [] } = projectAnnotations;

  const passedArgTypes: StrictArgTypes = combineParameters(
    projectAnnotations.argTypes,
    componentAnnotations.argTypes,
    storyAnnotations?.argTypes
  ) as StrictArgTypes;

  if (storyAnnotations) {
    // The render function on annotations *has* to be an `ArgsStoryFn`, so when we normalize
    // CSFv1/2, we use a new field called `userStoryFn` so we know that it can be a LegacyStoryFn
    const render =
      storyAnnotations?.userStoryFn ||
      storyAnnotations?.render ||
      componentAnnotations.render ||
      projectAnnotations.render;

    const { passArgsFirst = true } = parameters;

    // eslint-disable-next-line no-underscore-dangle
    parameters.__isArgsStory = passArgsFirst && render && render.length > 0;
  }

  // Pull out args[X] into initialArgs for argTypes enhancers
  const passedArgs: Args = {
    ...projectAnnotations.args,
    ...componentAnnotations.args,
    ...storyAnnotations?.args,
  } as Args;

  const contextForEnhancers: StoryContextForEnhancers<TRenderer> = {
    componentId: componentAnnotations.id,
    title: componentAnnotations.title,
    kind: componentAnnotations.title, // Back compat
    id: storyAnnotations?.id || componentAnnotations.id,
    // if there's no story name, we create a fake one since enhancers expect a name
    name: storyAnnotations?.name || '__meta',
    story: storyAnnotations?.name || '__meta', // Back compat
    component: componentAnnotations.component,
    subcomponents: componentAnnotations.subcomponents,
    tags,
    parameters,
    initialArgs: passedArgs,
    argTypes: passedArgTypes,
  };

  contextForEnhancers.argTypes = argTypesEnhancers.reduce(
    (accumulatedArgTypes, enhancer) =>
      enhancer({ ...contextForEnhancers, argTypes: accumulatedArgTypes }),
    contextForEnhancers.argTypes
  );

  const initialArgsBeforeEnhancers = { ...passedArgs };

  contextForEnhancers.initialArgs = argsEnhancers.reduce(
    (accumulatedArgs: Args, enhancer) => ({
      ...accumulatedArgs,
      ...enhancer({
        ...contextForEnhancers,
        initialArgs: accumulatedArgs,
      }),
    }),
    initialArgsBeforeEnhancers
  );

  const { name, story, ...withoutStoryIdentifiers } = contextForEnhancers;

  return withoutStoryIdentifiers;
}

// the context is prepared before invoking the render function, instead of here directly
// to ensure args don't loose there special properties set by the renderer
// eg. reactive proxies set by frameworks like SolidJS or Vue
export function prepareContext<
  TRenderer extends Renderer,
  TContext extends Pick<StoryContextForLoaders<TRenderer>, 'args' | 'argTypes' | 'globals'>
>(
  context: TContext
): TContext & Pick<StoryContextForLoaders<TRenderer>, 'allArgs' | 'argsByTarget' | 'unmappedArgs'> {
  const { args: unmappedArgs } = context;

  let targetedContext: TContext &
    Pick<StoryContextForLoaders<TRenderer>, 'allArgs' | 'argsByTarget'> = {
    ...context,
    allArgs: undefined,
    argsByTarget: undefined,
  };
  if (global.FEATURES?.argTypeTargetsV7) {
    const argsByTarget = groupArgsByTarget(context);
    targetedContext = {
      ...context,
      allArgs: context.args,
      argsByTarget,
      args: argsByTarget[UNTARGETED] || {},
    };
  }

  const mappedArgs = Object.entries(targetedContext.args).reduce((acc, [key, val]) => {
    const mapping = targetedContext.argTypes[key]?.mapping;
    acc[key] = mapping && val in mapping ? mapping[val] : val;
    return acc;
  }, {} as Args);

  const includedArgs = Object.entries(mappedArgs).reduce((acc, [key, val]) => {
    const argType = targetedContext.argTypes[key] || {};
    if (includeConditionalArg(argType, mappedArgs, targetedContext.globals)) acc[key] = val;
    return acc;
  }, {} as Args);

  return { ...targetedContext, unmappedArgs, args: includedArgs };
}<|MERGE_RESOLUTION|>--- conflicted
+++ resolved
@@ -87,52 +87,6 @@
   const decoratedStoryFn = applyHooks<TRenderer>(applyDecorators)(undecoratedStoryFn, decorators);
   const unboundStoryFn = (context: StoryContext<TRenderer>) => decoratedStoryFn(context);
 
-<<<<<<< HEAD
-=======
-  // prepareContext is invoked at StoryRender.render()
-  // the context is prepared before invoking the render function, instead of here directly
-  // to ensure args don't loose there special properties set by the renderer
-  // eg. reactive proxies set by frameworks like SolidJS or Vue
-  const prepareContext = (context: StoryContext<TRenderer>) => {
-    let finalContext: StoryContext<TRenderer> = context;
-
-    if (global.FEATURES?.argTypeTargetsV7) {
-      const argsByTarget = groupArgsByTarget(context);
-      finalContext = {
-        ...context,
-        allArgs: context.args,
-        argsByTarget,
-        args: argsByTarget[UNTARGETED] || {},
-      };
-    }
-
-    const mappedArgs = Object.entries(finalContext.args).reduce((acc, [key, val]) => {
-      if (!finalContext.argTypes[key]?.mapping) {
-        acc[key] = val;
-
-        return acc;
-      }
-
-      const mappingFn = (originalValue: any) =>
-        originalValue in finalContext.argTypes[key].mapping
-          ? finalContext.argTypes[key].mapping[originalValue]
-          : originalValue;
-
-      acc[key] = Array.isArray(val) ? val.map(mappingFn) : mappingFn(val);
-
-      return acc;
-    }, {} as Args);
-
-    const includedArgs = Object.entries(mappedArgs).reduce((acc, [key, val]) => {
-      const argType = finalContext.argTypes[key] || {};
-      if (includeConditionalArg(argType, mappedArgs, finalContext.globals)) acc[key] = val;
-      return acc;
-    }, {} as Args);
-
-    return { ...finalContext, args: includedArgs };
-  };
-
->>>>>>> 4ad3dff7
   const play = storyAnnotations?.play || componentAnnotations.play;
 
   const playFunction =
@@ -289,8 +243,19 @@
   }
 
   const mappedArgs = Object.entries(targetedContext.args).reduce((acc, [key, val]) => {
-    const mapping = targetedContext.argTypes[key]?.mapping;
-    acc[key] = mapping && val in mapping ? mapping[val] : val;
+    if (!targetedContext.argTypes[key]?.mapping) {
+      acc[key] = val;
+
+      return acc;
+    }
+
+    const mappingFn = (originalValue: any) =>
+      originalValue in targetedContext.argTypes[key].mapping
+        ? targetedContext.argTypes[key].mapping[originalValue]
+        : originalValue;
+
+    acc[key] = Array.isArray(val) ? val.map(mappingFn) : mappingFn(val);
+
     return acc;
   }, {} as Args);
 
