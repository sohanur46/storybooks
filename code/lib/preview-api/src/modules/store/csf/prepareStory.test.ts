--- conflicted
+++ resolved
@@ -519,8 +519,6 @@
     });
   });
 
-<<<<<<< HEAD
-=======
   describe('mapping', () => {
     it('maps labels to values in prepareContext', () => {
       const story = prepareStory(
@@ -567,7 +565,6 @@
     });
   });
 
->>>>>>> 7a461f3e
   describe('with `FEATURES.argTypeTargetsV7`', () => {
     beforeEach(() => {
       global.FEATURES = { argTypeTargetsV7: true };
@@ -761,12 +758,8 @@
       unboundStoryFn,
       undecoratedStoryFn,
       playFunction,
-<<<<<<< HEAD
-      prepareContext,
-=======
       // eslint-disable-next-line @typescript-eslint/naming-convention
       parameters: { __isArgsStory, ...parameters },
->>>>>>> 7a461f3e
       ...expectedPreparedMeta
     } = preparedStory;
 
