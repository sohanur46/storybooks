{
  "name": "@storybook/types",
  "version": "7.0.0-alpha.53",
  "description": "Core Storybook Types",
  "keywords": [
    "storybook"
  ],
  "homepage": "https://github.com/storybookjs/storybook/tree/main/code/lib/types",
  "bugs": {
    "url": "https://github.com/storybookjs/storybook/issues"
  },
  "repository": {
    "type": "git",
    "url": "https://github.com/storybookjs/storybook.git",
    "directory": "code/lib/types"
  },
  "funding": {
    "type": "opencollective",
    "url": "https://opencollective.com/storybook"
  },
  "license": "MIT",
  "sideEffects": false,
  "exports": {
    ".": {
      "require": "./dist/index.js",
      "import": "./dist/index.mjs",
      "types": "./dist/index.d.ts"
    },
    "./package.json": "./package.json"
  },
  "main": "dist/index.js",
  "module": "dist/index.mjs",
  "types": "dist/index.d.ts",
  "files": [
    "dist/**/*",
    "README.md"
  ],
  "scripts": {
    "check": "../../../scripts/node_modules/.bin/tsc --noEmit",
    "prep": "../../../scripts/prepare/bundle.ts"
  },
  "dependencies": {
    "@babel/core": "^7.12.10",
    "@storybook/channels": "7.0.0-alpha.53",
    "@types/babel__core": "^7.0.0",
    "@types/express": "^4.7.0",
    "express": "^4.17.1",
    "file-system-cache": "^2.0.0"
  },
  "devDependencies": {
    "@storybook/csf": "next",
    "@types/node": "18.11.6",
    "synchronous-promise": "^2.0.15",
<<<<<<< HEAD
    "typescript": "4.9.0-dev.20221026"
=======
    "typescript": "^4.9.3"
>>>>>>> 9cb8ba1f
  },
  "publishConfig": {
    "access": "public"
  },
  "bundler": {
    "entries": [
      "./src/index.ts"
    ]
  },
  "gitHead": "fd1cf81615a5ddac3369e7bb567a1a43081fdc23"
}<|MERGE_RESOLUTION|>--- conflicted
+++ resolved
@@ -49,13 +49,9 @@
   },
   "devDependencies": {
     "@storybook/csf": "next",
-    "@types/node": "18.11.6",
+    "@types/node": "^16.0.0",
     "synchronous-promise": "^2.0.15",
-<<<<<<< HEAD
     "typescript": "4.9.0-dev.20221026"
-=======
-    "typescript": "^4.9.3"
->>>>>>> 9cb8ba1f
   },
   "publishConfig": {
     "access": "public"
