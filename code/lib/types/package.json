--- conflicted
+++ resolved
@@ -40,14 +40,9 @@
     "prep": "../../../scripts/prepare/bundle.ts"
   },
   "dependencies": {
-<<<<<<< HEAD
     "@babel/core": "^7.12.10",
-    "@storybook/channels": "7.0.0-alpha.49",
+    "@storybook/channels": "7.0.0-alpha.50",
     "@types/babel__core": "^7.0.0",
-=======
-    "@babel/core": "^7.20.2",
-    "@types/babel__core": "^7.1.20",
->>>>>>> c4317008
     "@types/express": "^4.7.0",
     "express": "^4.17.1",
     "file-system-cache": "^2.0.0"
