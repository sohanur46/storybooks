--- conflicted
+++ resolved
@@ -43,10 +43,6 @@
     "prep": "../../../scripts/prepare/bundle.ts"
   },
   "dependencies": {
-<<<<<<< HEAD
-    "@babel/core": "^7.12.10",
-=======
->>>>>>> 7a461f3e
     "@storybook/core-common": "7.1.0-alpha.11",
     "@storybook/preview-api": "7.1.0-alpha.11",
     "@storybook/types": "7.1.0-alpha.11",
@@ -67,9 +63,5 @@
       "./src/index.ts"
     ]
   },
-<<<<<<< HEAD
-  "gitHead": "8ff2938f8ac0c2d524ae653cd89251e5cd4721a4"
-=======
   "gitHead": "0797ab602bc569ff71c343a2b1aaba7e49232d95"
->>>>>>> 7a461f3e
 }