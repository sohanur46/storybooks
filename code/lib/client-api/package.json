--- conflicted
+++ resolved
@@ -42,17 +42,10 @@
     "prep": "../../../scripts/prepare/bundle.ts"
   },
   "dependencies": {
-<<<<<<< HEAD
-    "@storybook/addons": "7.0.0-alpha.38",
-    "@storybook/client-logger": "7.0.0-alpha.38",
-    "@storybook/csf": "0.0.2--canary.51.23af5af.0",
-    "@storybook/store": "7.0.0-alpha.38",
-=======
     "@storybook/addons": "7.0.0-alpha.39",
     "@storybook/client-logger": "7.0.0-alpha.39",
-    "@storybook/csf": "0.0.2--canary.49.258942b.0",
+    "@storybook/csf": "0.0.2--canary.51.23af5af.0",
     "@storybook/store": "7.0.0-alpha.39",
->>>>>>> 6903792e
     "@types/qs": "^6.9.5",
     "@types/webpack-env": "^1.16.4",
     "global": "^4.4.0",
