<<<<<<< HEAD
export const version = '7.0.0-alpha.21';
=======
export const version = '7.0.0-alpha.23';
>>>>>>> 9b71ead5
<|MERGE_RESOLUTION|>--- conflicted
+++ resolved
@@ -1,5 +1 @@
-<<<<<<< HEAD
-export const version = '7.0.0-alpha.21';
-=======
-export const version = '7.0.0-alpha.23';
->>>>>>> 9b71ead5
+export const version = '7.0.0-alpha.23';