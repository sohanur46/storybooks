--- conflicted
+++ resolved
@@ -22,13 +22,8 @@
   API_SetStoriesPayload,
 } from '@storybook/types';
 
-<<<<<<< HEAD
-// eslint-disable-next-line import/no-cycle
-import { combineParameters } from '../index';
-=======
 import mapValues from 'lodash/mapValues';
 import { API, combineParameters } from '../index';
->>>>>>> 9bb5d45e
 import merge from './merge';
 
 const TITLE_PATH_SEPARATOR = /\s*\/\s*/;
