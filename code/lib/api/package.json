--- conflicted
+++ resolved
@@ -40,23 +40,13 @@
     "prep": "../../../scripts/prepare/bundle.ts"
   },
   "dependencies": {
-<<<<<<< HEAD
-    "@storybook/channels": "7.0.0-alpha.49",
-    "@storybook/client-logger": "7.0.0-alpha.49",
-    "@storybook/core-events": "7.0.0-alpha.49",
-    "@storybook/csf": "next",
-    "@storybook/router": "7.0.0-alpha.49",
-    "@storybook/theming": "7.0.0-alpha.49",
-    "@storybook/types": "7.0.0-alpha.49",
-=======
     "@storybook/channels": "7.0.0-alpha.50",
     "@storybook/client-logger": "7.0.0-alpha.50",
     "@storybook/core-events": "7.0.0-alpha.50",
-    "@storybook/csf": "0.0.2-next.7",
+    "@storybook/csf": "next",
     "@storybook/router": "7.0.0-alpha.50",
     "@storybook/theming": "7.0.0-alpha.50",
     "@storybook/types": "7.0.0-alpha.50",
->>>>>>> 05458937
     "dequal": "^2.0.2",
     "global": "^4.4.0",
     "lodash": "^4.17.21",
