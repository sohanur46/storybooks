{
  "name": "@storybook/store",
  "version": "7.0.0-alpha.53",
  "description": "",
  "keywords": [
    "storybook"
  ],
  "homepage": "https://github.com/storybookjs/storybook/tree/main/lib/store",
  "bugs": {
    "url": "https://github.com/storybookjs/storybook/issues"
  },
  "repository": {
    "type": "git",
    "url": "https://github.com/storybookjs/storybook.git",
    "directory": "lib/store"
  },
  "funding": {
    "type": "opencollective",
    "url": "https://opencollective.com/storybook"
  },
  "license": "MIT",
  "sideEffects": false,
  "exports": {
    ".": {
      "require": "./dist/entry.js",
      "import": "./dist/entry.mjs",
      "types": "./dist/entry.d.ts"
    },
    "./package.json": "./package.json"
  },
  "main": "dist/entry.js",
  "module": "dist/entry.mjs",
  "types": "dist/entry.d.ts",
  "files": [
    "dist/**/*",
    "README.md",
    "*.js",
    "*.d.ts"
  ],
  "scripts": {
    "check": "../../../scripts/node_modules/.bin/tsc --noEmit",
    "prep": "../../../scripts/prepare/facade.ts"
  },
  "dependencies": {
<<<<<<< HEAD
    "@storybook/client-logger": "7.0.0-alpha.52",
    "@storybook/preview-api": "7.0.0-alpha.52"
=======
    "@storybook/addons": "7.0.0-alpha.53",
    "@storybook/client-logger": "7.0.0-alpha.53",
    "@storybook/core-events": "7.0.0-alpha.53",
    "@storybook/csf": "next",
    "@storybook/types": "7.0.0-alpha.53",
    "dequal": "^2.0.2",
    "global": "^4.4.0",
    "lodash": "^4.17.21",
    "memoizerific": "^1.11.3",
    "slash": "^3.0.0",
    "synchronous-promise": "^2.0.15",
    "ts-dedent": "^2.0.0",
    "util-deprecate": "^1.0.2"
  },
  "devDependencies": {
    "typescript": "^4.9.3"
  },
  "peerDependencies": {
    "react": "^16.8.0 || ^17.0.0 || ^18.0.0",
    "react-dom": "^16.8.0 || ^17.0.0 || ^18.0.0"
>>>>>>> 7e73ff44
  },
  "publishConfig": {
    "access": "public"
  },
  "bundler": {
    "entries": [
      "./src/entry.ts"
    ],
    "platform": "node",
    "shim": "@storybook/preview-api/dist/store"
  },
  "gitHead": "fd1cf81615a5ddac3369e7bb567a1a43081fdc23"
}<|MERGE_RESOLUTION|>--- conflicted
+++ resolved
@@ -42,31 +42,8 @@
     "prep": "../../../scripts/prepare/facade.ts"
   },
   "dependencies": {
-<<<<<<< HEAD
-    "@storybook/client-logger": "7.0.0-alpha.52",
-    "@storybook/preview-api": "7.0.0-alpha.52"
-=======
-    "@storybook/addons": "7.0.0-alpha.53",
     "@storybook/client-logger": "7.0.0-alpha.53",
-    "@storybook/core-events": "7.0.0-alpha.53",
-    "@storybook/csf": "next",
-    "@storybook/types": "7.0.0-alpha.53",
-    "dequal": "^2.0.2",
-    "global": "^4.4.0",
-    "lodash": "^4.17.21",
-    "memoizerific": "^1.11.3",
-    "slash": "^3.0.0",
-    "synchronous-promise": "^2.0.15",
-    "ts-dedent": "^2.0.0",
-    "util-deprecate": "^1.0.2"
-  },
-  "devDependencies": {
-    "typescript": "^4.9.3"
-  },
-  "peerDependencies": {
-    "react": "^16.8.0 || ^17.0.0 || ^18.0.0",
-    "react-dom": "^16.8.0 || ^17.0.0 || ^18.0.0"
->>>>>>> 7e73ff44
+    "@storybook/preview-api": "7.0.0-alpha.53"
   },
   "publishConfig": {
     "access": "public"
