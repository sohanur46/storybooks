--- conflicted
+++ resolved
@@ -187,17 +187,10 @@
       ? (render as ArgsStoryFn<TRenderer>)(includedContext.args, includedContext)
       : (render as LegacyStoryFn<TRenderer>)(includedContext);
   };
-<<<<<<< HEAD
-  const decoratedStoryFn = applyHooks<TFramework>(applyDecorators)(undecoratedStoryFn, decorators);
-  const unboundStoryFn = (context: StoryContext<TFramework>) => {
-    let finalContext: StoryContext<TFramework> = context;
-    if (FEATURES?.argTypeTargetsV7) {
-=======
   const decoratedStoryFn = applyHooks<TRenderer>(applyDecorators)(undecoratedStoryFn, decorators);
   const unboundStoryFn = (context: StoryContext<TRenderer>) => {
     let finalContext: StoryContext<TRenderer> = context;
-    if (global.FEATURES?.argTypeTargetsV7) {
->>>>>>> 2283ebb2
+    if (FEATURES?.argTypeTargetsV7) {
       const argsByTarget = groupArgsByTarget(context);
       finalContext = {
         ...context,
