import { global as globalThis } from '@storybook/global';
import type { PartialStoryFn, PlayFunctionContext, StoryContext } from '@storybook/types';
import { within } from '@storybook/testing-library';
import { expect } from '@storybook/jest';
<<<<<<< HEAD
import { pick } from 'lodash-es';
=======
import { pick } from 'lodash';
import { STORY_ARGS_UPDATED, UPDATE_STORY_ARGS, RESET_STORY_ARGS } from '@storybook/core-events';
>>>>>>> c7bdbf1d

export default {
  component: globalThis.Components.Pre,
  args: {
    componentArg: 'componentArg',
    storyArg: 'componentStoryArg',
    object: {
      a: 'component',
      b: 'component',
    },
  },
  // Compose the set of  args into `object`, so the pre component only needs a single prop
  //   (selecting only the args specified on parameters.argNames if set)
  decorators: [
    (storyFn: PartialStoryFn, context: StoryContext) => {
      const { argNames } = context.parameters;
      const object = argNames ? pick(context.args, argNames) : context.args;
      return storyFn({ args: { object } });
    },
  ],
};

export const Inheritance = {
  args: {
    storyArg: 'storyArg',
    object: {
      a: 'story',
    },
  },
  play: async ({ canvasElement }: PlayFunctionContext<any>) => {
    // NOTE: these stories don't test project-level args inheritance as it is too problematic
    // to have an arg floating around that will apply too *all* other stories in our sandboxes.
    await expect(JSON.parse(within(canvasElement).getByTestId('pre').innerText)).toEqual({
      componentArg: 'componentArg',
      storyArg: 'storyArg',
      object: {
        a: 'story',
      },
    });
  },
};

export const Targets = {
  args: {
    a: 'a',
    b: 'b',
  },
  argTypes: {
    a: { target: 'elsewhere' },
  },
  parameters: { argNames: ['a', 'b'] },
  play: async ({ canvasElement }: PlayFunctionContext<any>) => {
    // Check that `a` doesn't end up set
    await expect(JSON.parse(within(canvasElement).getByTestId('pre').innerText)).toEqual({
      b: 'b',
    });
  },
};

export const Events = {
  args: {
    test: 'initial',
  },
  parameters: { argNames: ['test'] },
  play: async ({ canvasElement, id }: PlayFunctionContext<any>) => {
    const channel = globalThis.__STORYBOOK_ADDONS_CHANNEL__;
    await within(canvasElement).findByText(/initial/);

    await channel.emit(UPDATE_STORY_ARGS, { storyId: id, updatedArgs: { test: 'updated' } });
    await within(canvasElement).findByText(/updated/);

    await channel.emit(RESET_STORY_ARGS, { storyId: id });
    await new Promise((resolve) => channel.once(STORY_ARGS_UPDATED, resolve));
    await within(canvasElement).findByText(/initial/);
  },
};<|MERGE_RESOLUTION|>--- conflicted
+++ resolved
@@ -2,12 +2,8 @@
 import type { PartialStoryFn, PlayFunctionContext, StoryContext } from '@storybook/types';
 import { within } from '@storybook/testing-library';
 import { expect } from '@storybook/jest';
-<<<<<<< HEAD
 import { pick } from 'lodash-es';
-=======
-import { pick } from 'lodash';
 import { STORY_ARGS_UPDATED, UPDATE_STORY_ARGS, RESET_STORY_ARGS } from '@storybook/core-events';
->>>>>>> c7bdbf1d
 
 export default {
   component: globalThis.Components.Pre,
