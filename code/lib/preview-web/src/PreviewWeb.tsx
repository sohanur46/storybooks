/* eslint-disable camelcase */
import { dedent } from 'ts-dedent';
import global from 'global';
import {
  CURRENT_STORY_WAS_SET,
  PRELOAD_ENTRIES,
  PREVIEW_KEYDOWN,
  SET_CURRENT_STORY,
  SET_INDEX,
  STORY_ARGS_UPDATED,
  STORY_CHANGED,
  STORY_ERRORED,
  STORY_MISSING,
  STORY_PREPARED,
  STORY_RENDER_PHASE_CHANGED,
  STORY_SPECIFIED,
  STORY_THREW_EXCEPTION,
  STORY_UNCHANGED,
  UPDATE_QUERY_PARAMS,
} from '@storybook/core-events';
import { logger } from '@storybook/client-logger';
import type {
  AnyFramework,
  StoryId,
  ProjectAnnotations,
  Args,
  Globals,
  ViewMode,
  Store_ModuleImportFn,
  Store_Selection,
  Store_StorySpecifier,
  Store_StoryIndex,
  Store_WebProjectAnnotations,
} from '@storybook/types';

import { MaybePromise, Preview } from './Preview';

import { UrlStore } from './UrlStore';
import { WebView } from './WebView';
import { PREPARE_ABORTED } from './render/Render';
import { StoryRender } from './render/StoryRender';
import { TemplateDocsRender } from './render/TemplateDocsRender';
import { StandaloneDocsRender } from './render/StandaloneDocsRender';

const { window: globalWindow } = global;

function focusInInput(event: Event) {
  const target = event.target as Element;
  return /input|textarea/i.test(target.tagName) || target.getAttribute('contenteditable') !== null;
}

type PossibleRender<TFramework extends AnyFramework> =
  | StoryRender<TFramework>
  | TemplateDocsRender<TFramework>
  | StandaloneDocsRender<TFramework>;

function isStoryRender<TFramework extends AnyFramework>(
  r: PossibleRender<TFramework>
): r is StoryRender<TFramework> {
  return r.type === 'story';
}

export class PreviewWeb<TFramework extends AnyFramework> extends Preview<TFramework> {
  urlStore: UrlStore;

  view: WebView;

  previewEntryError?: Error;

  currentSelection?: Store_Selection;

  currentRender?: PossibleRender<TFramework>;

  constructor() {
    super();

    this.view = new WebView();
    this.urlStore = new UrlStore();
  }

  setupListeners() {
    super.setupListeners();

    globalWindow.onkeydown = this.onKeydown.bind(this);

    this.channel.on(SET_CURRENT_STORY, this.onSetCurrentStory.bind(this));
    this.channel.on(UPDATE_QUERY_PARAMS, this.onUpdateQueryParams.bind(this));
    this.channel.on(PRELOAD_ENTRIES, this.onPreloadStories.bind(this));
  }

  initializeWithProjectAnnotations(projectAnnotations: Store_WebProjectAnnotations<TFramework>) {
    return super
      .initializeWithProjectAnnotations(projectAnnotations)
      .then(() => this.setInitialGlobals());
  }

  async setInitialGlobals() {
    if (!this.storyStore.globals)
      throw new Error(`Cannot call setInitialGlobals before initialization`);

    const { globals } = this.urlStore.selectionSpecifier || {};
    if (globals) {
      this.storyStore.globals.updateFromPersisted(globals);
    }
    this.emitGlobals();
  }

  // If initialization gets as far as the story index, this function runs.
  initializeWithStoryIndex(storyIndex: Store_StoryIndex): PromiseLike<void> {
    return super.initializeWithStoryIndex(storyIndex).then(() => {
      if (!global.FEATURES?.storyStoreV7) {
        this.channel.emit(SET_INDEX, this.storyStore.getSetIndexPayload());
      }

      return this.selectSpecifiedStory();
    });
  }

  // Use the selection specifier to choose a story, then render it
  async selectSpecifiedStory() {
    if (!this.storyStore.storyIndex)
      throw new Error(`Cannot call selectSpecifiedStory before initialization`);

    if (!this.urlStore.selectionSpecifier) {
      this.renderMissingStory();
      return;
    }

    const { storySpecifier, args } = this.urlStore.selectionSpecifier;
    const entry = this.storyStore.storyIndex.entryFromSpecifier(storySpecifier);

    if (!entry) {
      if (storySpecifier === '*') {
        this.renderStoryLoadingException(
          storySpecifier,
          new Error(dedent`
            Couldn't find any stories in your Storybook.
            - Please check your stories field of your main.js config.
            - Also check the browser console and terminal for error messages.
          `)
        );
      } else {
        this.renderStoryLoadingException(
          storySpecifier,
          new Error(dedent`
            Couldn't find story matching '${storySpecifier}'.
            - Are you sure a story with that id exists?
            - Please check your stories field of your main.js config.
            - Also check the browser console and terminal for error messages.
          `)
        );
      }

      return;
    }

    const { id: storyId, type: viewMode } = entry;
    this.urlStore.setSelection({ storyId, viewMode });
    this.channel.emit(STORY_SPECIFIED, this.urlStore.selection);

    this.channel.emit(CURRENT_STORY_WAS_SET, this.urlStore.selection);

    await this.renderSelection({ persistedArgs: args });
  }

  // EVENT HANDLERS

  // This happens when a config file gets reloaded
  async onGetProjectAnnotationsChanged({
    getProjectAnnotations,
  }: {
    getProjectAnnotations: () => MaybePromise<ProjectAnnotations<TFramework>>;
  }) {
    await super.onGetProjectAnnotationsChanged({ getProjectAnnotations });

    if (this.urlStore.selection) {
      this.renderSelection();
    }
  }

  // This happens when a glob gets HMR-ed
  async onStoriesChanged({
    importFn,
    storyIndex,
  }: {
    importFn?: Store_ModuleImportFn;
    storyIndex?: Store_StoryIndex;
  }) {
    await super.onStoriesChanged({ importFn, storyIndex });

    if (!global.FEATURES?.storyStoreV7) {
      this.channel.emit(SET_INDEX, await this.storyStore.getSetIndexPayload());
    }

    if (this.urlStore.selection) {
      await this.renderSelection();
    } else {
      // Our selection has never applied before, but maybe it does now, let's try!
      await this.selectSpecifiedStory();
    }
  }

  onKeydown(event: KeyboardEvent) {
    if (!this.currentRender?.disableKeyListeners && !focusInInput(event)) {
      // We have to pick off the keys of the event that we need on the other side
      const { altKey, ctrlKey, metaKey, shiftKey, key, code, keyCode } = event;
      this.channel.emit(PREVIEW_KEYDOWN, {
        event: { altKey, ctrlKey, metaKey, shiftKey, key, code, keyCode },
      });
    }
  }

  async onSetCurrentStory(selection: { storyId: StoryId; viewMode?: ViewMode }) {
    await this.storyStore.initializationPromise;

    this.urlStore.setSelection({ viewMode: 'story', ...selection });
    this.channel.emit(CURRENT_STORY_WAS_SET, this.urlStore.selection);
    this.renderSelection();
  }

  onUpdateQueryParams(queryParams: any) {
    this.urlStore.setQueryParams(queryParams);
  }

  async onUpdateGlobals({ globals }: { globals: Globals }) {
    super.onUpdateGlobals({ globals });
    if (
      this.currentRender instanceof StandaloneDocsRender ||
      this.currentRender instanceof TemplateDocsRender
    ) {
      await this.currentRender.rerender?.();
    }
  }

  async onUpdateArgs({ storyId, updatedArgs }: { storyId: StoryId; updatedArgs: Args }) {
    super.onUpdateArgs({ storyId, updatedArgs });
  }

  async onPreloadStories({ ids }: { ids: string[] }) {
    /**
     * It's possible that we're trying to preload a story in a ref we haven't loaded the iframe for yet.
     * Because of the way the targeting works, if we can't find the targeted iframe,
     * we'll use the currently active iframe which can cause the event to be targeted
     * to the wrong iframe, causing an error if the storyId does not exists there.
     */
    await Promise.allSettled(ids.map((id) => this.storyStore.loadEntry(id)));
  }

  // RENDERING

  // We can either have:
  // - a story selected in "story" viewMode,
  //     in which case we render it to the root element, OR
  // - a story selected in "docs" viewMode,
  //     in which case we render the docsPage for that story
  async renderSelection({ persistedArgs }: { persistedArgs?: Args } = {}) {
    const { renderToDOM } = this;
    if (!renderToDOM) throw new Error('Cannot call renderSelection before initialization');
    const { selection } = this.urlStore;
    if (!selection) throw new Error('Cannot call renderSelection as no selection was made');

    const { storyId } = selection;
    let entry;
    try {
      entry = await this.storyStore.storyIdToEntry(storyId);
    } catch (err) {
      if (this.currentRender) await this.teardownRender(this.currentRender);
      this.renderStoryLoadingException(storyId, err as Error);
      return;
    }

    const storyIdChanged = this.currentSelection?.storyId !== storyId;
    const viewModeChanged = this.currentRender?.type !== entry.type;

    // Show a spinner while we load the next story
    if (entry.type === 'story') {
      this.view.showPreparingStory({ immediate: viewModeChanged });
    } else {
      this.view.showPreparingDocs();
    }

    // If the last render is still preparing, let's drop it right now. Either
    //   (a) it is a different story, which means we would drop it later, OR
    //   (b) it is the *same* story, in which case we will resolve our own .prepare() at the
    //       same moment anyway, and we should just "take over" the rendering.
    // (We can't tell which it is yet, because it is possible that an HMR is going on and
    //  even though the storyId is the same, the story itself is not).
    if (this.currentRender?.isPreparing()) {
      await this.teardownRender(this.currentRender);
    }

    let render: PossibleRender<TFramework>;
    if (entry.type === 'story') {
      render = new StoryRender<TFramework>(
        this.channel,
        this.storyStore,
        (...args) => {
          // At the start of renderToDOM we make the story visible (see note in WebView)
          this.view.showStoryDuringRender();
          return renderToDOM(...args);
        },
        this.mainStoryCallbacks(storyId),
        storyId,
        'story'
      );
    } else if (entry.standalone) {
      render = new StandaloneDocsRender<TFramework>(this.channel, this.storyStore, entry);
    } else {
      render = new TemplateDocsRender<TFramework>(this.channel, this.storyStore, entry);
    }

    // We need to store this right away, so if the story changes during
    // the async `.prepare()` below, we can (potentially) cancel it
    const lastSelection = this.currentSelection;
    this.currentSelection = selection;

    const lastRender = this.currentRender;
    this.currentRender = render;

    try {
      await render.prepare();
    } catch (err) {
      if (err !== PREPARE_ABORTED) {
        // We are about to render an error so make sure the previous story is
        // no longer rendered.
        if (lastRender) await this.teardownRender(lastRender);
        this.renderStoryLoadingException(storyId, err as Error);
      }
      return;
    }

    const implementationChanged = !storyIdChanged && lastRender && !render.isEqual(lastRender);

    if (persistedArgs && isStoryRender(render)) {
      if (!render.story) throw new Error('Render has not been prepared!');
      this.storyStore.args.updateFromPersisted(render.story, persistedArgs);
    }

    // Don't re-render the story if nothing has changed to justify it
    if (
      lastRender &&
      !lastRender.torndown &&
      !storyIdChanged &&
      !implementationChanged &&
      !viewModeChanged
    ) {
      this.currentRender = lastRender;
      this.channel.emit(STORY_UNCHANGED, storyId);
      this.view.showMain();
      return;
    }

    // Wait for the previous render to leave the page. NOTE: this will wait to ensure anything async
    // is properly aborted, which (in some cases) can lead to the whole screen being refreshed.
    if (lastRender) await this.teardownRender(lastRender, { viewModeChanged });

    // If we are rendering something new (as opposed to re-rendering the same or first story), emit
    if (lastSelection && (storyIdChanged || viewModeChanged)) {
      this.channel.emit(STORY_CHANGED, storyId);
    }

    if (isStoryRender(render)) {
      if (!render.story) throw new Error('Render has not been prepared!');
      const { parameters, initialArgs, argTypes, args } = this.storyStore.getStoryContext(
        render.story
      );

      if (global.FEATURES?.storyStoreV7) {
        this.channel.emit(STORY_PREPARED, {
          id: storyId,
          parameters,
          initialArgs,
          argTypes,
          args,
        });
      }

      // For v6 mode / compatibility
      // If the implementation changed, or args were persisted, the args may have changed,
      // and the STORY_PREPARED event above may not be respected.
      if (implementationChanged || persistedArgs) {
        this.channel.emit(STORY_ARGS_UPDATED, { storyId, args });
      }
    }

    if (isStoryRender(render)) {
      if (!render.story) throw new Error('Render has not been prepared!');
      this.storyRenders.push(render as StoryRender<TFramework>);
      (this.currentRender as StoryRender<TFramework>).renderToElement(
        this.view.prepareForStory(render.story)
      );
    } else {
      this.currentRender.renderToElement(
        this.view.prepareForDocs(),
        this.renderStoryToElement.bind(this)
      );
    }
  }

  async teardownRender(
    render: PossibleRender<TFramework>,
    { viewModeChanged = false }: { viewModeChanged?: boolean } = {}
  ) {
    this.storyRenders = this.storyRenders.filter((r) => r !== render);
    await render?.teardown?.({ viewModeChanged });
  }

  // API
  async extract(options?: { includeDocsOnly: boolean }) {
    if (this.previewEntryError) {
      throw this.previewEntryError;
    }

    if (!this.storyStore.projectAnnotations) {
      // In v6 mode, if your preview.js throws, we never get a chance to initialize the preview
      // or store, and the error is simply logged to the browser console. This is the best we can do
      throw new Error(dedent`Failed to initialize Storybook.

      Do you have an error in your \`preview.js\`? Check your Storybook's browser console for errors.`);
    }

    if (global.FEATURES?.storyStoreV7) {
      await this.storyStore.cacheAllCSFFiles();
    }

    return this.storyStore.extract(options);
  }

  // UTILITIES
  mainStoryCallbacks(storyId: StoryId) {
    return {
      showMain: () => this.view.showMain(),
      showError: (err: { title: string; description: string }) => this.renderError(storyId, err),
      showException: (err: Error) => this.renderException(storyId, err),
    };
  }

  inlineStoryCallbacks(storyId: StoryId) {
    return {
      showMain: () => {},
      showError: (err: { title: string; description: string }) =>
        logger.error(`Error rendering docs story (${storyId})`, err),
      showException: (err: Error) => logger.error(`Error rendering docs story (${storyId})`, err),
    };
  }

  renderPreviewEntryError(reason: string, err: Error) {
    super.renderPreviewEntryError(reason, err);
    this.view.showErrorDisplay(err);
  }

  renderMissingStory() {
    this.view.showNoPreview();
    this.channel.emit(STORY_MISSING);
  }

<<<<<<< HEAD
  renderStoryLoadingException(storySpecifier: Store_StorySpecifier, err: Error) {
    logger.error(`Unable to load story '${storySpecifier}':`);
=======
  renderStoryLoadingException(storySpecifier: StorySpecifier, err: Error) {
    // logger.error(`Unable to load story '${storySpecifier}':`);
>>>>>>> 90b39777
    logger.error(err);
    this.view.showErrorDisplay(err);
    this.channel.emit(STORY_MISSING, storySpecifier);
  }

  // renderException is used if we fail to render the story and it is uncaught by the app layer
  renderException(storyId: StoryId, error: Error) {
    const { name = 'Error', message = String(error), stack } = error;
    this.channel.emit(STORY_THREW_EXCEPTION, { name, message, stack });
    this.channel.emit(STORY_RENDER_PHASE_CHANGED, { newPhase: 'errored', storyId });

    // Ignored exceptions exist for control flow purposes, and are typically handled elsewhere.
    //
    // FIXME: Should be '=== IGNORED_EXCEPTION', but currently the object
    // is coming from two different bundles (index.js vs index.mjs)
    //
    // https://github.com/storybookjs/storybook/issues/19321
    if (!error.message?.startsWith('ignoredException')) {
      this.view.showErrorDisplay(error);
      logger.error(`Error rendering story '${storyId}':`);
      logger.error(error);
    }
  }

  // renderError is used by the various app layers to inform the user they have done something
  // wrong -- for instance returned the wrong thing from a story
  renderError(storyId: StoryId, { title, description }: { title: string; description: string }) {
    logger.error(`Error rendering story ${title}: ${description}`);
    this.channel.emit(STORY_ERRORED, { title, description });
    this.channel.emit(STORY_RENDER_PHASE_CHANGED, { newPhase: 'errored', storyId });
    this.view.showErrorDisplay({
      message: title,
      stack: description,
    });
  }
}<|MERGE_RESOLUTION|>--- conflicted
+++ resolved
@@ -454,13 +454,8 @@
     this.channel.emit(STORY_MISSING);
   }
 
-<<<<<<< HEAD
   renderStoryLoadingException(storySpecifier: Store_StorySpecifier, err: Error) {
-    logger.error(`Unable to load story '${storySpecifier}':`);
-=======
-  renderStoryLoadingException(storySpecifier: StorySpecifier, err: Error) {
     // logger.error(`Unable to load story '${storySpecifier}':`);
->>>>>>> 90b39777
     logger.error(err);
     this.view.showErrorDisplay(err);
     this.channel.emit(STORY_MISSING, storySpecifier);
