--- conflicted
+++ resolved
@@ -22,23 +22,12 @@
   "sideEffects": false,
   "exports": {
     ".": {
-<<<<<<< HEAD
-      "import": "./dist/runtime.mjs",
-      "require": "./dist/runtime.js",
-      "types": "./dist/runtime.d.ts"
-    },
-    "./globals": {
-      "import": "./dist/globals.mjs",
-      "require": "./dist/globals.js",
-      "types": "./dist/globals.d.ts"
-=======
       "types": "./dist/runtime.d.ts",
       "import": "./dist/runtime.js"
     },
     "./globals": {
       "types": "./dist/globals.d.ts",
       "require": "./dist/globals.js"
->>>>>>> 44e9229f
     },
     "./package.json": "./package.json"
   },
