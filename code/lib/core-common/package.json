--- conflicted
+++ resolved
@@ -47,13 +47,8 @@
   },
   "dependencies": {
     "@babel/core": "^7.12.10",
-<<<<<<< HEAD
     "@storybook/csf": "0.0.2--canary.51.23af5af.0",
-    "@storybook/node-logger": "7.0.0-alpha.38",
-=======
-    "@storybook/csf": "0.0.2--canary.49.258942b.0",
     "@storybook/node-logger": "7.0.0-alpha.39",
->>>>>>> 6903792e
     "@types/babel__core": "^7.0.0",
     "@types/express": "^4.7.0",
     "@types/node": "^16.0.0",
