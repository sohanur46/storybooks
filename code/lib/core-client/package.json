--- conflicted
+++ resolved
@@ -35,31 +35,7 @@
     "prep": "../../../scripts/prepare/facade.ts"
   },
   "dependencies": {
-<<<<<<< HEAD
-    "@storybook/preview-api": "7.0.0-alpha.47"
-=======
-    "@storybook/addons": "7.0.0-alpha.48",
-    "@storybook/channel-postmessage": "7.0.0-alpha.48",
-    "@storybook/channel-websocket": "7.0.0-alpha.48",
-    "@storybook/channels": "7.0.0-alpha.48",
-    "@storybook/client-api": "7.0.0-alpha.48",
-    "@storybook/client-logger": "7.0.0-alpha.48",
-    "@storybook/core-events": "7.0.0-alpha.48",
-    "@storybook/csf": "next",
-    "@storybook/preview-web": "7.0.0-alpha.48",
-    "@storybook/store": "7.0.0-alpha.48",
-    "@storybook/types": "7.0.0-alpha.48",
-    "global": "^4.4.0",
-    "util-deprecate": "^1.0.2"
-  },
-  "devDependencies": {
-    "typescript": "~4.6.3"
-  },
-  "peerDependenciesMeta": {
-    "typescript": {
-      "optional": true
-    }
->>>>>>> e3a46f59
+    "@storybook/preview-api": "7.0.0-alpha.48"
   },
   "publishConfig": {
     "access": "public"
