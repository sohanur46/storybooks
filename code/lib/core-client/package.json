--- conflicted
+++ resolved
@@ -1,10 +1,6 @@
 {
   "name": "@storybook/core-client",
-<<<<<<< HEAD
-  "version": "7.0.0-alpha.21",
-=======
   "version": "7.0.0-alpha.23",
->>>>>>> 9b71ead5
   "description": "Storybook framework-agnostic API",
   "keywords": [
     "storybook"
@@ -38,18 +34,6 @@
     "prepare": "node ../../../scripts/prepare.js"
   },
   "dependencies": {
-<<<<<<< HEAD
-    "@storybook/addons": "7.0.0-alpha.21",
-    "@storybook/channel-postmessage": "7.0.0-alpha.21",
-    "@storybook/channel-websocket": "7.0.0-alpha.21",
-    "@storybook/client-api": "7.0.0-alpha.21",
-    "@storybook/client-logger": "7.0.0-alpha.21",
-    "@storybook/core-events": "7.0.0-alpha.21",
-    "@storybook/csf": "0.0.2--canary.0899bb7.0",
-    "@storybook/preview-web": "7.0.0-alpha.21",
-    "@storybook/store": "7.0.0-alpha.21",
-    "@storybook/ui": "7.0.0-alpha.21",
-=======
     "@storybook/addons": "7.0.0-alpha.23",
     "@storybook/channel-postmessage": "7.0.0-alpha.23",
     "@storybook/channel-websocket": "7.0.0-alpha.23",
@@ -60,7 +44,6 @@
     "@storybook/preview-web": "7.0.0-alpha.23",
     "@storybook/store": "7.0.0-alpha.23",
     "@storybook/ui": "7.0.0-alpha.23",
->>>>>>> 9b71ead5
     "ansi-to-html": "^0.6.11",
     "core-js": "^3.8.2",
     "global": "^4.4.0",
@@ -81,9 +64,5 @@
   "publishConfig": {
     "access": "public"
   },
-<<<<<<< HEAD
-  "gitHead": "d8cdc5b21af68e69c6eefeaae0e1efadd06947ea"
-=======
   "gitHead": "0900e20acfbc12551c6a3f788b8de5dd6af5f80a"
->>>>>>> 9b71ead5
 }