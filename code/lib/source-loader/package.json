--- conflicted
+++ resolved
@@ -1,10 +1,6 @@
 {
   "name": "@storybook/source-loader",
-<<<<<<< HEAD
-  "version": "7.0.0-alpha.21",
-=======
   "version": "7.0.0-alpha.23",
->>>>>>> 9b71ead5
   "description": "Source loader",
   "keywords": [
     "lib",
@@ -39,13 +35,8 @@
     "prepare": "node ../../../scripts/prepare.js"
   },
   "dependencies": {
-<<<<<<< HEAD
-    "@storybook/addons": "7.0.0-alpha.21",
-    "@storybook/client-logger": "7.0.0-alpha.21",
-=======
     "@storybook/addons": "7.0.0-alpha.23",
     "@storybook/client-logger": "7.0.0-alpha.23",
->>>>>>> 9b71ead5
     "@storybook/csf": "0.0.2--canary.0899bb7.0",
     "core-js": "^3.8.2",
     "estraverse": "^5.2.0",
@@ -63,9 +54,5 @@
   "publishConfig": {
     "access": "public"
   },
-<<<<<<< HEAD
-  "gitHead": "d8cdc5b21af68e69c6eefeaae0e1efadd06947ea"
-=======
   "gitHead": "0900e20acfbc12551c6a3f788b8de5dd6af5f80a"
->>>>>>> 9b71ead5
 }