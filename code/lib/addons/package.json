{
  "name": "@storybook/addons",
  "version": "7.0.0-alpha.33",
  "description": "Storybook addons store",
  "keywords": [
    "storybook"
  ],
  "homepage": "https://github.com/storybookjs/storybook/tree/main/lib/addons",
  "bugs": {
    "url": "https://github.com/storybookjs/storybook/issues"
  },
  "repository": {
    "type": "git",
    "url": "https://github.com/storybookjs/storybook.git",
    "directory": "lib/addons"
  },
  "funding": {
    "type": "opencollective",
    "url": "https://opencollective.com/storybook"
  },
  "license": "MIT",
  "sideEffects": false,
  "exports": {
    ".": {
      "require": "./dist/index.js",
      "import": "./dist/index.mjs",
      "types": "./dist/index.d.ts"
    },
    "./package.json": "./package.json"
  },
  "main": "./dist/index.js",
  "module": "./dist/index.mjs",
  "types": "./dist/index.d.ts",
  "files": [
    "dist/**/*",
    "README.md",
    "*.js",
    "*.d.ts"
  ],
  "scripts": {
<<<<<<< HEAD
    "check": "tsc --noEmit",
    "prepare": "../../../scripts/prepare/bundle.ts"
  },
  "bundler": {
    "entries": [
      "./src/index.ts"
    ]
=======
    "check": "../../../scripts/node_modules/.bin/tsc --noEmit",
    "prep": "node ../../../scripts/prepare.js"
>>>>>>> 025487a4
  },
  "dependencies": {
    "@storybook/api": "7.0.0-alpha.33",
    "@storybook/channels": "7.0.0-alpha.33",
    "@storybook/client-logger": "7.0.0-alpha.33",
    "@storybook/core-events": "7.0.0-alpha.33",
    "@storybook/csf": "0.0.2--canary.0899bb7.0",
    "@storybook/router": "7.0.0-alpha.33",
    "@storybook/theming": "7.0.0-alpha.33",
    "global": "^4.4.0"
  },
  "peerDependencies": {
    "react": "^16.8.0 || ^17.0.0 || ^18.0.0",
    "react-dom": "^16.8.0 || ^17.0.0 || ^18.0.0"
  },
  "publishConfig": {
    "access": "public"
  },
  "gitHead": "5da5b0fabd04cc5cd5771e8242a960f05d03234a"
}<|MERGE_RESOLUTION|>--- conflicted
+++ resolved
@@ -38,18 +38,8 @@
     "*.d.ts"
   ],
   "scripts": {
-<<<<<<< HEAD
-    "check": "tsc --noEmit",
+    "check": "../../../scripts/node_modules/.bin/tsc --noEmit",
     "prepare": "../../../scripts/prepare/bundle.ts"
-  },
-  "bundler": {
-    "entries": [
-      "./src/index.ts"
-    ]
-=======
-    "check": "../../../scripts/node_modules/.bin/tsc --noEmit",
-    "prep": "node ../../../scripts/prepare.js"
->>>>>>> 025487a4
   },
   "dependencies": {
     "@storybook/api": "7.0.0-alpha.33",
@@ -68,5 +58,10 @@
   "publishConfig": {
     "access": "public"
   },
+  "bundler": {
+    "entries": [
+      "./src/index.ts"
+    ]
+  },
   "gitHead": "5da5b0fabd04cc5cd5771e8242a960f05d03234a"
 }