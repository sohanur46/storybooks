--- conflicted
+++ resolved
@@ -42,16 +42,9 @@
     "prep": "../../../scripts/prepare/bundle.ts"
   },
   "dependencies": {
-<<<<<<< HEAD
-    "@storybook/channels": "7.0.0-alpha.51",
-    "@storybook/client-logger": "7.0.0-alpha.51",
-    "telejson": "^6.0.8"
-=======
     "@storybook/channels": "7.0.0-alpha.54",
     "@storybook/client-logger": "7.0.0-alpha.54",
-    "global": "^4.4.0",
     "telejson": "^7.0.3"
->>>>>>> 9ddc1cfa
   },
   "devDependencies": {
     "typescript": "^4.9.3"
