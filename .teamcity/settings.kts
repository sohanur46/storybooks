--- conflicted
+++ resolved
@@ -394,13 +394,6 @@
                 cd ../official-storybook
                 yarn storybook --smoke-test --quiet
                 
-<<<<<<< HEAD
-                cd ../riot-kitchen-sink
-=======
-                cd ../mithril-kitchen-sink
->>>>>>> 570c65a0
-                yarn storybook --smoke-test --quiet
-                
                 cd ../preact-kitchen-sink
                 yarn storybook --smoke-test --quiet
                 
