{
  "name": "@storybook/channel-websocket",
  "version": "4.2.0-alpha.2",
  "description": "",
  "keywords": [
    "storybook"
  ],
  "homepage": "https://github.com/storybooks/storybook/tree/master/lib/channel-websocket",
  "bugs": {
    "url": "https://github.com/storybooks/storybook/issues"
  },
  "repository": {
    "type": "git",
    "url": "https://github.com/storybooks/storybook.git"
  },
  "license": "MIT",
  "main": "dist/index.js",
  "jsnext:main": "src/index.js",
  "scripts": {
    "prepare": "node ../../scripts/prepare.js"
  },
  "dependencies": {
<<<<<<< HEAD
    "@storybook/channels": "4.2.0-alpha.1",
    "global": "^4.3.2",
    "json-fn": "^1.1.1"
=======
    "@storybook/channels": "4.2.0-alpha.2",
    "global": "^4.3.2"
>>>>>>> 2e7fe708
  },
  "publishConfig": {
    "access": "public"
  }
}<|MERGE_RESOLUTION|>--- conflicted
+++ resolved
@@ -20,14 +20,9 @@
     "prepare": "node ../../scripts/prepare.js"
   },
   "dependencies": {
-<<<<<<< HEAD
-    "@storybook/channels": "4.2.0-alpha.1",
+    "@storybook/channels": "4.2.0-alpha.2",
     "global": "^4.3.2",
     "json-fn": "^1.1.1"
-=======
-    "@storybook/channels": "4.2.0-alpha.2",
-    "global": "^4.3.2"
->>>>>>> 2e7fe708
   },
   "publishConfig": {
     "access": "public"
