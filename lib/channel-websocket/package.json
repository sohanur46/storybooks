--- conflicted
+++ resolved
@@ -29,15 +29,9 @@
   },
   "dependencies": {
     "@storybook/channels": "6.1.0-alpha.35",
-<<<<<<< HEAD
-    "core-js": "^3.6.5",
-    "global": "^4.4.0",
-    "telejson": "^4.0.0"
-=======
     "core-js": "^3.0.1",
     "global": "^4.3.2",
     "telejson": "^5.0.2"
->>>>>>> 3775f570
   },
   "publishConfig": {
     "access": "public"
