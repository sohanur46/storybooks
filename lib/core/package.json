{
  "name": "@storybook/core",
  "version": "4.0.0-alpha.21",
  "description": "Storybook framework-agnostic API",
  "homepage": "https://github.com/storybooks/storybook/tree/master/lib/core",
  "bugs": {
    "url": "https://github.com/storybooks/storybook/issues"
  },
  "repository": {
    "type": "git",
    "url": "https://github.com/storybooks/storybook.git"
  },
  "license": "MIT",
  "main": "dist/client/index.js",
  "scripts": {
    "prepare": "node ../../scripts/prepare.js"
  },
  "dependencies": {
    "@babel/plugin-proposal-class-properties": "^7.0.0",
    "@babel/plugin-transform-regenerator": "^7.0.0",
    "@babel/plugin-transform-runtime": "^7.0.0",
    "@babel/preset-env": "^7.0.0",
    "@babel/runtime": "^7.0.0",
    "@emotion/core": "0.13.0",
    "@emotion/provider": "0.11.1",
    "@emotion/styled": "0.10.5",
    "@storybook/addons": "4.0.0-alpha.21",
    "@storybook/channel-postmessage": "4.0.0-alpha.21",
    "@storybook/client-logger": "4.0.0-alpha.21",
    "@storybook/core-events": "4.0.0-alpha.21",
    "@storybook/node-logger": "4.0.0-alpha.21",
    "@storybook/ui": "4.0.0-alpha.21",
    "airbnb-js-shims": "^2.1.0",
    "autoprefixer": "^9.1.0",
    "babel-plugin-emotion": "^9.2.6",
    "babel-plugin-macros": "^2.3.0",
    "babel-preset-minify": "canary",
    "case-sensitive-paths-webpack-plugin": "^2.1.2",
    "chalk": "^2.4.1",
    "commander": "^2.17.0",
    "core-js": "^2.5.7",
    "css-loader": "^1.0.0",
    "detect-port": "^1.2.3",
    "dotenv-webpack": "^1.5.7",
    "ejs": "^2.6.1",
    "express": "^4.16.3",
    "file-loader": "^2.0.0",
    "find-cache-dir": "^2.0.0",
    "generate-page-webpack-plugin": "^1.1.0",
    "global": "^4.3.2",
    "inquirer": "^6.2.0",
    "interpret": "^1.1.0",
    "json5": "^2.0.1",
<<<<<<< HEAD
    "memoizee": "^0.4.14",
    "object.omit": "^3.0.0",
=======
    "opn": "^5.3.0",
>>>>>>> ad9e74fc
    "postcss-flexbugs-fixes": "^4.1.0",
    "postcss-loader": "^3.0.0",
    "prop-types": "^15.6.2",
    "qs": "^6.5.2",
    "raw-loader": "^0.5.1",
    "react-dev-utils": "6.0.0-next.3e165448",
    "resolve": "^1.8.1",
    "semver": "^5.5.1",
    "serve-favicon": "^2.5.0",
    "shelljs": "^0.8.2",
    "style-loader": "^0.23.0",
    "svg-url-loader": "^2.3.2",
    "universal-dotenv": "^1.9.0",
    "url-loader": "^1.1.1",
    "webpack": "^4.17.1",
    "webpack-dev-middleware": "^3.2.0",
    "webpack-hot-middleware": "^2.22.3"
  },
  "devDependencies": {
    "mock-fs": "^4.5.0"
  },
  "peerDependencies": {
    "babel-loader": "^7.0.0 || ^8.0.0 || ^8.0.0-beta.6",
    "react": ">=15.0.0",
    "react-dom": ">=15.0.0"
  }
}<|MERGE_RESOLUTION|>--- conflicted
+++ resolved
@@ -51,12 +51,9 @@
     "inquirer": "^6.2.0",
     "interpret": "^1.1.0",
     "json5": "^2.0.1",
-<<<<<<< HEAD
     "memoizee": "^0.4.14",
     "object.omit": "^3.0.0",
-=======
     "opn": "^5.3.0",
->>>>>>> ad9e74fc
     "postcss-flexbugs-fixes": "^4.1.0",
     "postcss-loader": "^3.0.0",
     "prop-types": "^15.6.2",
