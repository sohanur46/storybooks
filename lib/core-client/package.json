--- conflicted
+++ resolved
@@ -40,27 +40,15 @@
     "prepare": "node ../../scripts/prepare.js"
   },
   "dependencies": {
-<<<<<<< HEAD
-    "@storybook/addons": "6.4.0-beta.10",
-    "@storybook/channel-postmessage": "6.4.0-beta.10",
-    "@storybook/client-api": "6.4.0-beta.10",
-    "@storybook/client-logger": "6.4.0-beta.10",
-    "@storybook/core-events": "6.4.0-beta.10",
-    "@storybook/csf": "0.0.2--canary.87bc651.0",
-    "@storybook/preview-web": "6.4.0-beta.10",
-    "@storybook/store": "6.4.0-beta.10",
-    "@storybook/ui": "6.4.0-beta.10",
-=======
     "@storybook/addons": "6.4.0-beta.11",
     "@storybook/channel-postmessage": "6.4.0-beta.11",
     "@storybook/client-api": "6.4.0-beta.11",
     "@storybook/client-logger": "6.4.0-beta.11",
     "@storybook/core-events": "6.4.0-beta.11",
-    "@storybook/csf": "0.0.2--canary.6aca495.0",
+    "@storybook/csf": "0.0.2--canary.87bc651.0",
     "@storybook/preview-web": "6.4.0-beta.11",
     "@storybook/store": "6.4.0-beta.11",
     "@storybook/ui": "6.4.0-beta.11",
->>>>>>> ed6ee163
     "airbnb-js-shims": "^2.2.1",
     "ansi-to-html": "^0.6.11",
     "core-js": "^3.8.2",
