--- conflicted
+++ resolved
@@ -1,12 +1,8 @@
 import React, { ComponentType } from 'react';
 import ReactDOM from 'react-dom';
-<<<<<<< HEAD
-import Events, { IGNORED_EXCEPTION } from '@storybook/core-events';
-=======
 import deprecate from 'util-deprecate';
 import dedent from 'ts-dedent';
-import Events from '@storybook/core-events';
->>>>>>> 5a981b4b
+import Events, { IGNORED_EXCEPTION } from '@storybook/core-events';
 import { logger } from '@storybook/client-logger';
 import global from 'global';
 import { addons, Channel } from '@storybook/addons';
