--- conflicted
+++ resolved
@@ -1,10 +1,6 @@
 {
   "name": "@storybook/codemod",
-<<<<<<< HEAD
-  "version": "6.5.9",
-=======
   "version": "6.5.10-alpha.1",
->>>>>>> 26558032
   "description": "A collection of codemod scripts written with JSCodeshift",
   "keywords": [
     "storybook"
@@ -48,13 +44,8 @@
     "@babel/types": "^7.12.11",
     "@mdx-js/mdx": "^1.6.22",
     "@storybook/csf": "0.0.2--canary.4566f4d.1",
-<<<<<<< HEAD
-    "@storybook/csf-tools": "6.5.9",
-    "@storybook/node-logger": "6.5.9",
-=======
     "@storybook/csf-tools": "6.5.10-alpha.1",
     "@storybook/node-logger": "6.5.10-alpha.1",
->>>>>>> 26558032
     "core-js": "^3.8.2",
     "cross-spawn": "^7.0.3",
     "globby": "^11.0.2",
@@ -71,10 +62,6 @@
   "publishConfig": {
     "access": "public"
   },
-<<<<<<< HEAD
-  "gitHead": "e2673f765722cbb542ef1b5cf8d533c8e746a127",
-=======
   "gitHead": "b02a0ef8866c6cf8c609a32a14b4c55f513aa569",
->>>>>>> 26558032
   "sbmodern": "dist/modern/index.js"
 }