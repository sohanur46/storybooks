--- conflicted
+++ resolved
@@ -1,12 +1,8 @@
 import express, { Router } from 'express';
 import compression from 'compression';
 
-<<<<<<< HEAD
-import { Builder, CoreConfig, logConfig, Options, StorybookConfig } from '@storybook/core-common';
-=======
-import type { Builder, Options, StorybookConfig } from '@storybook/core-common';
+import type { Builder, CoreConfig, Options, StorybookConfig } from '@storybook/core-common';
 import { logConfig } from '@storybook/core-common';
->>>>>>> 1aa3d7c9
 
 import { getMiddleware } from './utils/middleware';
 import { getServerAddresses } from './utils/server-address';
