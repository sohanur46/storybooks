--- conflicted
+++ resolved
@@ -58,11 +58,7 @@
   useStoriesJson: () => {},
 }));
 
-<<<<<<< HEAD
-jest.mock('@storybook/manager-webpack4', () => {
-=======
 jest.mock('@storybook/manager-webpack5', () => {
->>>>>>> abbd4f91
   const value = jest.fn();
   const actualBuilder = jest.requireActual('@storybook/manager-webpack5');
   // MUTATION!
