--- conflicted
+++ resolved
@@ -2,12 +2,8 @@
 import Watchpack from 'watchpack';
 import path from 'path';
 import debounce from 'lodash/debounce';
-<<<<<<< HEAD
 import { STORY_INDEX_INVALIDATED } from '@storybook/core-events';
-=======
-import Events from '@storybook/core-events';
 import type { StoryIndex } from '@storybook/store';
->>>>>>> 4a7fd09c
 
 import { useStoriesJson, DEBOUNCE, convertToIndexV3 } from './stories-json';
 import { ServerChannel } from './get-server-channel';
