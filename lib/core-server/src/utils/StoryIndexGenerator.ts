import path from 'path';
import fs from 'fs-extra';
import glob from 'globby';
import slash from 'slash';

<<<<<<< HEAD
import type {
  Path,
  StoryIndex,
  V2CompatIndexEntry,
  StoryId,
  IndexEntry,
  DocsIndexEntry,
} from '@storybook/store';
import { autoTitleFromSpecifier, sortStoriesV7 } from '@storybook/store';
import type { NormalizedStoriesSpecifier } from '@storybook/core-common';
=======
import type { Path, StoryIndex, V2CompatIndexEntry, StoryId } from '@storybook/store';
import { userOrAutoTitleFromSpecifier, sortStoriesV7 } from '@storybook/store';
import type {
  StoryIndexer,
  IndexerOptions,
  NormalizedStoriesSpecifier,
} from '@storybook/core-common';
>>>>>>> abbd4f91
import { normalizeStoryPath } from '@storybook/core-common';
import { logger } from '@storybook/node-logger';
import { getStorySortParameter } from '@storybook/csf-tools';
import type { ComponentTitle } from '@storybook/csf';
import { toId } from '@storybook/csf';

type DocsCacheEntry = DocsIndexEntry;
type StoriesCacheEntry = { entries: IndexEntry[]; dependents: Path[]; type: 'stories' };
type CacheEntry = false | StoriesCacheEntry | DocsCacheEntry;
type SpecifierStoriesCache = Record<Path, CacheEntry>;

const makeAbsolute = (otherImport: Path, normalizedPath: Path, workingDir: Path) =>
  otherImport.startsWith('.')
    ? slash(
        path.resolve(
          workingDir,
          normalizeStoryPath(path.join(path.dirname(normalizedPath), otherImport))
        )
      )
    : otherImport;

export class StoryIndexGenerator {
  // An internal cache mapping specifiers to a set of path=><set of stories>
  // Later, we'll combine each of these subsets together to form the full index
  private specifierToCache: Map<NormalizedStoriesSpecifier, SpecifierStoriesCache>;

  // Cache the last value of `getStoryIndex`. We invalidate (by unsetting) when:
  //  - any file changes, including deletions
  //  - the preview changes [not yet implemented]
  private lastIndex?: StoryIndex;

  constructor(
    public readonly specifiers: NormalizedStoriesSpecifier[],
    public readonly options: {
      workingDir: Path;
      configDir: Path;
      storiesV2Compatibility: boolean;
      storyStoreV7: boolean;
      storyIndexers: StoryIndexer[];
    }
  ) {
    this.specifierToCache = new Map();
  }

  async initialize() {
    // Find all matching paths for each specifier
    await Promise.all(
      this.specifiers.map(async (specifier) => {
        const pathToSubIndex = {} as SpecifierStoriesCache;

        const fullGlob = slash(
          path.join(this.options.workingDir, specifier.directory, specifier.files)
        );
        const files = await glob(fullGlob);
        files.sort().forEach((absolutePath: Path) => {
          const ext = path.extname(absolutePath);
          if (ext === '.storyshot') {
            const relativePath = path.relative(this.options.workingDir, absolutePath);
            logger.info(`Skipping ${ext} file ${relativePath}`);
            return;
          }

          pathToSubIndex[absolutePath] = false;
        });

        this.specifierToCache.set(specifier, pathToSubIndex);
      })
    );

    // Extract stories for each file
    await this.ensureExtracted();
  }

  /**
   * Run the updater function over all the empty cache entries
   */
  async updateExtracted(
    updater: (specifier: NormalizedStoriesSpecifier, absolutePath: Path) => Promise<CacheEntry>
  ) {
    await Promise.all(
      this.specifiers.map(async (specifier) => {
        const entry = this.specifierToCache.get(specifier);
        return Promise.all(
          Object.keys(entry).map(async (absolutePath) => {
            entry[absolutePath] = entry[absolutePath] || (await updater(specifier, absolutePath));
          })
        );
      })
    );
  }

  isDocsMdx(absolutePath: Path) {
    return /\.docs\.mdx$/i.test(absolutePath);
  }

  async ensureExtracted(): Promise<IndexEntry[]> {
    // First process all the story files. Then, in a second pass,
    // process the docs files. The reason for this is that the docs
    // files may use the `<Meta of={meta} />` syntax, which requires
    // that the story file that contains the meta be processed first.
    await this.updateExtracted(async (specifier, absolutePath) =>
      this.isDocsMdx(absolutePath) ? false : this.extractStories(specifier, absolutePath)
    );
    await this.updateExtracted(async (specifier, absolutePath) =>
      this.extractDocs(specifier, absolutePath)
    );

    return this.specifiers.flatMap((specifier) => {
      const cache = this.specifierToCache.get(specifier);
      return Object.values(cache).flatMap((entry) => {
        if (!entry) return [];
        if (entry.type === 'docs') return [entry];
        return entry.entries;
      });
    });
  }

  findDependencies(absoluteImports: Path[]) {
    const dependencies = [] as StoriesCacheEntry[];
    const foundImports = new Set();
    this.specifierToCache.forEach((cache) => {
      const fileNames = Object.keys(cache).filter((fileName) => {
        const foundImport = absoluteImports.find((storyImport) => fileName.startsWith(storyImport));
        if (foundImport) foundImports.add(foundImport);
        return !!foundImport;
      });
      fileNames.forEach((fileName) => {
        const cacheEntry = cache[fileName];
        if (cacheEntry && cacheEntry.type === 'stories') {
          dependencies.push(cacheEntry);
        } else {
          throw new Error(`Unexpected dependency: ${cacheEntry}`);
        }
      });
    });

    // imports can include non-story imports, so it's ok if
    // there are fewer foundImports than absoluteImports
    // if (absoluteImports.length !== foundImports.size) {
    //   throw new Error(`Missing dependencies: ${absoluteImports.filter((p) => !foundImports.has(p))}`));
    // }

    return dependencies;
  }

  async extractDocs(specifier: NormalizedStoriesSpecifier, absolutePath: Path) {
    const relativePath = path.relative(this.options.workingDir, absolutePath);
    try {
      if (!this.options.storyStoreV7) {
        throw new Error(`You cannot use \`.mdx\` files without using \`storyStoreV7\`.`);
      }

      const normalizedPath = normalizeStoryPath(relativePath);
      const importPath = slash(normalizedPath);
      const defaultTitle = autoTitleFromSpecifier(importPath, specifier);

      // This `await require(...)` is a bit of a hack. It's necessary because
      // `docs-mdx` depends on ESM code, which must be asynchronously imported
      // to be used in CJS. Unfortunately, we cannot use `import()` here, because
      // it will be transpiled down to `require()` by Babel. So instead, we require
      // a CJS export from `@storybook/docs-mdx` that does the `async import` for us.

      // eslint-disable-next-line global-require
      const { analyze } = await require('@storybook/docs-mdx');
      const content = await fs.readFile(absolutePath, 'utf8');
      // { title?, of?, imports? }
      const result = analyze(content);

      const absoluteImports = (result.imports as string[]).map((p) =>
        makeAbsolute(p, normalizedPath, this.options.workingDir)
      );

      // Go through the cache and collect all of the cache entries that this docs file depends on.
      // We'll use this to make sure this docs cache entry is invalidated when any of its dependents
      // are invalidated.
      const dependencies = this.findDependencies(absoluteImports);

      // Also, if `result.of` is set, it means that we're using the `<Meta of={meta} />` syntax,
      // so find the `title` defined the file that `meta` points to.
      let ofTitle: string;
      if (result.of) {
        const absoluteOf = makeAbsolute(result.of, normalizedPath, this.options.workingDir);
        dependencies.forEach((dep) => {
          if (dep.entries.length > 0) {
            const first = dep.entries[0];
            if (path.resolve(this.options.workingDir, first.importPath).startsWith(absoluteOf)) {
              ofTitle = first.title;
            }
          }
        });

        if (!ofTitle)
          throw new Error(`Could not find "${result.of}" for docs file "${relativePath}".`);
      }

      // Track that we depend on this for easy invalidation later.
      dependencies.forEach((dep) => {
        dep.dependents.push(absolutePath);
      });

      const title = result.title || ofTitle || defaultTitle;
      const name = 'docs';
      const id = toId(title, name);

      const docsEntry: DocsCacheEntry = {
        id,
        title,
        name,
        importPath,
        storiesImports: dependencies.map((dep) => dep.entries[0].importPath),
        type: 'docs',
      };
      return docsEntry;
    } catch (err) {
      logger.warn(`🚨 Extraction error on ${relativePath}: ${err}`);
      throw err;
    }
  }

  async index(filePath: string, options: IndexerOptions) {
    const storyIndexer = this.options.storyIndexers.find((indexer) => indexer.test.exec(filePath));
    if (!storyIndexer) {
      throw new Error(`No matching story indexer found for ${filePath}`);
    }
    return storyIndexer.indexer(filePath, options);
  }

  async extractStories(specifier: NormalizedStoriesSpecifier, absolutePath: Path) {
    const relativePath = path.relative(this.options.workingDir, absolutePath);
    const entries = [] as IndexEntry[];
    try {
<<<<<<< HEAD
      const normalizedPath = normalizeStoryPath(relativePath);
      const importPath = slash(normalizedPath);
      const defaultTitle = autoTitleFromSpecifier(importPath, specifier);
      const csf = (await readCsfOrMdx(absolutePath, { defaultTitle })).parse();
      csf.stories.forEach(({ id, name, parameters }) => {
        const base = { id, title: csf.meta.title, name, importPath };
        const entry: IndexEntry = parameters?.docsOnly
          ? { ...base, type: 'docs', storiesImports: [] }
          : { ...base, type: 'story' };
        entries.push(entry);
=======
      const importPath = slash(normalizeStoryPath(relativePath));
      const makeTitle = (userTitle?: string) => {
        return userOrAutoTitleFromSpecifier(importPath, specifier, userTitle);
      };
      const csf = await this.index(absolutePath, { makeTitle });
      csf.stories.forEach(({ id, name }) => {
        fileStories[id] = {
          id,
          title: csf.meta.title,
          name,
          importPath,
        };
>>>>>>> abbd4f91
      });
    } catch (err) {
      if (err.name === 'NoMetaError') {
        logger.info(`💡 Skipping ${relativePath}: ${err}`);
      } else {
        logger.warn(`🚨 Extraction error on ${relativePath}: ${err}`);
        throw err;
      }
    }
    return { entries, type: 'stories', dependents: [] } as StoriesCacheEntry;
  }

  async sortStories(storiesList: IndexEntry[]) {
    const entries: StoryIndex['entries'] = {};

    storiesList.forEach((entry) => {
      entries[entry.id] = entry;
    });

    const sortableStories = Object.values(entries);

    // Skip sorting if we're in v6 mode because we don't have
    // all the info we need here
    if (this.options.storyStoreV7) {
      const storySortParameter = await this.getStorySortParameter();
      const fileNameOrder = this.storyFileNames();
      sortStoriesV7(sortableStories, storySortParameter, fileNameOrder);
    }

    return sortableStories.reduce((acc, item) => {
      acc[item.id] = item;
      return acc;
    }, {} as StoryIndex['entries']);
  }

  async getIndex() {
    if (this.lastIndex) return this.lastIndex;

    // Extract any entries that are currently missing
    // Pull out each file's stories into a list of stories, to be composed and sorted
    const storiesList = await this.ensureExtracted();
    const sorted = await this.sortStories(storiesList);

    let compat = sorted;
    if (this.options.storiesV2Compatibility) {
      const titleToStoryCount = Object.values(sorted).reduce((acc, story) => {
        acc[story.title] = (acc[story.title] || 0) + 1;
        return acc;
      }, {} as Record<ComponentTitle, number>);

      // @ts-ignore
      compat = Object.entries(sorted).reduce((acc, entry) => {
        const [id, story] = entry;
        if (story.type === 'docs') return acc;

        acc[id] = {
          ...story,
          kind: story.title,
          story: story.name,
          parameters: {
            __id: story.id,
            docsOnly: titleToStoryCount[story.title] === 1 && story.name === 'Page',
            fileName: story.importPath,
          },
        };
        return acc;
      }, {} as Record<StoryId, V2CompatIndexEntry>);
    }

    this.lastIndex = {
      v: 4,
      entries: compat,
    };

    return this.lastIndex;
  }

  invalidate(specifier: NormalizedStoriesSpecifier, importPath: Path, removed: boolean) {
    const absolutePath = slash(path.resolve(this.options.workingDir, importPath));
    const cache = this.specifierToCache.get(specifier);

    const cacheEntry = cache[absolutePath];
    if (cacheEntry && cacheEntry.type === 'stories') {
      const { dependents } = cacheEntry;

      const invalidated = new Set();
      // the dependent can be in ANY cache, so we loop over all of them
      this.specifierToCache.forEach((otherCache) => {
        dependents.forEach((dep) => {
          if (otherCache[dep]) {
            invalidated.add(dep);
            // eslint-disable-next-line no-param-reassign
            otherCache[dep] = false;
          }
        });
      });

      const notFound = dependents.filter((dep) => !invalidated.has(dep));
      if (notFound.length > 0) {
        throw new Error(`Could not invalidate ${notFound.length} deps: ${notFound.join(', ')}`);
      }
    }

    if (removed) {
      if (cacheEntry && cacheEntry.type === 'docs') {
        const absoluteImports = cacheEntry.storiesImports.map((p) =>
          path.resolve(this.options.workingDir, p)
        );
        const dependencies = this.findDependencies(absoluteImports);
        dependencies.forEach((dep) =>
          dep.dependents.splice(dep.dependents.indexOf(absolutePath), 1)
        );
      }
      delete cache[absolutePath];
    } else {
      cache[absolutePath] = false;
    }
    this.lastIndex = null;
  }

  async getStorySortParameter() {
    const previewFile = ['js', 'jsx', 'ts', 'tsx']
      .map((ext) => path.join(this.options.configDir, `preview.${ext}`))
      .find((fname) => fs.existsSync(fname));
    let storySortParameter;
    if (previewFile) {
      const previewCode = (await fs.readFile(previewFile, 'utf-8')).toString();
      storySortParameter = await getStorySortParameter(previewCode);
    }

    return storySortParameter;
  }

  // Get the story file names in "imported order"
  storyFileNames() {
    return Array.from(this.specifierToCache.values()).flatMap((r) => Object.keys(r));
  }
}<|MERGE_RESOLUTION|>--- conflicted
+++ resolved
@@ -3,7 +3,6 @@
 import glob from 'globby';
 import slash from 'slash';
 
-<<<<<<< HEAD
 import type {
   Path,
   StoryIndex,
@@ -12,17 +11,12 @@
   IndexEntry,
   DocsIndexEntry,
 } from '@storybook/store';
-import { autoTitleFromSpecifier, sortStoriesV7 } from '@storybook/store';
-import type { NormalizedStoriesSpecifier } from '@storybook/core-common';
-=======
-import type { Path, StoryIndex, V2CompatIndexEntry, StoryId } from '@storybook/store';
 import { userOrAutoTitleFromSpecifier, sortStoriesV7 } from '@storybook/store';
 import type {
   StoryIndexer,
   IndexerOptions,
   NormalizedStoriesSpecifier,
 } from '@storybook/core-common';
->>>>>>> abbd4f91
 import { normalizeStoryPath } from '@storybook/core-common';
 import { logger } from '@storybook/node-logger';
 import { getStorySortParameter } from '@storybook/csf-tools';
@@ -177,7 +171,6 @@
 
       const normalizedPath = normalizeStoryPath(relativePath);
       const importPath = slash(normalizedPath);
-      const defaultTitle = autoTitleFromSpecifier(importPath, specifier);
 
       // This `await require(...)` is a bit of a hack. It's necessary because
       // `docs-mdx` depends on ESM code, which must be asynchronously imported
@@ -223,7 +216,7 @@
         dep.dependents.push(absolutePath);
       });
 
-      const title = result.title || ofTitle || defaultTitle;
+      const title = userOrAutoTitleFromSpecifier(importPath, specifier, result.title || ofTitle);
       const name = 'docs';
       const id = toId(title, name);
 
@@ -254,31 +247,17 @@
     const relativePath = path.relative(this.options.workingDir, absolutePath);
     const entries = [] as IndexEntry[];
     try {
-<<<<<<< HEAD
-      const normalizedPath = normalizeStoryPath(relativePath);
-      const importPath = slash(normalizedPath);
-      const defaultTitle = autoTitleFromSpecifier(importPath, specifier);
-      const csf = (await readCsfOrMdx(absolutePath, { defaultTitle })).parse();
+      const importPath = slash(normalizeStoryPath(relativePath));
+      const makeTitle = (userTitle?: string) => {
+        return userOrAutoTitleFromSpecifier(importPath, specifier, userTitle);
+      };
+      const csf = await this.index(absolutePath, { makeTitle });
       csf.stories.forEach(({ id, name, parameters }) => {
         const base = { id, title: csf.meta.title, name, importPath };
         const entry: IndexEntry = parameters?.docsOnly
           ? { ...base, type: 'docs', storiesImports: [] }
           : { ...base, type: 'story' };
         entries.push(entry);
-=======
-      const importPath = slash(normalizeStoryPath(relativePath));
-      const makeTitle = (userTitle?: string) => {
-        return userOrAutoTitleFromSpecifier(importPath, specifier, userTitle);
-      };
-      const csf = await this.index(absolutePath, { makeTitle });
-      csf.stories.forEach(({ id, name }) => {
-        fileStories[id] = {
-          id,
-          title: csf.meta.title,
-          name,
-          importPath,
-        };
->>>>>>> abbd4f91
       });
     } catch (err) {
       if (err.name === 'NoMetaError') {
