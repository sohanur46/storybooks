--- conflicted
+++ resolved
@@ -16,11 +16,7 @@
   StorybookConfig,
   CoreConfig,
 } from '@storybook/core-common';
-<<<<<<< HEAD
 import { loadAllPresets, normalizeStories, logConfig } from '@storybook/core-common';
-=======
-import { normalizeStories, loadAllPresets, cache, logConfig } from '@storybook/core-common';
->>>>>>> 96625248
 
 import { outputStats } from './utils/output-stats';
 import {
@@ -204,51 +200,4 @@
   }
 
   logger.info(`=> Output directory: ${options.outputDir}`);
-<<<<<<< HEAD
-=======
-}
-
-export async function buildStatic({ packageJson, ...loadOptions }: LoadOptions) {
-  const cliOptions = getProdCli(packageJson);
-
-  const options: CLIOptions & LoadOptions & BuilderOptions = {
-    ...cliOptions,
-    ...loadOptions,
-    packageJson,
-    configDir: loadOptions.configDir || cliOptions.configDir || './.storybook',
-    outputDir: loadOptions.outputDir || cliOptions.outputDir || './storybook-static',
-    ignorePreview:
-      (!!loadOptions.ignorePreview || !!cliOptions.previewUrl) && !cliOptions.forceBuildPreview,
-    docsMode: !!cliOptions.docs,
-    configType: 'PRODUCTION',
-    cache,
-  };
-
-  try {
-    await buildStaticStandalone(options);
-  } catch (error) {
-    logger.error(error);
-
-    const presets = loadAllPresets({
-      corePresets: [require.resolve('./presets/common-preset')],
-      overridePresets: [],
-      ...options,
-    });
-
-    const core = await presets.apply<CoreConfig>('core');
-    if (!core?.disableTelemetry) {
-      await telemetry(
-        'error-build',
-        { error },
-        {
-          immediate: true,
-          configDir: options.configDir,
-          enableCrashReports: options.enableCrashReports,
-        }
-      );
-    }
-
-    process.exit(1);
-  }
->>>>>>> 96625248
 }