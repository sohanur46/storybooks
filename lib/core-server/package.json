{
  "name": "@storybook/core-server",
  "version": "7.0.0-alpha.8",
  "description": "Storybook framework-agnostic API",
  "keywords": [
    "storybook"
  ],
  "homepage": "https://github.com/storybookjs/storybook/tree/main/lib/core",
  "bugs": {
    "url": "https://github.com/storybookjs/storybook/issues"
  },
  "repository": {
    "type": "git",
    "url": "https://github.com/storybookjs/storybook.git",
    "directory": "lib/core-server"
  },
  "funding": {
    "type": "opencollective",
    "url": "https://opencollective.com/storybook"
  },
  "license": "MIT",
  "main": "dist/cjs/index.js",
  "module": "dist/esm/index.js",
  "types": "dist/types/index.d.ts",
  "files": [
    "dist/**/*",
    "public/**/*",
    "*.js",
    "*.d.ts"
  ],
  "scripts": {
    "prepare": "node ../../scripts/prepare.js"
  },
  "dependencies": {
    "@aw-web-design/x-default-browser": "1.4.88",
    "@discoveryjs/json-ext": "^0.5.3",
    "@storybook/core-client": "7.0.0-alpha.8",
    "@storybook/core-common": "7.0.0-alpha.8",
    "@storybook/core-events": "7.0.0-alpha.8",
    "@storybook/csf": "0.0.2--canary.4566f4d.1",
    "@storybook/csf-tools": "7.0.0-alpha.8",
    "@storybook/docs-mdx": "0.0.1-canary.1.4bea5cc.0",
    "@storybook/manager-webpack5": "7.0.0-alpha.8",
    "@storybook/node-logger": "7.0.0-alpha.8",
    "@storybook/semver": "^7.3.2",
    "@storybook/store": "7.0.0-alpha.8",
    "@storybook/telemetry": "7.0.0-alpha.8",
    "@types/node": "^14.0.10 || ^16.0.0",
    "@types/node-fetch": "^2.5.7",
    "@types/pretty-hrtime": "^1.0.0",
    "better-opn": "^2.1.1",
    "boxen": "^5.1.2",
    "chalk": "^4.1.0",
    "cli-table3": "^0.6.1",
    "commander": "^6.2.1",
    "compression": "^1.7.4",
    "core-js": "^3.8.2",
    "detect-port": "^1.3.0",
    "express": "^4.17.1",
    "fs-extra": "^9.0.1",
    "global": "^4.4.0",
    "globby": "^11.0.2",
    "ip": "^2.0.0",
    "lodash": "^4.17.21",
    "node-fetch": "^2.6.7",
    "open": "^8.4.0",
    "pretty-hrtime": "^1.0.3",
    "prompts": "^2.4.0",
    "read-pkg-up": "^7.0.1",
    "serve-favicon": "^2.5.0",
    "slash": "^3.0.0",
    "telejson": "^6.0.8",
    "ts-dedent": "^2.0.0",
    "util-deprecate": "^1.0.2",
    "watchpack": "^2.2.0",
<<<<<<< HEAD
    "webpack": "5",
    "ws": "^8.2.3",
    "x-default-browser": "^0.4.0"
=======
    "webpack": "4",
    "ws": "^8.2.3"
>>>>>>> 208e893c
  },
  "devDependencies": {
    "@storybook/builder-webpack5": "7.0.0-alpha.8",
    "@types/compression": "^1.7.0",
    "@types/ip": "^1.1.0",
    "@types/serve-favicon": "^2.5.2",
    "@types/ws": "^8",
    "jest-specific-snapshot": "^4.0.0"
  },
  "peerDependencies": {
    "react": "^16.8.0 || ^17.0.0 || ^18.0.0",
    "react-dom": "^16.8.0 || ^17.0.0 || ^18.0.0"
  },
  "peerDependenciesMeta": {
    "@storybook/builder-webpack5": {
      "optional": true
    },
    "@storybook/manager-webpack5": {
      "optional": true
    },
    "typescript": {
      "optional": true
    }
  },
  "publishConfig": {
    "access": "public"
  },
  "gitHead": "24725501c32a073cebc6bf2674a47357136fbe3a"
}<|MERGE_RESOLUTION|>--- conflicted
+++ resolved
@@ -73,14 +73,8 @@
     "ts-dedent": "^2.0.0",
     "util-deprecate": "^1.0.2",
     "watchpack": "^2.2.0",
-<<<<<<< HEAD
     "webpack": "5",
-    "ws": "^8.2.3",
-    "x-default-browser": "^0.4.0"
-=======
-    "webpack": "4",
     "ws": "^8.2.3"
->>>>>>> 208e893c
   },
   "devDependencies": {
     "@storybook/builder-webpack5": "7.0.0-alpha.8",
