--- conflicted
+++ resolved
@@ -49,13 +49,8 @@
     "@storybook/manager-webpack4": "6.5.0-alpha.48",
     "@storybook/node-logger": "6.5.0-alpha.48",
     "@storybook/semver": "^7.3.2",
-<<<<<<< HEAD
-    "@storybook/store": "6.5.0-alpha.46",
-    "@storybook/telemetry": "6.5.0-alpha.46",
-=======
     "@storybook/store": "6.5.0-alpha.48",
     "@storybook/telemetry": "6.5.0-alpha.48",
->>>>>>> f16d538d
     "@types/node": "^14.0.10 || ^16.0.0",
     "@types/node-fetch": "^2.5.7",
     "@types/pretty-hrtime": "^1.0.0",
