{
  "name": "@storybook/channel-postmessage",
<<<<<<< HEAD
  "version": "4.0.8",
=======
  "version": "4.1.0-alpha.7",
>>>>>>> 3b45a592
  "description": "",
  "keywords": [
    "storybook"
  ],
  "homepage": "https://github.com/storybooks/storybook/tree/master/lib/channel-postmessage",
  "publishConfig": {
    "access": "public"
  },
  "bugs": {
    "url": "https://github.com/storybooks/storybook/issues"
  },
  "repository": {
    "type": "git",
    "url": "https://github.com/storybooks/storybook.git"
  },
  "license": "MIT",
  "main": "dist/index.js",
  "jsnext:main": "src/index.js",
  "scripts": {
    "prepare": "node ../../scripts/prepare.js"
  },
  "dependencies": {
<<<<<<< HEAD
    "@storybook/channels": "4.0.8",
=======
    "@storybook/channels": "4.1.0-alpha.7",
>>>>>>> 3b45a592
    "global": "^4.3.2",
    "json-stringify-safe": "^5.0.1"
  }
}<|MERGE_RESOLUTION|>--- conflicted
+++ resolved
@@ -1,10 +1,6 @@
 {
   "name": "@storybook/channel-postmessage",
-<<<<<<< HEAD
-  "version": "4.0.8",
-=======
   "version": "4.1.0-alpha.7",
->>>>>>> 3b45a592
   "description": "",
   "keywords": [
     "storybook"
@@ -27,11 +23,7 @@
     "prepare": "node ../../scripts/prepare.js"
   },
   "dependencies": {
-<<<<<<< HEAD
-    "@storybook/channels": "4.0.8",
-=======
     "@storybook/channels": "4.1.0-alpha.7",
->>>>>>> 3b45a592
     "global": "^4.3.2",
     "json-stringify-safe": "^5.0.1"
   }
