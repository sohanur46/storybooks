--- conflicted
+++ resolved
@@ -1,10 +1,6 @@
 {
   "name": "@storybook/channel-postmessage",
-<<<<<<< HEAD
-  "version": "4.0.0-alpha.24",
-=======
   "version": "4.0.0-alpha.25",
->>>>>>> 5971cee7
   "description": "",
   "keywords": [
     "storybook"
@@ -27,11 +23,7 @@
     "prepare": "node ../../scripts/prepare.js"
   },
   "dependencies": {
-<<<<<<< HEAD
-    "@storybook/channels": "4.0.0-alpha.24",
-=======
     "@storybook/channels": "4.0.0-alpha.25",
->>>>>>> 5971cee7
     "global": "^4.3.2",
     "json-fn": "^1.1.1"
   }
