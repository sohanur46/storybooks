--- conflicted
+++ resolved
@@ -19,18 +19,10 @@
   zIndex: 4,
   borderWidth: 2,
   borderStyle: 'solid',
-<<<<<<< HEAD
-  borderColor: 'rgba(0, 0, 0, 0)',
-  borderTopColor: 'rgb(136, 136, 136)',
-  animation: `${rotate360} 0.7s linear infinite`,
-  mixBlendMode: 'exclusion',
-  opacity: 0.7,
-=======
   borderColor: 'rgba(97, 97, 97, 0.29)',
   borderTopColor: 'rgb(100,100,100)',
   animation: `${rotate360} 0.7s linear infinite`,
   mixBlendMode: 'difference',
->>>>>>> 9c130cc4
 }));
 
 export const Loader: FunctionComponent<ComponentProps<typeof LoaderWrapper>> = props => (
