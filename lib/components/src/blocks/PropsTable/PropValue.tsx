import React, { FC, useState } from 'react';
import { isNil } from 'lodash';
import { styled } from '@storybook/theming';
import memoize from 'memoizerific';
import { PropSummaryValue } from './PropDef';
import { WithTooltipPure } from '../../tooltip/WithTooltip';
import { Icons } from '../../icon/icon';
import { SyntaxHighlighter } from '../../syntaxhighlighter/syntaxhighlighter';

interface PropValueProps {
  value?: PropSummaryValue;
}

interface PropTextProps {
  text: string;
}

interface PropSummaryProps {
  value: PropSummaryValue;
}

const Text = styled.span(({ theme }) => ({
  fontFamily: theme.typography.fonts.mono,
  fontSize: `${theme.typography.size.code}%`,
}));

const Expandable = styled.div(({ theme }) => ({
  fontFamily: theme.typography.fonts.mono,
  fontSize: `${theme.typography.size.code}%`,
  lineHeight: '20px',
  display: 'inline-block',
  textAlign: 'left',
  color: theme.color.secondary,
  backgroundColor: theme.color.lighter,
  padding: '4px 8px 4px 4px',
  borderRadius: '4px',
  cursor: 'pointer',
  whiteSpace: 'nowrap',
}));

const ArrowIcon = styled(Icons)(({ theme }) => ({
  height: 10,
  width: 10,
  minWidth: 10,
  color: theme.color.secondary,
  marginLeft: '8px',
  transition: 'transform 0.1s ease-in-out',
  alignSelf: 'center',
  display: 'inline-flex',
}));

<<<<<<< HEAD
const StyledSyntaxHighlighter = styled(SyntaxHighlighter)(({ theme }: { theme: any }) => ({
  padding: '8px 12px',
  minWidth: '50ch',
  maxWidth: '100ch',
=======
const StyledSyntaxHighlighter = styled(SyntaxHighlighter)(({ theme, width }) => ({
  width: `${width}ch`,
  minWidth: '200px',
  maxWith: '800px',
  padding: '12px',
  // Dont remove the mono fontFamily here even if it seem useless, this is used by the browser to calculate the length of a "ch" unit.
  fontFamily: theme.typography.fonts.mono,
>>>>>>> ea4bd26c
  fontSize: theme.typography.size.s2,
}));

const EmptyProp = () => {
  return <span>-</span>;
};

const PropText: FC<PropTextProps> = ({ text }) => {
  return <Text>{text}</Text>;
};

const inferDetailWidth = memoize(1000)(function(detail: string): number {
  const lines = detail.split(/\r?\n/);

  return Math.max(...lines.map(x => x.length));
});

const PropSummary: FC<PropSummaryProps> = ({ value }) => {
  const { summary, detail } = value;

  const [isOpen, setIsOpen] = useState(false);

  if (isNil(detail)) {
    return <PropText text={summary} />;
  }

  return (
    <WithTooltipPure
      closeOnClick
      trigger="click"
      placement="bottom"
      tooltipShown={isOpen}
      onVisibilityChange={isVisible => {
        setIsOpen(isVisible);
      }}
      tooltip={
<<<<<<< HEAD
        <div>
          <StyledSyntaxHighlighter language="jsx" copyable padded format={false}>
            {detail}
          </StyledSyntaxHighlighter>
        </div>
=======
        <StyledSyntaxHighlighter width={inferDetailWidth(detail)} language="jsx" format={false}>
          {detail}
        </StyledSyntaxHighlighter>
>>>>>>> ea4bd26c
      }
    >
      <Expandable className="sbdocs-expandable">
        <span>{summary}</span>
        <ArrowIcon icon={isOpen ? 'arrowup' : 'arrowdown'} />
      </Expandable>
    </WithTooltipPure>
  );
};

export const PropValue: FC<PropValueProps> = ({ value }) => {
  return isNil(value) ? <EmptyProp /> : <PropSummary value={value} />;
};<|MERGE_RESOLUTION|>--- conflicted
+++ resolved
@@ -49,12 +49,6 @@
   display: 'inline-flex',
 }));
 
-<<<<<<< HEAD
-const StyledSyntaxHighlighter = styled(SyntaxHighlighter)(({ theme }: { theme: any }) => ({
-  padding: '8px 12px',
-  minWidth: '50ch',
-  maxWidth: '100ch',
-=======
 const StyledSyntaxHighlighter = styled(SyntaxHighlighter)(({ theme, width }) => ({
   width: `${width}ch`,
   minWidth: '200px',
@@ -62,7 +56,6 @@
   padding: '12px',
   // Dont remove the mono fontFamily here even if it seem useless, this is used by the browser to calculate the length of a "ch" unit.
   fontFamily: theme.typography.fonts.mono,
->>>>>>> ea4bd26c
   fontSize: theme.typography.size.s2,
 }));
 
@@ -99,17 +92,9 @@
         setIsOpen(isVisible);
       }}
       tooltip={
-<<<<<<< HEAD
-        <div>
-          <StyledSyntaxHighlighter language="jsx" copyable padded format={false}>
-            {detail}
-          </StyledSyntaxHighlighter>
-        </div>
-=======
         <StyledSyntaxHighlighter width={inferDetailWidth(detail)} language="jsx" format={false}>
           {detail}
         </StyledSyntaxHighlighter>
->>>>>>> ea4bd26c
       }
     >
       <Expandable className="sbdocs-expandable">
