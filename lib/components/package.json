{
  "name": "@storybook/components",
  "version": "4.0.0-alpha.7",
  "description": "Core Storybook Components",
  "repository": {
    "type": "git",
    "url": "https://github.com/storybooks/storybook.git"
  },
  "license": "MIT",
  "main": "dist/index.js",
  "jsnext:main": "src/index.js",
  "scripts": {
    "build-storybook": "build-storybook",
    "prepare": "node ../../scripts/prepare.js",
    "storybook": "start-storybook -p 6006"
  },
  "dependencies": {
<<<<<<< HEAD
    "emotion": "^9.1.3",
    "emotion-theming": "^9.1.2",
    "global": "^4.3.2",
    "lodash.pick": "^4.4.0",
    "lodash.throttle": "^4.1.1",
    "prop-types": "^15.6.1",
    "react-emotion": "^9.1.3",
    "react-split-pane": "^0.1.77"
  },
  "devDependencies": {
    "@storybook/addon-actions": "4.0.0-alpha.6",
    "@storybook/addon-knobs": "4.0.0-alpha.6",
    "@storybook/react": "4.0.0-alpha.6"
  },
  "peerDependencies": {
    "react": "*",
    "react-dom": "*"
=======
    "glamor": "^2.20.40",
    "glamorous": "^4.13.0",
    "prop-types": "^15.6.1"
  },
  "peerDependencies": {
    "react": "*",
    "react-dom": "*"
  },
  "devDependencies": {
    "@storybook/addon-actions": "4.0.0-alpha.7",
    "@storybook/addon-knobs": "4.0.0-alpha.7",
    "@storybook/react": "4.0.0-alpha.7"
>>>>>>> 54bc6243
  }
}<|MERGE_RESOLUTION|>--- conflicted
+++ resolved
@@ -15,7 +15,6 @@
     "storybook": "start-storybook -p 6006"
   },
   "dependencies": {
-<<<<<<< HEAD
     "emotion": "^9.1.3",
     "emotion-theming": "^9.1.2",
     "global": "^4.3.2",
@@ -26,26 +25,12 @@
     "react-split-pane": "^0.1.77"
   },
   "devDependencies": {
-    "@storybook/addon-actions": "4.0.0-alpha.6",
-    "@storybook/addon-knobs": "4.0.0-alpha.6",
-    "@storybook/react": "4.0.0-alpha.6"
+    "@storybook/addon-actions": "4.0.0-alpha.7",
+    "@storybook/addon-knobs": "4.0.0-alpha.7",
+    "@storybook/react": "4.0.0-alpha.7"
   },
   "peerDependencies": {
     "react": "*",
     "react-dom": "*"
-=======
-    "glamor": "^2.20.40",
-    "glamorous": "^4.13.0",
-    "prop-types": "^15.6.1"
-  },
-  "peerDependencies": {
-    "react": "*",
-    "react-dom": "*"
-  },
-  "devDependencies": {
-    "@storybook/addon-actions": "4.0.0-alpha.7",
-    "@storybook/addon-knobs": "4.0.0-alpha.7",
-    "@storybook/react": "4.0.0-alpha.7"
->>>>>>> 54bc6243
   }
 }