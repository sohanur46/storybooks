/* eslint-disable no-fallthrough */
import { DOCS_MODE } from 'global';
import { toId, sanitize } from '@storybook/csf';
import {
  UPDATE_STORY_ARGS,
  STORY_ARGS_UPDATED,
  STORY_CHANGED,
  SELECT_STORY,
  SET_STORY_STORE_DATA,
  LEGACY_SET_STORIES,
} from '@storybook/core-events';

import { logger } from '@storybook/client-logger';
import {
  denormalizeStoryParameters,
  transformStoriesRawToStoriesHash,
  StoriesHash,
  Story,
  Group,
  StoryStoreData,
  StoryId,
  isStory,
  Root,
  isRoot,
  StoriesRaw,
} from '../lib/stories';

import { Args, ModuleFn } from '../index';
import { getSourceType } from './refs';

type Direction = -1 | 1;
type ParameterName = string;

type ViewMode = 'story' | 'info' | 'settings' | string | undefined;

export interface SubState {
  storiesHash: StoriesHash;
  storyId: StoryId;
  viewMode: ViewMode;
  storiesConfigured: boolean;
}

export interface SubAPI {
  storyId: typeof toId;
  resolveStory: (storyId: StoryId, refsId?: string) => Story | Group | Root;
  selectStory: (
    kindOrId: string,
    story?: string,
    obj?: { ref?: string; viewMode?: ViewMode }
  ) => void;
  getCurrentStoryData: () => Story | Group;
  setStories: (stories: StoriesRaw) => Promise<void>;
  jumpToComponent: (direction: Direction) => void;
  jumpToStory: (direction: Direction) => void;
  getData: (storyId: StoryId, refId?: string) => Story | Group;
  getParameters: (
    storyId: StoryId | { storyId: StoryId; refId: string },
    parameterName?: ParameterName
  ) => Story['parameters'] | any;
  getCurrentParameter<S>(parameterName?: ParameterName): S;
  updateStoryArgs(id: StoryId, newArgs: Args): void;
  findLeafStoryId(StoriesHash: StoriesHash, storyId: StoryId): StoryId;
}

export const init: ModuleFn = ({
  fullAPI,
  store,
  navigate,
  provider,
  storyId: initialStoryId,
  viewMode: initialViewMode,
}) => {
  const setInitialStory = () => {
    const { storyId, viewMode, storiesHash } = store.getState();
    const story = api.getData(storyId);

    if (viewMode === 'settings' || viewMode === 'page') {
      return;
    }

    if (storyId && storyId.match(/--\*$/)) {
      const idStart = storyId.slice(0, -1); // drop the * at the end
      const firstKindLeaf = Object.values(storiesHash).find(
        (s: Story | Group) => !s.children && s.id.substring(0, idStart.length) === idStart
      );

      if (viewMode && firstKindLeaf) {
        api.selectStory(firstKindLeaf.id, undefined, {});
      }
    } else if (!storyId || storyId === '*' || !story) {
      // when there's no storyId or the storyId item doesn't exist
      // we pick the first leaf and navigate
      const firstLeaf = Object.values(storiesHash).find((s: Story | Group) => !s.children);

      if (viewMode && firstLeaf) {
        api.selectStory(firstLeaf.id, undefined, {});
      }
    } else if (story && !story.isLeaf) {
      // When story exists but if it is not the leaf story, it finds the proper
      // leaf story from any depth.
      const firstLeafStoryId = api.findLeafStoryId(storiesHash, storyId);

      api.selectStory(firstLeafStoryId, undefined, {});
    }
  };

  const api: SubAPI = {
    storyId: toId,
    getData: (storyId, refId) => {
      const result = api.resolveStory(storyId, refId);

      return isRoot(result) ? undefined : result;
    },
    resolveStory: (storyId, refId) => {
      const { refs, storiesHash } = store.getState();
      if (refId) {
        return refs[refId].stories ? refs[refId].stories[storyId] : undefined;
      }
      return storiesHash ? storiesHash[storyId] : undefined;
    },
    getCurrentStoryData: () => {
      const { storyId, refId } = store.getState();

      return api.getData(storyId, refId);
    },
    getParameters: (storyIdOrCombo, parameterName) => {
      const { storyId, refId } =
        typeof storyIdOrCombo === 'string'
          ? { storyId: storyIdOrCombo, refId: undefined }
          : storyIdOrCombo;
      const data = api.getData(storyId, refId);

      if (isStory(data)) {
        const { parameters } = data;
        return parameterName ? parameters[parameterName] : parameters;
      }

      return null;
    },
    getCurrentParameter: (parameterName) => {
      const { storyId, refId } = store.getState();
      const parameters = api.getParameters({ storyId, refId }, parameterName);

      if (parameters) {
        return parameters;
      }
      return undefined;
    },
    jumpToComponent: (direction) => {
      const { storiesHash, storyId, refs, refId } = store.getState();
      const story = api.getData(storyId, refId);

      // cannot navigate when there's no current selection
      if (!story) {
        return;
      }

      const hash = refId ? refs[refId].stories || {} : storiesHash;

      const lookupList = Object.entries(hash).reduce((acc, i) => {
        const value = i[1];
        if (value.isComponent) {
          acc.push([...i[1].children]);
        }
        return acc;
      }, []);

      const index = lookupList.findIndex((i) => i.includes(storyId));

      // cannot navigate beyond fist or last
      if (index === lookupList.length - 1 && direction > 0) {
        return;
      }
      if (index === 0 && direction < 0) {
        return;
      }

      const result = lookupList[index + direction][0];

      if (result) {
        api.selectStory(result, undefined, { ref: refId });
      }
    },
    jumpToStory: (direction) => {
      const { storiesHash, storyId, refs, refId } = store.getState();
      const story = api.getData(storyId, refId);

      if (DOCS_MODE) {
        api.jumpToComponent(direction);
        return;
      }

      // cannot navigate when there's no current selection
      if (!story) {
        return;
      }

      const hash = story.refId ? refs[story.refId].stories : storiesHash;

      const lookupList = Object.keys(hash).filter(
        (k) => !(hash[k].children || Array.isArray(hash[k]))
      );
      const index = lookupList.indexOf(storyId);

      // cannot navigate beyond fist or last
      if (index === lookupList.length - 1 && direction > 0) {
        return;
      }
      if (index === 0 && direction < 0) {
        return;
      }

      const result = lookupList[index + direction];

      if (result) {
        api.selectStory(result, undefined, { ref: refId });
      }
    },
    setStories: async (input) => {
      // Now create storiesHash by reordering the above by group
      const existing = store.getState().storiesHash;
      const hash = transformStoriesRawToStoriesHash(input, existing, {
        provider,
      });

      await store.setState({
        storiesHash: hash,
        storiesConfigured: true,
      });

      const { refId } = store.getState();

      if (!refId) {
        setInitialStory();
      }
    },
    selectStory: (kindOrId, story = undefined, options = {}) => {
      const { ref, viewMode: viewModeFromArgs } = options;
      const {
        viewMode: viewModeFromState = 'story',
        storyId,
        storiesHash,
        refs,
      } = store.getState();

      const viewMode = viewModeFromArgs || viewModeFromState;

      const hash = ref ? refs[ref].stories : storiesHash;

      if (!story) {
        const s = hash[kindOrId] || hash[sanitize(kindOrId)];
        // eslint-disable-next-line no-nested-ternary
        const id = s ? (s.children ? s.children[0] : s.id) : kindOrId;
        const p = s && s.refId ? `/${viewMode}/${s.refId}_${id}` : `/${viewMode}/${id}`;

        navigate(p);
      } else if (!kindOrId) {
        // This is a slugified version of the kind, but that's OK, our toId function is idempotent
        const kind = storyId.split('--', 2)[0];
        const id = toId(kind, story);

        api.selectStory(id, undefined, options);
      } else {
        const id = ref ? `${ref}_${toId(kindOrId, story)}` : toId(kindOrId, story);
        if (hash[id]) {
          api.selectStory(id, undefined, options);
        } else {
          // Support legacy API with component permalinks, where kind is `x/y` but permalink is 'z'
          const k = hash[sanitize(kindOrId)];
          if (k && k.children) {
            const foundId = k.children.find((childId) => hash[childId].name === story);
            if (foundId) {
              api.selectStory(foundId, undefined, options);
            }
          }
        }
      }
    },
    findLeafStoryId(storiesHash, storyId) {
      if (storiesHash[storyId].isLeaf) {
        return storyId;
      }

      const childStoryId = storiesHash[storyId].children[0];
      return api.findLeafStoryId(storiesHash, childStoryId);
    },
    updateStoryArgs: (id, newArgs) => {
      fullAPI.emit(UPDATE_STORY_ARGS, id, newArgs);
    },
  };

  const initModule = () => {
    fullAPI.on(STORY_CHANGED, function handleStoryChange(storyId: string) {
      const { source }: { source: string } = this;
      const [sourceType] = getSourceType(source);

      if (sourceType === 'local') {
        const options = fullAPI.getCurrentParameter('options');

        if (options) {
          fullAPI.setOptions(options);
        }
      }
    });

    fullAPI.on(SET_STORY_STORE_DATA, function handleSetStories(data: StoryStoreData) {
      // the event originates from an iframe, event.source is the iframe's location origin + pathname
      const { source }: { source: string } = this;
      const [sourceType, sourceLocation] = getSourceType(source);

      const stories = denormalizeStoryParameters(data);

      switch (sourceType) {
        // if it's a local source, we do nothing special
        case 'local': {
          fullAPI.setStories(stories);

          fullAPI.setOptions((data as StoryStoreData).globalParameters.options);
          break;
        }

        // if it's a ref, we need to map the incoming stories to a prefixed version, so it cannot conflict with others
        case 'external': {
<<<<<<< HEAD
          const ref = fullAPI.findRef(source);
          fullAPI.setRef(ref.id, { ...ref, stories }, true);
          break;
        }

        // if we couldn't find the source, something risky happened, we ignore the input, and log a warning
        default: {
          logger.warn('received a SET_STORY_STORE_DATA frame that was not configured as a ref');
          break;
        }
      }
    });

    fullAPI.on(LEGACY_SET_STORIES, function handleSetStories({ stories }: { stories: StoriesRaw }) {
      // the event originates from an iframe, event.source is the iframe's location origin + pathname
      const { source }: { source: string } = this;
      const sourceType = getSourceType(source);

      switch (sourceType) {
        // We shouldn't get the legacy event from the local source
        case 'local': {
          throw new Error('Unexpected legacy SET_STORIES event from local source');
        }

        // Basically the same as `SET_STORIES_DATA` above, except the parameters are denormalized
        case 'external': {
          const ref = fullAPI.findRef(source);
          fullAPI.setRef(ref.id, { ...ref, stories }, true);
          break;
=======
          const ref = fullAPI.findRef(sourceLocation);

          if (ref) {
            console.log('ref2', ref);
            fullAPI.setRef(ref.id, { ...ref, ...data }, true);
            break;
          }
>>>>>>> a06a3f70
        }

        // if we couldn't find the source, something risky happened, we ignore the input, and log a warning
        default: {
          logger.warn('received a SET_STORIES frame that was not configured as a ref');
          break;
        }
      }
    });

    fullAPI.on(SELECT_STORY, function selectStoryHandler({
      kind,
      story,
      ...rest
    }: {
      kind: string;
      story: string;
      [k: string]: any;
    }) {
      const { source }: { source: string } = this;
      const [sourceType, sourceLocation] = getSourceType(source);

      switch (sourceType) {
        case 'local': {
          fullAPI.selectStory(kind, story, rest);
          break;
        }

        case 'external': {
          const ref = fullAPI.findRef(sourceLocation);
          fullAPI.selectStory(kind, story, { ...rest, ref: ref.id });
          break;
        }
        default: {
          logger.warn('received a SET_STORIES frame that was not configured as a ref');
          break;
        }
      }
    });

    fullAPI.on(STORY_ARGS_UPDATED, (id: StoryId, args: Args) => {
      const { storiesHash } = store.getState();
      (storiesHash[id] as Story).args = args;
      store.setState({ storiesHash });
    });
  };

  return {
    api,
    state: {
      storiesHash: {},
      storyId: initialStoryId,
      viewMode: initialViewMode,
      storiesConfigured: false,
    },
    init: initModule,
  };
};<|MERGE_RESOLUTION|>--- conflicted
+++ resolved
@@ -321,10 +321,11 @@
 
         // if it's a ref, we need to map the incoming stories to a prefixed version, so it cannot conflict with others
         case 'external': {
-<<<<<<< HEAD
-          const ref = fullAPI.findRef(source);
-          fullAPI.setRef(ref.id, { ...ref, stories }, true);
-          break;
+          const ref = fullAPI.findRef(sourceLocation);
+          if (ref) {
+            fullAPI.setRef(ref.id, { ...ref, stories }, true);
+            break;
+          }
         }
 
         // if we couldn't find the source, something risky happened, we ignore the input, and log a warning
@@ -335,10 +336,10 @@
       }
     });
 
-    fullAPI.on(LEGACY_SET_STORIES, function handleSetStories({ stories }: { stories: StoriesRaw }) {
+    fullAPI.on(LEGACY_SET_STORIES, function handleSetStories(data: { stories: StoriesRaw }) {
       // the event originates from an iframe, event.source is the iframe's location origin + pathname
       const { source }: { source: string } = this;
-      const sourceType = getSourceType(source);
+      const [sourceType, sourceLocation] = getSourceType(source);
 
       switch (sourceType) {
         // We shouldn't get the legacy event from the local source
@@ -348,18 +349,12 @@
 
         // Basically the same as `SET_STORIES_DATA` above, except the parameters are denormalized
         case 'external': {
-          const ref = fullAPI.findRef(source);
-          fullAPI.setRef(ref.id, { ...ref, stories }, true);
-          break;
-=======
           const ref = fullAPI.findRef(sourceLocation);
 
           if (ref) {
-            console.log('ref2', ref);
             fullAPI.setRef(ref.id, { ...ref, ...data }, true);
             break;
           }
->>>>>>> a06a3f70
         }
 
         // if we couldn't find the source, something risky happened, we ignore the input, and log a warning
