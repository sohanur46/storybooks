--- conflicted
+++ resolved
@@ -2,12 +2,9 @@
 import { logger } from '@storybook/client-logger';
 
 import { Args, ModuleFn } from '../index';
-<<<<<<< HEAD
+
 import { SetStoriesPayload } from '../lib/stories';
-=======
-import { SetStoriesPayloadV2 } from '../lib/stories';
-import { getSourceType } from './refs';
->>>>>>> d706f556
+import { getSourceType, ComposedRef } from './refs';
 
 export interface SubState {
   globals: Args;
@@ -15,6 +12,16 @@
 
 export interface SubAPI {
   updateGlobals: (newGlobals: Args) => void;
+}
+
+interface Meta {
+  ref?: ComposedRef;
+  source?: string;
+  sourceType?: 'local' | 'external';
+  sourceLocation?: string;
+  refId?: string;
+  v?: number;
+  type: string;
 }
 
 export const init: ModuleFn = ({ store, fullAPI }) => {
@@ -35,52 +42,60 @@
     globals: {},
   };
 
+  const getEventMetadata = (context: Meta) => {
+    const { source, refId, type } = context;
+    const [sourceType, sourceLocation] = getSourceType(source, refId);
+
+    const ref =
+      refId && fullAPI.getRefs()[refId]
+        ? fullAPI.getRefs()[refId]
+        : fullAPI.findRef(sourceLocation);
+
+    const meta = {
+      source,
+      sourceType,
+      sourceLocation,
+      refId,
+      ref,
+      type,
+    };
+
+    switch (true) {
+      case typeof refId === 'string':
+      case sourceType === 'local':
+      case sourceType === 'external': {
+        return meta;
+      }
+
+      // if we couldn't find the source, something risky happened, we ignore the input, and log a warning
+      default: {
+        logger.warn(`Received a ${type} frame that was not configured as a ref`);
+        return null;
+      }
+    }
+  };
+
   const initModule = () => {
-<<<<<<< HEAD
-    fullAPI.on(GLOBALS_UPDATED, (globals: Args) => store.setState({ globals }));
-    fullAPI.on(SET_STORIES, ({ globals }: SetStoriesPayload) => store.setState({ globals }));
-=======
     fullAPI.on(GLOBALS_UPDATED, function handleGlobalsUpdated({ globals }: { globals: Args }) {
-      const { source }: { source: string } = this;
-      const [sourceType] = getSourceType(source);
+      const { ref } = getEventMetadata(this);
 
-      switch (sourceType) {
-        case 'local': {
-          store.setState({ globals });
-          break;
-        }
-        case 'external': {
-          logger.warn(
-            'received a GLOBALS_UPDATED from a non-local ref. This is not currently supported.'
-          );
-          break;
-        }
-        default: {
-          logger.warn('received a SET_STORIES frame that was not configured as a ref');
-        }
+      if (!ref) {
+        store.setState({ globals });
+      } else {
+        logger.warn(
+          'received a GLOBALS_UPDATED from a non-local ref. This is not currently supported.'
+        );
       }
     });
-    fullAPI.on(SET_STORIES, function handleSetStories({ globals }: SetStoriesPayloadV2) {
-      const { source }: { source: string } = this;
-      const [sourceType] = getSourceType(source);
+    fullAPI.on(SET_STORIES, function handleSetStories({ globals }: SetStoriesPayload) {
+      const { ref } = getEventMetadata(this);
 
-      switch (sourceType) {
-        case 'local': {
-          store.setState({ globals });
-          break;
-        }
-        case 'external': {
-          if (Object.keys(globals).length > 0) {
-            logger.warn('received globals from a non-local ref. This is not currently supported.');
-          }
-          break;
-        }
-        default: {
-          // This is already going to be warned about in stories.ts
-        }
+      if (!ref) {
+        store.setState({ globals });
+      } else if (Object.keys(globals).length > 0) {
+        logger.warn('received globals from a non-local ref. This is not currently supported.');
       }
     });
->>>>>>> d706f556
   };
 
   return {
