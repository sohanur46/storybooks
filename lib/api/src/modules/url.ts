import { once } from '@storybook/client-logger';
import {
  NAVIGATE_URL,
  STORY_ARGS_UPDATED,
  SET_CURRENT_STORY,
  GLOBALS_UPDATED,
  UPDATE_QUERY_PARAMS,
} from '@storybook/core-events';
import type { NavigateOptions } from '@storybook/router';
import { queryFromLocation, buildArgsParam } from '@storybook/router';
import { toId, sanitize } from '@storybook/csf';
import deepEqual from 'fast-deep-equal';
import global from 'global';
import dedent from 'ts-dedent';

<<<<<<< HEAD
import { ModuleArgs, ModuleFn } from '../index';
import { Layout, UI } from './layout';
=======
import type { ModuleArgs, ModuleFn } from '../index';
import type { Layout, UI } from './layout';
import { isStory } from '../lib/stories';
>>>>>>> abbd4f91

const { window: globalWindow } = global;

export interface SubState {
  customQueryParams: QueryParams;
}

const parseBoolean = (value: string) => {
  if (value === 'true' || value === '1') return true;
  if (value === 'false' || value === '0') return false;
  return undefined;
};

// Initialize the state based on the URL.
// NOTE:
//   Although we don't change the URL when you change the state, we do support setting initial state
//   via the following URL parameters:
//     - full: 0/1 -- show fullscreen
//     - panel: bottom/right/0 -- set addons panel position (or hide)
//     - nav: 0/1 -- show or hide the story list
//
//   We also support legacy URLs from storybook <5
let prevParams: ReturnType<typeof queryFromLocation>;
const initialUrlSupport = ({
  state: { location, path, viewMode, storyId: storyIdFromUrl },
  singleStory,
}: ModuleArgs) => {
  const {
    full,
    panel,
    nav,
    shortcuts,
    addonPanel,
    tabs,
    addons, // deprecated
    panelRight, // deprecated
    stories, // deprecated
    selectedKind, // deprecated
    selectedStory, // deprecated
    path: queryPath,
    ...otherParams // the rest gets passed to the iframe
  } = queryFromLocation(location);

  const layout: Partial<Layout> = {
    isFullscreen: parseBoolean(full),
    showNav: !singleStory && parseBoolean(nav),
    showPanel: parseBoolean(panel),
    panelPosition: ['right', 'bottom'].includes(panel) ? panel : undefined,
    showTabs: parseBoolean(tabs),
  };
  const ui: Partial<UI> = {
    enableShortcuts: parseBoolean(shortcuts),
  };
  const selectedPanel = addonPanel || undefined;

  // @deprecated Superceded by `panel=false`, to be removed in 7.0
  if (addons === '0') {
    once.warn(dedent`
      The 'addons' query param is deprecated and will be removed in Storybook 7.0. Use 'panel=false' instead.

      More info: https://github.com/storybookjs/storybook/blob/next/MIGRATION.md#deprecated-layout-url-params
    `);
    layout.showPanel = false;
  }
  // @deprecated Superceded by `panel=right`, to be removed in 7.0
  if (panelRight === '1') {
    once.warn(dedent`
      The 'panelRight' query param is deprecated and will be removed in Storybook 7.0. Use 'panel=right' instead.

      More info: https://github.com/storybookjs/storybook/blob/next/MIGRATION.md#deprecated-layout-url-params
    `);
    layout.panelPosition = 'right';
  }
  // @deprecated Superceded by `nav=false`, to be removed in 7.0
  if (stories === '0') {
    once.warn(dedent`
      The 'stories' query param is deprecated and will be removed in Storybook 7.0. Use 'nav=false' instead.

      More info: https://github.com/storybookjs/storybook/blob/next/MIGRATION.md#deprecated-layout-url-params
    `);
    layout.showNav = false;
  }

  // @deprecated To be removed in 7.0
  // If the user hasn't set the storyId on the URL, we support legacy URLs (selectedKind/selectedStory)
  // NOTE: this "storyId" can just be a prefix of a storyId, really it is a storyIdSpecifier.
  let storyId = storyIdFromUrl;
  if (!storyId && selectedKind) {
    once.warn(dedent`
      The 'selectedKind' and 'selectedStory' query params are deprecated and will be removed in Storybook 7.0. Use 'path' instead.

      More info: https://github.com/storybookjs/storybook/blob/next/MIGRATION.md#deprecated-layout-url-params
    `);
    storyId = selectedStory ? toId(selectedKind, selectedStory) : sanitize(selectedKind);
  }

  // Avoid returning a new object each time if no params actually changed.
  const customQueryParams = deepEqual(prevParams, otherParams) ? prevParams : otherParams;
  prevParams = customQueryParams;

  return { viewMode, layout, ui, selectedPanel, location, path, customQueryParams, storyId };
};

export interface QueryParams {
  [key: string]: string | null;
}

export interface SubAPI {
  navigateUrl: (url: string, options: NavigateOptions) => void;
  getQueryParam: (key: string) => string | undefined;
  getUrlState: () => {
    queryParams: QueryParams;
    path: string;
    viewMode?: string;
    storyId?: string;
    url: string;
  };
  setQueryParams: (input: QueryParams) => void;
}

export const init: ModuleFn = ({ store, navigate, state, provider, fullAPI, ...rest }) => {
  const navigateTo = (path: string, queryParams: Record<string, string> = {}, options = {}) => {
    const params = Object.entries(queryParams)
      .filter(([, v]) => v)
      .sort(([a], [b]) => (a < b ? -1 : 1))
      .map(([k, v]) => `${k}=${v}`);
    const to = [path, ...params].join('&');
    return navigate(to, options);
  };

  const api: SubAPI = {
    getQueryParam(key) {
      const { customQueryParams } = store.getState();
      return customQueryParams ? customQueryParams[key] : undefined;
    },
    getUrlState() {
      const { path, customQueryParams, storyId, url, viewMode } = store.getState();
      return { path, queryParams: customQueryParams, storyId, url, viewMode };
    },
    setQueryParams(input) {
      const { customQueryParams } = store.getState();
      const queryParams: QueryParams = {};
      const update = {
        ...customQueryParams,
        ...Object.entries(input).reduce((acc, [key, value]) => {
          if (value !== null) {
            acc[key] = value;
          }
          return acc;
        }, queryParams),
      };
      if (!deepEqual(customQueryParams, update)) {
        store.setState({ customQueryParams: update });
        fullAPI.emit(UPDATE_QUERY_PARAMS, update);
      }
    },
    navigateUrl(url, options) {
      navigate(url, { ...options, plain: true });
    },
  };

  const initModule = () => {
    // Sets `args` parameter in URL, omitting any args that have their initial value or cannot be unserialized safely.
    const updateArgsParam = () => {
      const { path, queryParams, viewMode } = fullAPI.getUrlState();
      if (viewMode !== 'story') return;

      const currentStory = fullAPI.getCurrentStoryData();
      if (currentStory?.type !== 'story') return;

      const { args, initialArgs } = currentStory;
      const argsString = buildArgsParam(initialArgs, args);
      navigateTo(path, { ...queryParams, args: argsString }, { replace: true });
      api.setQueryParams({ args: argsString });
    };

    fullAPI.on(SET_CURRENT_STORY, () => updateArgsParam());

    let handleOrId: any;
    fullAPI.on(STORY_ARGS_UPDATED, () => {
      if ('requestIdleCallback' in globalWindow) {
        if (handleOrId) globalWindow.cancelIdleCallback(handleOrId);
        handleOrId = globalWindow.requestIdleCallback(updateArgsParam, { timeout: 1000 });
      } else {
        if (handleOrId) clearTimeout(handleOrId);
        setTimeout(updateArgsParam, 100);
      }
    });

    fullAPI.on(GLOBALS_UPDATED, ({ globals, initialGlobals }) => {
      const { path, queryParams } = fullAPI.getUrlState();
      const globalsString = buildArgsParam(initialGlobals, globals);
      navigateTo(path, { ...queryParams, globals: globalsString }, { replace: true });
      api.setQueryParams({ globals: globalsString });
    });

    fullAPI.on(NAVIGATE_URL, (url: string, options: NavigateOptions) => {
      fullAPI.navigateUrl(url, options);
    });

    if (fullAPI.showReleaseNotesOnLaunch()) {
      navigate('/settings/release-notes');
    }
  };

  return {
    api,
    state: initialUrlSupport({ store, navigate, state, provider, fullAPI, ...rest }),
    init: initModule,
  };
};<|MERGE_RESOLUTION|>--- conflicted
+++ resolved
@@ -13,14 +13,8 @@
 import global from 'global';
 import dedent from 'ts-dedent';
 
-<<<<<<< HEAD
 import { ModuleArgs, ModuleFn } from '../index';
 import { Layout, UI } from './layout';
-=======
-import type { ModuleArgs, ModuleFn } from '../index';
-import type { Layout, UI } from './layout';
-import { isStory } from '../lib/stories';
->>>>>>> abbd4f91
 
 const { window: globalWindow } = global;
 
