{
  "name": "@storybook/api",
  "version": "6.1.0-alpha.23",
  "description": "Core Storybook API & Context",
  "keywords": [
    "storybook"
  ],
  "homepage": "https://github.com/storybookjs/storybook/tree/master/lib/api",
  "bugs": {
    "url": "https://github.com/storybookjs/storybook/issues"
  },
  "repository": {
    "type": "git",
    "url": "https://github.com/storybookjs/storybook.git"
  },
  "license": "MIT",
  "main": "dist/index.js",
  "types": "dist/index.d.ts",
  "files": [
    "dist/**/*",
    "README.md",
    "*.js",
    "*.d.ts",
    "ts3.4/**/*"
  ],
  "scripts": {
    "prepare": "node ./scripts/generateVersion.js && node ../../scripts/prepare.js",
    "postversion": "node ./scripts/generateVersion.js"
  },
  "dependencies": {
    "@reach/router": "^1.3.3",
<<<<<<< HEAD
    "@storybook/channels": "6.1.0-alpha.22",
    "@storybook/client-logger": "6.1.0-alpha.22",
    "@storybook/components": "6.1.0-alpha.22",
    "@storybook/core-events": "6.1.0-alpha.22",
=======
    "@storybook/channels": "6.1.0-alpha.23",
    "@storybook/client-logger": "6.1.0-alpha.23",
    "@storybook/core-events": "6.1.0-alpha.23",
>>>>>>> f0e72132
    "@storybook/csf": "0.0.1",
    "@storybook/router": "6.1.0-alpha.23",
    "@storybook/semver": "^7.3.2",
    "@storybook/theming": "6.1.0-alpha.23",
    "@types/reach__router": "^1.3.5",
    "core-js": "^3.0.1",
    "fast-deep-equal": "^3.1.1",
    "global": "^4.3.2",
    "lodash": "^4.17.15",
    "memoizerific": "^1.11.3",
    "react": "^16.8.3",
    "react-dom": "^16.8.3",
    "regenerator-runtime": "^0.13.3",
    "store2": "^2.7.1",
    "telejson": "^5.0.2",
    "ts-dedent": "^1.1.1",
    "util-deprecate": "^1.0.2"
  },
  "devDependencies": {
    "@types/lodash": "^4.14.150",
    "@types/semver": "^7.1.0",
    "flush-promises": "^1.0.2",
    "qs": "^6.6.0"
  },
  "publishConfig": {
    "access": "public"
  },
  "gitHead": "1ec9d957eefc851a8353ff46d16612ed98261abf",
  "typesVersions": {
    "<3.8": {
      "*": [
        "ts3.4/*"
      ]
    }
  }
}<|MERGE_RESOLUTION|>--- conflicted
+++ resolved
@@ -29,16 +29,9 @@
   },
   "dependencies": {
     "@reach/router": "^1.3.3",
-<<<<<<< HEAD
-    "@storybook/channels": "6.1.0-alpha.22",
-    "@storybook/client-logger": "6.1.0-alpha.22",
-    "@storybook/components": "6.1.0-alpha.22",
-    "@storybook/core-events": "6.1.0-alpha.22",
-=======
     "@storybook/channels": "6.1.0-alpha.23",
     "@storybook/client-logger": "6.1.0-alpha.23",
     "@storybook/core-events": "6.1.0-alpha.23",
->>>>>>> f0e72132
     "@storybook/csf": "0.0.1",
     "@storybook/router": "6.1.0-alpha.23",
     "@storybook/semver": "^7.3.2",
