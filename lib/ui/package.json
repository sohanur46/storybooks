--- conflicted
+++ resolved
@@ -27,17 +27,7 @@
     "prepare": "node ../../scripts/prepare.js"
   },
   "dependencies": {
-<<<<<<< HEAD
     "@emotion/core": "^10.0.20",
-    "@storybook/addons": "5.3.0-alpha.22",
-    "@storybook/api": "5.3.0-alpha.22",
-    "@storybook/channels": "5.3.0-alpha.22",
-    "@storybook/client-logger": "5.3.0-alpha.22",
-    "@storybook/components": "5.3.0-alpha.22",
-    "@storybook/core-events": "5.3.0-alpha.22",
-    "@storybook/router": "5.3.0-alpha.22",
-    "@storybook/theming": "5.3.0-alpha.22",
-=======
     "@storybook/addons": "5.3.0-alpha.33",
     "@storybook/api": "5.3.0-alpha.33",
     "@storybook/channels": "5.3.0-alpha.33",
@@ -46,7 +36,6 @@
     "@storybook/core-events": "5.3.0-alpha.33",
     "@storybook/router": "5.3.0-alpha.33",
     "@storybook/theming": "5.3.0-alpha.33",
->>>>>>> 5c86314e
     "copy-to-clipboard": "^3.0.8",
     "core-js": "^3.0.1",
     "core-js-pure": "^3.0.1",
