{
  "name": "@storybook/ui",
  "version": "5.1.0-alpha.4",
  "description": "Core Storybook UI",
  "keywords": [
    "storybook"
  ],
  "homepage": "https://github.com/storybooks/storybook/tree/master/lib/ui",
  "bugs": {
    "url": "https://github.com/storybooks/storybook/issues"
  },
  "repository": {
    "type": "git",
    "url": "https://github.com/storybooks/storybook.git",
    "directory": "lib/ui"
  },
  "license": "MIT",
  "main": "dist/index.js",
  "jsnext:main": "src/index.js",
  "scripts": {
    "createDlls": "node -r esm ./scripts/createDlls.js",
    "prepare": "node ../../scripts/prepare.js"
  },
  "dependencies": {
<<<<<<< HEAD
    "@storybook/addons": "5.1.0-alpha.3",
    "@storybook/api": "5.1.0-alpha.3",
    "@storybook/client-logger": "5.1.0-alpha.3",
    "@storybook/components": "5.1.0-alpha.3",
    "@storybook/core-events": "5.1.0-alpha.3",
    "@storybook/router": "5.1.0-alpha.3",
    "@storybook/theming": "5.1.0-alpha.3",
=======
    "@storybook/addons": "5.1.0-alpha.4",
    "@storybook/client-logger": "5.1.0-alpha.4",
    "@storybook/components": "5.1.0-alpha.4",
    "@storybook/core-events": "5.1.0-alpha.4",
    "@storybook/router": "5.1.0-alpha.4",
    "@storybook/theming": "5.1.0-alpha.4",
>>>>>>> 3f94f5b7
    "core-js": "^2.6.5",
    "fast-deep-equal": "^2.0.1",
    "fuzzy-search": "^3.0.1",
    "global": "^4.3.2",
    "lodash.debounce": "^4.0.8",
    "lodash.isequal": "^4.5.0",
    "lodash.mergewith": "^4.6.1",
    "lodash.pick": "^4.4.0",
    "markdown-to-jsx": "^6.9.1",
    "memoizerific": "^1.11.3",
    "polished": "^3.0.0",
    "prop-types": "^15.7.2",
    "qs": "^6.6.0",
    "react": "^16.8.4",
    "react-dom": "^16.8.3",
    "react-draggable": "^3.1.1",
    "react-helmet-async": "^0.2.0",
    "react-hotkeys": "2.0.0-pre4",
    "react-resize-detector": "^3.4.0",
    "recompose": "^0.30.0",
    "semver": "^5.6.0",
    "telejson": "^2.1.1",
    "util-deprecate": "^1.0.2"
  },
  "devDependencies": {
    "flush-promises": "^1.0.2",
    "terser-webpack-plugin": "^1.2.2",
    "webpack": "^4.29.6"
  },
  "publishConfig": {
    "access": "public"
  }
}<|MERGE_RESOLUTION|>--- conflicted
+++ resolved
@@ -22,22 +22,13 @@
     "prepare": "node ../../scripts/prepare.js"
   },
   "dependencies": {
-<<<<<<< HEAD
-    "@storybook/addons": "5.1.0-alpha.3",
-    "@storybook/api": "5.1.0-alpha.3",
-    "@storybook/client-logger": "5.1.0-alpha.3",
-    "@storybook/components": "5.1.0-alpha.3",
-    "@storybook/core-events": "5.1.0-alpha.3",
-    "@storybook/router": "5.1.0-alpha.3",
-    "@storybook/theming": "5.1.0-alpha.3",
-=======
     "@storybook/addons": "5.1.0-alpha.4",
+    "@storybook/api": "5.1.0-alpha.4",
     "@storybook/client-logger": "5.1.0-alpha.4",
     "@storybook/components": "5.1.0-alpha.4",
     "@storybook/core-events": "5.1.0-alpha.4",
     "@storybook/router": "5.1.0-alpha.4",
     "@storybook/theming": "5.1.0-alpha.4",
->>>>>>> 3f94f5b7
     "core-js": "^2.6.5",
     "fast-deep-equal": "^2.0.1",
     "fuzzy-search": "^3.0.1",
