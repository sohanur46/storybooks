--- conflicted
+++ resolved
@@ -1,10 +1,6 @@
 {
   "name": "@storybook/ui",
-<<<<<<< HEAD
-  "version": "6.5.0-beta.4",
-=======
   "version": "7.0.0-alpha.1",
->>>>>>> abbd4f91
   "description": "Core Storybook UI",
   "keywords": [
     "storybook"
@@ -37,17 +33,6 @@
     "prepare": "ts-node ../../scripts/prebundle.ts"
   },
   "dependencies": {
-<<<<<<< HEAD
-    "@storybook/addons": "6.5.0-beta.4",
-    "@storybook/api": "6.5.0-beta.4",
-    "@storybook/channels": "6.5.0-beta.4",
-    "@storybook/client-logger": "6.5.0-beta.4",
-    "@storybook/components": "6.5.0-beta.4",
-    "@storybook/core-events": "6.5.0-beta.4",
-    "@storybook/router": "6.5.0-beta.4",
-    "@storybook/semver": "^7.3.2",
-    "@storybook/theming": "6.5.0-beta.4",
-=======
     "@storybook/addons": "7.0.0-alpha.1",
     "@storybook/api": "7.0.0-alpha.1",
     "@storybook/channels": "7.0.0-alpha.1",
@@ -57,7 +42,6 @@
     "@storybook/router": "7.0.0-alpha.1",
     "@storybook/semver": "^7.3.2",
     "@storybook/theming": "7.0.0-alpha.1",
->>>>>>> abbd4f91
     "core-js": "^3.8.2",
     "regenerator-runtime": "^0.13.7",
     "resolve-from": "^5.0.0",
@@ -92,10 +76,5 @@
     "access": "public"
   },
   "bundlerEntrypoint": "./src/index.tsx",
-<<<<<<< HEAD
-  "gitHead": "55247a8e36da7061bfced80c588a539d3fda3f04",
-  "sbmodern": "dist/modern/index.js"
-=======
   "gitHead": "b90b85210f66da59656c2ef58b0910b156256bea"
->>>>>>> abbd4f91
 }