--- conflicted
+++ resolved
@@ -46,13 +46,8 @@
   queryParams: {},
   options: {
     isFullscreen: false,
-<<<<<<< HEAD
-    isToolshown: true,
-    showTabs: true,
-=======
     showTabs: true,
     showToolbar: true,
->>>>>>> abbd4f91
   },
   withLoader: false,
   docsOnly: false,
