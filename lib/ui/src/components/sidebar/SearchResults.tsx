--- conflicted
+++ resolved
@@ -147,11 +147,7 @@
         );
       }
     }
-<<<<<<< HEAD
-  }, [props.isHighlighted]);
-=======
   }, [props.isHighlighted, item]);
->>>>>>> a5e7568d
 
   const nameMatch = matches.find((match: Match) => match.key === 'name');
   const pathMatches = matches.filter((match: Match) => match.key === 'path');
@@ -231,16 +227,9 @@
     }, [enableShortcuts, isLoading]);
 
     const mouseOverHandler = useCallback((event: MouseEvent) => {
-<<<<<<< HEAD
-      // @ts-ignore
-      const storyId = event.currentTarget.getAttribute('data-id');
-      // @ts-ignore
-      const refId = event.currentTarget.getAttribute('data-refid');
-=======
       const currentTarget = event.currentTarget as HTMLElement;
       const storyId = currentTarget.getAttribute('data-id');
       const refId = currentTarget.getAttribute('data-refid');
->>>>>>> a5e7568d
       const item = api.getData(storyId, refId === 'storybook_internal' ? undefined : refId);
 
       if (item.isComponent) {
