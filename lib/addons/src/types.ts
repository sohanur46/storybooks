--- conflicted
+++ resolved
@@ -91,20 +91,12 @@
   c: StoryContext
 ) => ReturnType<StoryFn<StoryFnReturnType>>;
 
-<<<<<<< HEAD
 export interface ClientStoryApi<StoryFnReturnType = unknown> {
   storiesOf(kind: string, module: NodeModule): StoryApi<StoryFnReturnType>;
   addDecorator(decorator: DecoratorFunction<StoryFnReturnType>): StoryApi<StoryFnReturnType>;
   addParameters(parameter: Parameters): StoryApi<StoryFnReturnType>;
 }
-=======
-export interface ClientStoryApi<TApi> {
-  storiesOf(kind: string, module: NodeModule): StoryApi<TApi>;
-  addDecorator(decorator: DecoratorFunction): StoryApi<TApi>;
-  addParameters(parameter: Parameters): StoryApi<TApi>;
-}
 
 type LoadFn = () => any;
 type RequireContext = any; // FIXME
-export type Loadable = RequireContext | [RequireContext] | LoadFn;
->>>>>>> 4240df3e
+export type Loadable = RequireContext | [RequireContext] | LoadFn;