{
  "name": "@storybook/addons",
<<<<<<< HEAD
  "version": "5.0.0-beta.2",
=======
  "version": "5.0.0-beta.3",
>>>>>>> 247dd6a3
  "description": "Storybook addons store",
  "keywords": [
    "storybook"
  ],
  "homepage": "https://github.com/storybooks/storybook/tree/master/lib/addons",
  "bugs": {
    "url": "https://github.com/storybooks/storybook/issues"
  },
  "repository": {
    "type": "git",
    "url": "https://github.com/storybooks/storybook.git"
  },
  "license": "MIT",
  "main": "dist/public_api.js",
  "types": "dist/public_api.d.ts",
  "scripts": {
    "prepare": "node ../../scripts/prepare.js"
  },
  "dependencies": {
<<<<<<< HEAD
    "@storybook/channels": "5.0.0-beta.2",
    "@storybook/client-logger": "5.0.0-beta.2",
=======
    "@storybook/channels": "5.0.0-beta.3",
    "@storybook/client-logger": "5.0.0-beta.3",
>>>>>>> 247dd6a3
    "global": "^4.3.2",
    "util-deprecate": "^1.0.2"
  },
  "devDependencies": {
    "@types/util-deprecate": "^1.0.0"
  },
  "publishConfig": {
    "access": "public"
  }
}<|MERGE_RESOLUTION|>--- conflicted
+++ resolved
@@ -1,10 +1,6 @@
 {
   "name": "@storybook/addons",
-<<<<<<< HEAD
-  "version": "5.0.0-beta.2",
-=======
   "version": "5.0.0-beta.3",
->>>>>>> 247dd6a3
   "description": "Storybook addons store",
   "keywords": [
     "storybook"
@@ -24,13 +20,8 @@
     "prepare": "node ../../scripts/prepare.js"
   },
   "dependencies": {
-<<<<<<< HEAD
-    "@storybook/channels": "5.0.0-beta.2",
-    "@storybook/client-logger": "5.0.0-beta.2",
-=======
     "@storybook/channels": "5.0.0-beta.3",
     "@storybook/client-logger": "5.0.0-beta.3",
->>>>>>> 247dd6a3
     "global": "^4.3.2",
     "util-deprecate": "^1.0.2"
   },
