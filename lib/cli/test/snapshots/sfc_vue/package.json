--- conflicted
+++ resolved
@@ -20,7 +20,12 @@
     "@babel/preset-env": "^7.0.0-beta.51",
     "@babel/preset-stage-2": "^7.0.0-beta.51",
     "@babel/register": "^7.0.0-beta.51",
+    "@storybook/vue": "^4.0.0-alpha.14",
+    "@storybook/addon-actions": "^4.0.0-alpha.14",
+    "@storybook/addon-links": "^4.0.0-alpha.14",
+    "@storybook/addons": "^4.0.0-alpha.14",
     "autoprefixer": "^7.1.2",
+    "babel-core": "^7.0.0-bridge.0",
     "babel-loader": "^8.0.0-beta.4",
     "chalk": "^2.0.1",
     "connect-history-api-fallback": "^1.3.0",
@@ -48,20 +53,7 @@
     "webpack": "^2.6.1",
     "webpack-dev-middleware": "^1.10.0",
     "webpack-hot-middleware": "^2.18.0",
-    "webpack-merge": "^4.1.0",
-<<<<<<< HEAD
-    "@storybook/vue": "^3.4.8",
-    "@storybook/addon-actions": "^3.4.8",
-    "@storybook/addon-links": "^3.4.8",
-    "@storybook/addons": "^3.4.8",
-    "babel-core": "^7.0.0-bridge.0"
-=======
-    "@storybook/vue": "^4.0.0-alpha.14",
-    "@storybook/addon-actions": "^4.0.0-alpha.14",
-    "@storybook/addon-links": "^4.0.0-alpha.14",
-    "@storybook/addons": "^4.0.0-alpha.14",
-    "babel-preset-vue": "^2.0.2"
->>>>>>> 6ca31680
+    "webpack-merge": "^4.1.0"
   },
   "engines": {
     "node": ">= 4.0.0",
