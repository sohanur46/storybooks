{
  "name": "react-native-scripts-fixture",
  "version": "0.1.0",
  "private": true,
  "devDependencies": {
    "react-native-scripts": "1.3.1",
    "jest-expo": "~20.0.0",
    "react-test-renderer": "16.0.0-alpha.12",
<<<<<<< HEAD
    "@storybook/react-native": "^3.4.8",
    "@storybook/addon-actions": "^3.4.8",
    "@storybook/addon-links": "^3.4.8",
    "@storybook/addons": "^3.4.8",
=======
    "@storybook/react-native": "^4.0.0-alpha.14",
    "@storybook/addon-actions": "^4.0.0-alpha.14",
    "@storybook/addon-links": "^4.0.0-alpha.14",
    "@storybook/addons": "^4.0.0-alpha.14",
>>>>>>> 6ca31680
    "babel-core": "^6.26.3",
    "babel-runtime": "^6.26.0",
    "react-dom": "16.0.0-alpha.12",
    "prop-types": "^15.6.2"
  },
  "main": "./node_modules/react-native-scripts/build/bin/crna-entry.js",
  "scripts": {
    "start": "react-native-scripts start",
    "eject": "react-native-scripts eject",
    "android": "react-native-scripts android",
    "ios": "react-native-scripts ios",
    "test": "node node_modules/jest/bin/jest.js --watch",
    "storybook": "storybook start -p 7007"
  },
  "jest": {
    "preset": "jest-expo"
  },
  "dependencies": {
    "expo": "^20.0.0",
    "react": "16.0.0-alpha.12",
    "react-native": "^0.47.0"
  }
}<|MERGE_RESOLUTION|>--- conflicted
+++ resolved
@@ -3,24 +3,17 @@
   "version": "0.1.0",
   "private": true,
   "devDependencies": {
-    "react-native-scripts": "1.3.1",
-    "jest-expo": "~20.0.0",
-    "react-test-renderer": "16.0.0-alpha.12",
-<<<<<<< HEAD
-    "@storybook/react-native": "^3.4.8",
-    "@storybook/addon-actions": "^3.4.8",
-    "@storybook/addon-links": "^3.4.8",
-    "@storybook/addons": "^3.4.8",
-=======
     "@storybook/react-native": "^4.0.0-alpha.14",
     "@storybook/addon-actions": "^4.0.0-alpha.14",
     "@storybook/addon-links": "^4.0.0-alpha.14",
     "@storybook/addons": "^4.0.0-alpha.14",
->>>>>>> 6ca31680
     "babel-core": "^6.26.3",
     "babel-runtime": "^6.26.0",
-    "react-dom": "16.0.0-alpha.12",
-    "prop-types": "^15.6.2"
+    "jest-expo": "~20.0.0",
+    "prop-types": "^15.6.2",
+    "react-native-scripts": "1.3.1",
+    "react-test-renderer": "16.0.0-alpha.12",
+    "react-dom": "16.0.0-alpha.12"
   },
   "main": "./node_modules/react-native-scripts/build/bin/crna-entry.js",
   "scripts": {
