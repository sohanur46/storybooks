--- conflicted
+++ resolved
@@ -47,18 +47,11 @@
   "dependencies": {
     "@babel/core": "^7.12.10",
     "@babel/preset-env": "^7.12.11",
-<<<<<<< HEAD
-    "@storybook/codemod": "6.5.0-alpha.63",
-    "@storybook/core-common": "6.5.0-alpha.63",
-    "@storybook/core-server": "6.5.0-alpha.63",
-    "@storybook/csf-tools": "6.5.0-alpha.63",
-    "@storybook/node-logger": "6.5.0-alpha.63",
-=======
     "@storybook/codemod": "6.5.0-alpha.64",
     "@storybook/core-common": "6.5.0-alpha.64",
+    "@storybook/core-server": "6.5.0-alpha.64",
     "@storybook/csf-tools": "6.5.0-alpha.64",
     "@storybook/node-logger": "6.5.0-alpha.64",
->>>>>>> 96f6276d
     "@storybook/semver": "^7.3.2",
     "boxen": "^5.1.2",
     "chalk": "^4.1.0",
