{
  "name": "@storybook/cli",
  "version": "6.1.0-alpha.11",
  "description": "Storybook's CLI - easiest method of adding storybook to your projects",
  "keywords": [
    "cli",
    "generator",
    "storybook"
  ],
  "homepage": "https://github.com/storybookjs/storybook/tree/master/lib/cli",
  "bugs": {
    "url": "https://github.com/storybookjs/storybook/issues"
  },
  "repository": {
    "type": "git",
    "url": "https://github.com/storybookjs/storybook.git",
    "directory": "lib/cli"
  },
  "license": "MIT",
  "author": "Storybook Team",
  "bin": {
    "getstorybook": "./bin/index.js",
    "sb": "./bin/index.js"
  },
  "files": [
    "bin/**/*",
    "dist/**/*",
    "README.md",
    "*.js",
    "*.d.ts",
    "ts3.4/**/*",
    "versions.json"
  ],
  "scripts": {
    "prepare": "node ../../scripts/prepare.js && node -r esm ./scripts/generate-sb-packages-versions.js",
    "test": "cd test && ./run_tests.sh",
    "postversion": "node -r esm ./scripts/generate-sb-packages-versions.js"
  },
  "dependencies": {
<<<<<<< HEAD
    "@babel/core": "^7.11.5",
    "@babel/preset-env": "^7.11.5",
    "@storybook/codemod": "6.1.0-alpha.10",
    "@storybook/node-logger": "6.1.0-alpha.10",
=======
    "@babel/core": "^7.9.6",
    "@babel/preset-env": "^7.9.6",
    "@storybook/codemod": "6.1.0-alpha.11",
    "@storybook/node-logger": "6.1.0-alpha.11",
>>>>>>> 139fdd01
    "@storybook/semver": "^7.3.2",
    "chalk": "^4.0.0",
    "commander": "^5.0.0",
    "core-js": "^3.0.1",
    "cross-spawn": "^7.0.0",
    "envinfo": "^7.5.1",
    "express": "^4.17.1",
    "find-up": "^4.1.0",
    "fs-extra": "^9.0.0",
    "get-port": "^5.1.1",
    "globby": "^11.0.0",
    "inquirer": "^7.0.0",
    "jscodeshift": "^0.6.3",
    "json5": "^2.1.1",
    "leven": "^3.1.0",
    "puppeteer-core": "^2.0.0",
    "shelljs": "^0.8.3",
    "strip-json-comments": "^3.0.1",
    "update-notifier": "^4.0.0"
  },
  "devDependencies": {
    "@storybook/client-api": "6.1.0-alpha.11",
    "@types/cross-spawn": "^6.0.1",
    "@types/inquirer": "^6.5.0",
    "@types/puppeteer-core": "^2.0.0",
    "@types/semver": "^7.2.0",
    "@types/shelljs": "^0.8.7",
    "@types/update-notifier": "^0.0.30"
  },
  "peerDependencies": {
    "jest": "*"
  },
  "publishConfig": {
    "access": "public"
  },
<<<<<<< HEAD
  "gitHead": "57798a108e183d97f94fd4cc396e45e1d4b04d23",
  "typesVersions": {
    "<3.8": {
      "*": [
        "ts3.4/*"
      ]
    }
  }
=======
  "gitHead": "38fc33bac608f870dea9215f5ac0657f90bc62ff"
>>>>>>> 139fdd01
}<|MERGE_RESOLUTION|>--- conflicted
+++ resolved
@@ -37,17 +37,10 @@
     "postversion": "node -r esm ./scripts/generate-sb-packages-versions.js"
   },
   "dependencies": {
-<<<<<<< HEAD
     "@babel/core": "^7.11.5",
     "@babel/preset-env": "^7.11.5",
-    "@storybook/codemod": "6.1.0-alpha.10",
-    "@storybook/node-logger": "6.1.0-alpha.10",
-=======
-    "@babel/core": "^7.9.6",
-    "@babel/preset-env": "^7.9.6",
     "@storybook/codemod": "6.1.0-alpha.11",
     "@storybook/node-logger": "6.1.0-alpha.11",
->>>>>>> 139fdd01
     "@storybook/semver": "^7.3.2",
     "chalk": "^4.0.0",
     "commander": "^5.0.0",
@@ -83,8 +76,7 @@
   "publishConfig": {
     "access": "public"
   },
-<<<<<<< HEAD
-  "gitHead": "57798a108e183d97f94fd4cc396e45e1d4b04d23",
+  "gitHead": "38fc33bac608f870dea9215f5ac0657f90bc62ff",
   "typesVersions": {
     "<3.8": {
       "*": [
@@ -92,7 +84,4 @@
       ]
     }
   }
-=======
-  "gitHead": "38fc33bac608f870dea9215f5ac0657f90bc62ff"
->>>>>>> 139fdd01
 }