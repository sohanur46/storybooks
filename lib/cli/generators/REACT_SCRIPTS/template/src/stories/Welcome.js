/* eslint-disable import/no-extraneous-dependencies, import/no-unresolved, import/extensions */

import React from 'react';
import PropTypes from 'prop-types';

const styles = {
  main: {
    margin: 15,
    maxWidth: 600,
    lineHeight: 1.4,
    fontFamily: '"Helvetica Neue", Helvetica, "Segoe UI", Arial, freesans, sans-serif',
  },

  logo: {
    width: 200,
  },

  link: {
    color: '#1474f3',
    textDecoration: 'none',
    borderBottom: '1px solid #1474f3',
    paddingBottom: 2,
  },

  code: {
    fontSize: 15,
    fontWeight: 600,
    padding: '2px 5px',
    border: '1px solid #eae9e9',
    borderRadius: 4,
    backgroundColor: '#f3f2f2',
    color: '#3a3a3a',
  },

  note: {
    opacity: 0.5,
  },
};

const log = () => console.log('Welcome to storybook!');

export default class Welcome extends React.Component {
  constructor(props) {
    super(props);
    this.clickHandler = event => {
      event.preventDefault();

      const { showApp } = this.props;
      showApp();
    };
  }

  render() {
    return (
      <div style={styles.main}>
        <h1>Welcome to STORYBOOK</h1>
        <p>
          This is a UI component dev environment for your app.
        </p>
        <p>
          We've added some basic stories inside the
          {' '}
          <code style={styles.code}>src/stories</code>
          {' '}
          directory.
          <br />
          A story is a single state of one or more UI components. You can have as many stories as you want.
          <br />
          (Basically a story is like a visual test case.)
        </p>
        <p>
          See these sample
          {' '}
          <a style={styles.link} onClick={this.clickHandler} role="button" tabIndex="0">stories</a>
          {' '}
          for a component called
          {' '}
          <code style={styles.code}>Button</code>
          .
        </p>
        <p>
          Just like that, you can add your own components as stories.
          <br />
          You can also edit those components and see changes right away.
          <br />
          (Try editing the <code style={styles.code}>Button</code> component
          located at <code style={styles.code}>src/stories/Button.js</code>.)
        </p>
        <p>
          This is just one thing you can do with Storybook.
          <br />
          Have a look at the
          {' '}
          <a
            style={styles.link}
<<<<<<< HEAD
            href="https://github.com/storybooks/storybook"
=======
            href="https://storybook.js.org/docs/react-storybook/basics/writing-stories"
>>>>>>> fceded04
            target="_blank"
            rel="noopener noreferrer"
          >
            Storybook
          </a>
          {' '}
          repo for more information.
        </p>
        <p style={styles.note}>
          <b>NOTE:</b>
          <br />
          Have a look at the
          {' '}
          <code style={styles.code}>.storybook/webpack.config.js</code>
          {' '}
          to add webpack
          loaders and plugins you are using in this project.
        </p>
      </div>
    );
  }
}

Welcome.propTypes = {
  showApp: PropTypes.func,
};
Welcome.defaultProps = {
  showApp: log,
};<|MERGE_RESOLUTION|>--- conflicted
+++ resolved
@@ -93,11 +93,7 @@
           {' '}
           <a
             style={styles.link}
-<<<<<<< HEAD
-            href="https://github.com/storybooks/storybook"
-=======
             href="https://storybook.js.org/docs/react-storybook/basics/writing-stories"
->>>>>>> fceded04
             target="_blank"
             rel="noopener noreferrer"
           >
