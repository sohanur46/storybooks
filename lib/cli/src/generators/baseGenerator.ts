--- conflicted
+++ resolved
@@ -170,13 +170,8 @@
   }
 
   const packages = [
-<<<<<<< HEAD
     'storybook',
-    frameworkPackage,
-=======
-    'sb',
     ...frameworkPackages,
->>>>>>> 84457be0
     ...addonPackages,
     ...extraPackages,
     ...yarn2ExtraPackages,
