--- conflicted
+++ resolved
@@ -119,18 +119,11 @@
   "publishConfig": {
     "access": "public"
   },
-<<<<<<< HEAD
   "bundler": {
     "entries": [
       "./src/index.ts"
     ],
     "platform": "node"
   },
-  "gitHead": "24725501c32a073cebc6bf2674a47357136fbe3a"
-=======
-  "bundlerEntrypoint": [
-    "./src/index.ts"
-  ],
   "gitHead": "b13dd8fb52819d73d4983148af8ffc5d683e8b75"
->>>>>>> 379d8b83
 }