{
  "name": "@storybook/node-logger",
<<<<<<< HEAD
  "version": "5.0.0-debug.3",
=======
  "version": "4.2.0-alpha.11",
>>>>>>> 96d9d923
  "description": "",
  "keywords": [
    "storybook"
  ],
  "homepage": "https://github.com/storybooks/storybook/tree/master/lib/node-logger",
  "bugs": {
    "url": "https://github.com/storybooks/storybook/issues"
  },
  "repository": {
    "type": "git",
    "url": "https://github.com/storybooks/storybook.git"
  },
  "license": "MIT",
  "main": "dist/index.js",
  "types": "dist/index.d.ts",
  "scripts": {
    "prepare": "node ../../scripts/prepare.js"
  },
  "dependencies": {
<<<<<<< HEAD
    "chalk": "^2.4.1",
    "core-js": "^2.6.1",
=======
    "chalk": "^2.4.2",
    "core-js": "^2.5.7",
>>>>>>> 96d9d923
    "npmlog": "^4.1.2",
    "pretty-hrtime": "^1.0.3",
    "regenerator-runtime": "^0.12.1"
  },
  "devDependencies": {
    "@types/npmlog": "^4.1.1",
    "@types/pretty-hrtime": "^1.0.0"
  },
  "publishConfig": {
    "access": "public"
  }
}<|MERGE_RESOLUTION|>--- conflicted
+++ resolved
@@ -1,10 +1,6 @@
 {
   "name": "@storybook/node-logger",
-<<<<<<< HEAD
   "version": "5.0.0-debug.3",
-=======
-  "version": "4.2.0-alpha.11",
->>>>>>> 96d9d923
   "description": "",
   "keywords": [
     "storybook"
@@ -24,13 +20,8 @@
     "prepare": "node ../../scripts/prepare.js"
   },
   "dependencies": {
-<<<<<<< HEAD
-    "chalk": "^2.4.1",
+    "chalk": "^2.4.2",
     "core-js": "^2.6.1",
-=======
-    "chalk": "^2.4.2",
-    "core-js": "^2.5.7",
->>>>>>> 96d9d923
     "npmlog": "^4.1.2",
     "pretty-hrtime": "^1.0.3",
     "regenerator-runtime": "^0.12.1"
