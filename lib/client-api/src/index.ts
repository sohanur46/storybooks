--- conflicted
+++ resolved
@@ -6,22 +6,7 @@
   addArgsEnhancer,
   addArgTypesEnhancer,
   setGlobalRender,
-<<<<<<< HEAD
-  getGlobalRender,
 } from './ClientApi';
-=======
-} from './client_api';
-import { defaultDecorateStory } from './decorators';
-import { combineParameters } from './parameters';
-import StoryStore from './story_store';
-import ConfigApi from './config_api';
-import pathToId from './pathToId';
-import { simulatePageLoad, simulateDOMContentLoaded } from './simulate-pageload';
-
-import { getQueryParams, getQueryParam } from './queryparams';
-
-import { filterArgTypes } from './filterArgTypes';
->>>>>>> 94b3a49c
 
 export * from './types';
 
@@ -36,9 +21,5 @@
   addLoader,
   addParameters,
   setGlobalRender,
-<<<<<<< HEAD
-  getGlobalRender,
-=======
->>>>>>> 94b3a49c
   ClientApi,
 };