{
  "name": "@storybook/client-api",
<<<<<<< HEAD
  "version": "5.2.0-beta.13",
=======
  "version": "5.2.0-beta.17",
>>>>>>> bba0364e
  "description": "Storybook Client API",
  "keywords": [
    "storybook"
  ],
  "homepage": "https://github.com/storybookjs/storybook/tree/master/lib/client-api",
  "bugs": {
    "url": "https://github.com/storybookjs/storybook/issues"
  },
  "repository": {
    "type": "git",
    "url": "https://github.com/storybookjs/storybook.git",
    "directory": "lib/client-api"
  },
  "license": "MIT",
  "main": "dist/index.js",
  "types": "dist/index.d.ts",
  "scripts": {
    "prepare": "node ../../scripts/prepare.js"
  },
  "dependencies": {
<<<<<<< HEAD
    "@storybook/addons": "5.2.0-beta.13",
    "@storybook/channel-postmessage": "5.2.0-beta.13",
    "@storybook/channels": "5.2.0-beta.13",
    "@storybook/client-logger": "5.2.0-beta.13",
    "@storybook/core-events": "5.2.0-beta.13",
    "@storybook/router": "5.2.0-beta.13",
=======
    "@storybook/addons": "5.2.0-beta.17",
    "@storybook/channel-postmessage": "5.2.0-beta.17",
    "@storybook/channels": "5.2.0-beta.17",
    "@storybook/client-logger": "5.2.0-beta.17",
    "@storybook/core-events": "5.2.0-beta.17",
    "@storybook/router": "5.2.0-beta.17",
>>>>>>> bba0364e
    "common-tags": "^1.8.0",
    "core-js": "^3.0.1",
    "eventemitter3": "^4.0.0",
    "global": "^4.3.2",
    "is-plain-object": "^3.0.0",
    "lodash": "^4.17.11",
    "memoizerific": "^1.11.3",
    "qs": "^6.6.0",
    "util-deprecate": "^1.0.2"
  },
  "publishConfig": {
    "access": "public"
  }
}<|MERGE_RESOLUTION|>--- conflicted
+++ resolved
@@ -1,10 +1,6 @@
 {
   "name": "@storybook/client-api",
-<<<<<<< HEAD
-  "version": "5.2.0-beta.13",
-=======
   "version": "5.2.0-beta.17",
->>>>>>> bba0364e
   "description": "Storybook Client API",
   "keywords": [
     "storybook"
@@ -25,21 +21,12 @@
     "prepare": "node ../../scripts/prepare.js"
   },
   "dependencies": {
-<<<<<<< HEAD
-    "@storybook/addons": "5.2.0-beta.13",
-    "@storybook/channel-postmessage": "5.2.0-beta.13",
-    "@storybook/channels": "5.2.0-beta.13",
-    "@storybook/client-logger": "5.2.0-beta.13",
-    "@storybook/core-events": "5.2.0-beta.13",
-    "@storybook/router": "5.2.0-beta.13",
-=======
     "@storybook/addons": "5.2.0-beta.17",
     "@storybook/channel-postmessage": "5.2.0-beta.17",
     "@storybook/channels": "5.2.0-beta.17",
     "@storybook/client-logger": "5.2.0-beta.17",
     "@storybook/core-events": "5.2.0-beta.17",
     "@storybook/router": "5.2.0-beta.17",
->>>>>>> bba0364e
     "common-tags": "^1.8.0",
     "core-js": "^3.0.1",
     "eventemitter3": "^4.0.0",
