--- conflicted
+++ resolved
@@ -178,13 +178,7 @@
       : (render as LegacyStoryFn<TFramework>)(mappedContext);
   };
   const unboundStoryFn = applyHooks<TFramework>(applyDecorators)(undecoratedStoryFn, decorators);
-<<<<<<< HEAD
-
-  // TODO play function on csf needs proper signature
-  const playFunction = storyAnnotations.play as Story<TFramework>['playFunction'];
-=======
   const playFunction = storyAnnotations.play;
->>>>>>> f9344948
 
   return Object.freeze({
     ...contextForEnhancers,
