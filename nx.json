--- conflicted
+++ resolved
@@ -91,16 +91,6 @@
     "@storybook/html": {
       "implicitDependencies": []
     },
-<<<<<<< HEAD
-    "@storybook/marko": {
-      "implicitDependencies": []
-    },
-    "@storybook/mithril": {
-=======
-    "@storybook/marionette": {
->>>>>>> 13e4d3b9
-      "implicitDependencies": []
-    },
     "@storybook/preact": {
       "implicitDependencies": []
     },
