{
  "extends": "../tsconfig.json",
<<<<<<< HEAD
  // "compilerOptions": {
  //   "baseUrl": ".",
  //   // "types": ["node", "jest"],
  //   "strict": false,
  //   "strictNullChecks": false,
  //   "forceConsistentCasingInFileNames": true,
  //   "noUnusedLocals": false,
  //   "noUnusedParameters": true,
  //   "noImplicitReturns": true,
  //   "noFallthroughCasesInSwitch": true,
  //   "paths": {
  //     "verdaccio": ["./typings.d.ts"]
  //   }
  // },
  "include": ["./**/*"]
=======
  "compilerOptions": {
    "baseUrl": ".",
    "types": [
      "node",
      "jest"
    ],
    "strict": false,
    "strictNullChecks": false,
    "forceConsistentCasingInFileNames": true,
    "noUnusedLocals": false,
    "noUnusedParameters": true,
    "noImplicitReturns": true,
    "noFallthroughCasesInSwitch": true,
    "resolveJsonModule": true,
    "paths": {
      "verdaccio": [
        "./typings.d.ts"
      ]
    }
  },
  "include": [
    "./**/*"
  ]
>>>>>>> 39ef7718
}<|MERGE_RESOLUTION|>--- conflicted
+++ resolved
@@ -1,22 +1,5 @@
 {
   "extends": "../tsconfig.json",
-<<<<<<< HEAD
-  // "compilerOptions": {
-  //   "baseUrl": ".",
-  //   // "types": ["node", "jest"],
-  //   "strict": false,
-  //   "strictNullChecks": false,
-  //   "forceConsistentCasingInFileNames": true,
-  //   "noUnusedLocals": false,
-  //   "noUnusedParameters": true,
-  //   "noImplicitReturns": true,
-  //   "noFallthroughCasesInSwitch": true,
-  //   "paths": {
-  //     "verdaccio": ["./typings.d.ts"]
-  //   }
-  // },
-  "include": ["./**/*"]
-=======
   "compilerOptions": {
     "baseUrl": ".",
     "types": [
@@ -40,5 +23,4 @@
   "include": [
     "./**/*"
   ]
->>>>>>> 39ef7718
 }