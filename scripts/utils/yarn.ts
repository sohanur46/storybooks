import { pathExists, readJSON, writeJSON } from 'fs-extra';
import path from 'path';

import { exec } from './exec';
// TODO -- should we generate this file a second time outside of CLI?
import storybookVersions from '../../code/lib/cli/src/versions';
import touch from './touch';

export type YarnOptions = {
  cwd: string;
  dryRun: boolean;
  debug: boolean;
};

const logger = console;

export const addPackageResolutions = async ({ cwd, dryRun }: YarnOptions) => {
  logger.info(`🔢 Adding package resolutions:`);
  if (dryRun) return;

  const packageJsonPath = path.join(cwd, 'package.json');
  const packageJson = await readJSON(packageJsonPath);
  packageJson.resolutions = {
    ...storybookVersions,
    'enhanced-resolve': '~5.10.0', // TODO, remove this
<<<<<<< HEAD
    vite: '4.2.0',
=======
    vite: '4.1.4',
>>>>>>> 872dbff6
    // this is for our CI test, ensure we use the same version as docker image, it should match version specified in `./code/package.json` and `.circleci/config.yml`
    '@playwright/test': '1.31.1',
    playwright: '1.31.1',
  };
  await writeJSON(packageJsonPath, packageJson, { spaces: 2 });
};

export const installYarn2 = async ({ cwd, dryRun, debug }: YarnOptions) => {
  const pnpApiExists = await pathExists(path.join(cwd, '.pnp.cjs'));

  const command = [
    touch('yarn.lock'),
    touch('.yarnrc.yml'),
    `yarn set version berry`,
    // Use the global cache so we aren't re-caching dependencies each time we run sandbox
    `yarn config set enableGlobalCache true`,
    `yarn config set checksumBehavior ignore`,
  ];

  if (!pnpApiExists) {
    command.push(`yarn config set nodeLinker node-modules`);
  }

  await exec(
    command,
    { cwd },
    {
      dryRun,
      debug,
      startMessage: `🧶 Installing Yarn 2`,
      errorMessage: `🚨 Installing Yarn 2 failed`,
    }
  );
};

export const configureYarn2ForVerdaccio = async ({ cwd, dryRun, debug }: YarnOptions) => {
  const command = [
    // We don't want to use the cache or we might get older copies of our built packages
    // (with identical versions), as yarn (correctly I guess) assumes the same version hasn't changed
    `yarn config set enableGlobalCache false`,
    `yarn config set enableMirror false`,
    // ⚠️ Need to set registry because Yarn 2 is not using the conf of Yarn 1 (URL is hardcoded in CircleCI config.yml)
    `yarn config set npmScopes --json '{ "storybook": { "npmRegistryServer": "http://localhost:6001/" } }'`,
    // Some required magic to be able to fetch deps from local registry
    `yarn config set unsafeHttpWhitelist --json '["localhost"]'`,
    // Disable fallback mode to make sure everything is required correctly
    `yarn config set pnpFallbackMode none`,
    // We need to be able to update lockfile when bootstrapping the examples
    `yarn config set enableImmutableInstalls false`,
    // Discard all YN0013 - FETCH_NOT_CACHED messages
    `yarn config set logFilters --json '[ { "code": "YN0013", "level": "discard" } ]'`,
  ];

  await exec(
    command,
    { cwd },
    {
      dryRun,
      debug,
      startMessage: `🎛 Configuring Yarn 2`,
      errorMessage: `🚨 Configuring Yarn 2 failed`,
    }
  );
};<|MERGE_RESOLUTION|>--- conflicted
+++ resolved
@@ -23,11 +23,7 @@
   packageJson.resolutions = {
     ...storybookVersions,
     'enhanced-resolve': '~5.10.0', // TODO, remove this
-<<<<<<< HEAD
-    vite: '4.2.0',
-=======
     vite: '4.1.4',
->>>>>>> 872dbff6
     // this is for our CI test, ensure we use the same version as docker image, it should match version specified in `./code/package.json` and `.circleci/config.yml`
     '@playwright/test': '1.31.1',
     playwright: '1.31.1',
