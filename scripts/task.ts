--- conflicted
+++ resolved
@@ -28,22 +28,6 @@
 const junitDir = resolve(__dirname, '../code/test-results');
 
 export const extraAddons = ['a11y', 'storysource'];
-<<<<<<< HEAD
-export const defaultAddons = [
-  'actions',
-  'backgrounds',
-  'controls',
-  'docs',
-  'highlight',
-  'interactions',
-  'links',
-  'measure',
-  'outline',
-  'toolbars',
-  'viewport',
-];
-=======
->>>>>>> fc9ca963
 
 export type TemplateKey = keyof typeof TEMPLATES;
 export type Template = typeof TEMPLATES[TemplateKey];
