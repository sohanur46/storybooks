--- conflicted
+++ resolved
@@ -108,10 +108,6 @@
 
   let controller: AbortController;
   if (localRegistry) {
-<<<<<<< HEAD
-    await publish.run({ codeDir: resolve(__dirname, '../../code') } as any, {} as any);
-=======
->>>>>>> 0f546598
     console.log(`⚙️ Starting local registry: ${LOCAL_REGISTRY_URL}`);
     controller = await runRegistry({ debug: true });
   }
