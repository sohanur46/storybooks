module.exports = {
  // Should be kept in sync with addons listed in `baseGenerator.ts`
  addons: ['@storybook/addon-links', '@storybook/addon-essentials'],
  core: {
<<<<<<< HEAD
=======
    builder: '@storybook/builder-webpack5',
>>>>>>> abbd4f91
    disableTelemetry: true,
  },
};<|MERGE_RESOLUTION|>--- conflicted
+++ resolved
@@ -2,10 +2,7 @@
   // Should be kept in sync with addons listed in `baseGenerator.ts`
   addons: ['@storybook/addon-links', '@storybook/addon-essentials'],
   core: {
-<<<<<<< HEAD
-=======
     builder: '@storybook/builder-webpack5',
->>>>>>> abbd4f91
     disableTelemetry: true,
   },
 };