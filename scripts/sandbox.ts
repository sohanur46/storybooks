--- conflicted
+++ resolved
@@ -25,11 +25,8 @@
 import { babelParse } from '../code/lib/csf-tools/src/babelParse';
 import TEMPLATES from '../code/lib/cli/src/repro-templates';
 import { servePackages } from './utils/serve-packages';
-<<<<<<< HEAD
 import { filterExistsInCodeDir, codeDir } from './utils/filterExistsInCodeDir';
 import { JsPackageManagerFactory } from '../code/lib/cli/src/js-package-manager';
-=======
->>>>>>> 2454c1c7
 
 type Template = keyof typeof TEMPLATES;
 const templates: Template[] = Object.keys(TEMPLATES) as any;
@@ -285,25 +282,9 @@
   );
 
   const stories = mainConfig.getFieldValue(['stories']) as string[];
-<<<<<<< HEAD
-  const templateStories = path.join(
-    '..',
-    'template-stories',
-    '**',
-    '*.stories.@(js|jsx|ts|tsx|mdx)'
-    // FIXME: '*.@(mdx|stories.mdx|stories.tsx|stories.ts|stories.jsx|stories.js'
-  );
-  mainConfig.setFieldValue(['stories'], [...stories, templateStories]);
-=======
-  const extraStories = extraStoryDirsAndExistence
-    .filter(([, exists]) => exists)
-    .map(([p]) => ({
-      directory: path.join('..', '..', '..', 'code', p),
-      titlePrefix: p.split('/').slice(-4, -2).join('/'),
-      files: '**/*.stories.@(js|jsx|ts|tsx)',
-    }));
-  mainConfig.setFieldValue(['stories'], [...stories, ...extraStories]);
->>>>>>> 2454c1c7
+  // FIXME: '*.@(mdx|stories.mdx|stories.tsx|stories.ts|stories.jsx|stories.js'
+  const linkedStories = path.join('..', 'template-stories', '**', '*.stories.@(js|jsx|ts|tsx|mdx)');
+  mainConfig.setFieldValue(['stories'], [...stories, linkedStories]);
 
   // Add `config` entries of the form
   //   '../../code/lib/store/template/stories/preview.ts'
@@ -313,19 +294,12 @@
     path.join('template', 'stories', 'preview.ts')
   );
 
-<<<<<<< HEAD
   const config = mainConfig.getFieldValue(['config']) as string[];
   const extraConfig = packageDirsWithPreview.map((p) => {
     const previewFile = path.join('template-stories', p, 'preview.ts');
     return `./${previewFile}`;
   });
   mainConfig.setFieldValue(['config'], [...(config || []), ...extraConfig]);
-=======
-  const extraConfig = extraPreviewAndExistence
-    .filter(([, exists]) => exists)
-    .map(([p]) => path.join('..', '..', 'code', p));
-  addPreviewAnnotations(mainConfig, extraConfig);
->>>>>>> 2454c1c7
 }
 
 type Workspace = { name: string; location: string };
