--- conflicted
+++ resolved
@@ -1,30 +1,6 @@
 // Jest Snapshot v1, https://goo.gl/fbAQLP
 
-<<<<<<< HEAD
-exports[`Storyshots Addons/Knobs DOM 1`] = `
-<p>
-  John Doe
-</p>
-`;
-
-exports[`Storyshots Addons/Knobs Simple 1`] = `
-<div>
-  I am John Doe and I'm 44 years old.
-</div>
-`;
-
-exports[`Storyshots Addons/Knobs Story 3 1`] = `
-<p
-  style="transition: color 0.5s ease-out; color: orangered;"
->
-  John Doe
-</p>
-`;
-
-exports[`Storyshots Addons/Knobs Story 4 1`] = `
-=======
-exports[`Storyshots Addons|Knobs All knobs 1`] = `
->>>>>>> c2c1b4f3
+exports[`Storyshots Addons/Knobs All knobs 1`] = `
 <div
   style="border: 2px dotted deeppink; padding: 8px 22px; border-radius: 8px"
 >
@@ -71,10 +47,7 @@
 </div>
 `;
 
-<<<<<<< HEAD
-exports[`Storyshots Addons/Knobs Story 5 1`] = `&lt;img src=x onerror="alert('XSS Attack')" &gt;`;
-=======
-exports[`Storyshots Addons|Knobs CSS transitions 1`] = `
+exports[`Storyshots Addons/Knobs CSS transitions 1`] = `
 <p
   style="transition: color 0.5s ease-out; color: orangered;"
 >
@@ -82,17 +55,16 @@
 </p>
 `;
 
-exports[`Storyshots Addons|Knobs DOM 1`] = `
+exports[`Storyshots Addons/Knobs DOM 1`] = `
 <p>
   John Doe
 </p>
 `;
 
-exports[`Storyshots Addons|Knobs Simple 1`] = `
+exports[`Storyshots Addons/Knobs Simple 1`] = `
 <div>
   I am John Doe and I'm 44 years old.
 </div>
 `;
 
-exports[`Storyshots Addons|Knobs XSS safety 1`] = `&lt;img src=x onerror="alert('XSS Attack')" &gt;`;
->>>>>>> c2c1b4f3
+exports[`Storyshots Addons/Knobs XSS safety 1`] = `&lt;img src=x onerror="alert('XSS Attack')" &gt;`;