--- conflicted
+++ resolved
@@ -1,10 +1,6 @@
 {
   "name": "html-kitchen-sink",
-<<<<<<< HEAD
-  "version": "4.0.0-alpha.24",
-=======
   "version": "4.0.0-alpha.25",
->>>>>>> 5971cee7
   "private": true,
   "description": "",
   "keywords": [],
@@ -17,25 +13,6 @@
     "storybook": "start-storybook -p 9006"
   },
   "devDependencies": {
-<<<<<<< HEAD
-    "@storybook/addon-a11y": "4.0.0-alpha.24",
-    "@storybook/addon-actions": "4.0.0-alpha.24",
-    "@storybook/addon-backgrounds": "4.0.0-alpha.24",
-    "@storybook/addon-centered": "4.0.0-alpha.24",
-    "@storybook/addon-events": "4.0.0-alpha.24",
-    "@storybook/addon-jest": "4.0.0-alpha.24",
-    "@storybook/addon-knobs": "4.0.0-alpha.24",
-    "@storybook/addon-links": "4.0.0-alpha.24",
-    "@storybook/addon-notes": "4.0.0-alpha.24",
-    "@storybook/addon-options": "4.0.0-alpha.24",
-    "@storybook/addon-storyshots": "4.0.0-alpha.24",
-    "@storybook/addon-storysource": "4.0.0-alpha.24",
-    "@storybook/addon-viewport": "4.0.0-alpha.24",
-    "@storybook/addons": "4.0.0-alpha.24",
-    "@storybook/core": "4.0.0-alpha.24",
-    "@storybook/core-events": "4.0.0-alpha.24",
-    "@storybook/html": "4.0.0-alpha.24",
-=======
     "@storybook/addon-a11y": "4.0.0-alpha.25",
     "@storybook/addon-actions": "4.0.0-alpha.25",
     "@storybook/addon-backgrounds": "4.0.0-alpha.25",
@@ -53,7 +30,6 @@
     "@storybook/core": "4.0.0-alpha.25",
     "@storybook/core-events": "4.0.0-alpha.25",
     "@storybook/html": "4.0.0-alpha.25",
->>>>>>> 5971cee7
     "eventemitter3": "^3.1.0",
     "format-json": "^1.0.3",
     "global": "^4.3.2",
