{
  "name": "html-kitchen-sink",
  "version": "7.0.0-alpha.16",
  "private": true,
  "description": "",
  "keywords": [],
  "license": "MIT",
  "author": "",
  "main": "index.js",
  "scripts": {
    "build-storybook": "storybook build",
    "generate-addon-jest-testresults": "jest --config=tests/addon-jest.config.json --json --outputFile=stories/addon-jest.testresults.json",
    "storybook": "storybook dev -p 9006 --no-manager-cache"
  },
  "devDependencies": {
<<<<<<< HEAD
    "@storybook/addon-a11y": "7.0.0-alpha.13",
    "@storybook/addon-actions": "7.0.0-alpha.13",
    "@storybook/addon-backgrounds": "7.0.0-alpha.13",
    "@storybook/addon-controls": "7.0.0-alpha.13",
    "@storybook/addon-docs": "7.0.0-alpha.13",
    "@storybook/addon-highlight": "7.0.0-alpha.13",
    "@storybook/addon-jest": "7.0.0-alpha.13",
    "@storybook/addon-links": "7.0.0-alpha.13",
    "@storybook/addon-postcss": "^3.0.0-alpha.1",
    "@storybook/addon-storyshots": "7.0.0-alpha.13",
    "@storybook/addon-storysource": "7.0.0-alpha.13",
    "@storybook/addon-viewport": "7.0.0-alpha.13",
    "@storybook/addons": "7.0.0-alpha.13",
    "@storybook/client-api": "7.0.0-alpha.13",
    "@storybook/core-events": "7.0.0-alpha.13",
    "@storybook/html": "7.0.0-alpha.13",
    "@storybook/html-webpack5": "7.0.0-alpha.13",
    "@storybook/source-loader": "7.0.0-alpha.13",
=======
    "@storybook/addon-a11y": "7.0.0-alpha.16",
    "@storybook/addon-actions": "7.0.0-alpha.16",
    "@storybook/addon-backgrounds": "7.0.0-alpha.16",
    "@storybook/addon-controls": "7.0.0-alpha.16",
    "@storybook/addon-docs": "7.0.0-alpha.16",
    "@storybook/addon-highlight": "7.0.0-alpha.16",
    "@storybook/addon-jest": "7.0.0-alpha.16",
    "@storybook/addon-links": "7.0.0-alpha.16",
    "@storybook/addon-postcss": "^2.0.0",
    "@storybook/addon-storyshots": "7.0.0-alpha.16",
    "@storybook/addon-storysource": "7.0.0-alpha.16",
    "@storybook/addon-viewport": "7.0.0-alpha.16",
    "@storybook/addons": "7.0.0-alpha.16",
    "@storybook/client-api": "7.0.0-alpha.16",
    "@storybook/core-events": "7.0.0-alpha.16",
    "@storybook/html": "7.0.0-alpha.16",
    "@storybook/html-webpack5": "7.0.0-alpha.16",
    "@storybook/source-loader": "7.0.0-alpha.16",
>>>>>>> de561458
    "autoprefixer": "^10.0.1",
    "eventemitter3": "^4.0.7",
    "format-json": "^1.0.3",
    "global": "^4.4.0",
    "postcss": "^8.2.4",
<<<<<<< HEAD
    "storybook": "7.0.0-alpha.13"
=======
    "postcss-color-rebeccapurple": "^6.0.0",
    "storybook": "7.0.0-alpha.16"
>>>>>>> de561458
  },
  "storybook": {
    "chromatic": {
      "projectToken": "e8zolxoyg8o"
    }
  }
}<|MERGE_RESOLUTION|>--- conflicted
+++ resolved
@@ -13,26 +13,6 @@
     "storybook": "storybook dev -p 9006 --no-manager-cache"
   },
   "devDependencies": {
-<<<<<<< HEAD
-    "@storybook/addon-a11y": "7.0.0-alpha.13",
-    "@storybook/addon-actions": "7.0.0-alpha.13",
-    "@storybook/addon-backgrounds": "7.0.0-alpha.13",
-    "@storybook/addon-controls": "7.0.0-alpha.13",
-    "@storybook/addon-docs": "7.0.0-alpha.13",
-    "@storybook/addon-highlight": "7.0.0-alpha.13",
-    "@storybook/addon-jest": "7.0.0-alpha.13",
-    "@storybook/addon-links": "7.0.0-alpha.13",
-    "@storybook/addon-postcss": "^3.0.0-alpha.1",
-    "@storybook/addon-storyshots": "7.0.0-alpha.13",
-    "@storybook/addon-storysource": "7.0.0-alpha.13",
-    "@storybook/addon-viewport": "7.0.0-alpha.13",
-    "@storybook/addons": "7.0.0-alpha.13",
-    "@storybook/client-api": "7.0.0-alpha.13",
-    "@storybook/core-events": "7.0.0-alpha.13",
-    "@storybook/html": "7.0.0-alpha.13",
-    "@storybook/html-webpack5": "7.0.0-alpha.13",
-    "@storybook/source-loader": "7.0.0-alpha.13",
-=======
     "@storybook/addon-a11y": "7.0.0-alpha.16",
     "@storybook/addon-actions": "7.0.0-alpha.16",
     "@storybook/addon-backgrounds": "7.0.0-alpha.16",
@@ -41,7 +21,7 @@
     "@storybook/addon-highlight": "7.0.0-alpha.16",
     "@storybook/addon-jest": "7.0.0-alpha.16",
     "@storybook/addon-links": "7.0.0-alpha.16",
-    "@storybook/addon-postcss": "^2.0.0",
+    "@storybook/addon-postcss": "^3.0.0-alpha.1",
     "@storybook/addon-storyshots": "7.0.0-alpha.16",
     "@storybook/addon-storysource": "7.0.0-alpha.16",
     "@storybook/addon-viewport": "7.0.0-alpha.16",
@@ -51,18 +31,12 @@
     "@storybook/html": "7.0.0-alpha.16",
     "@storybook/html-webpack5": "7.0.0-alpha.16",
     "@storybook/source-loader": "7.0.0-alpha.16",
->>>>>>> de561458
     "autoprefixer": "^10.0.1",
     "eventemitter3": "^4.0.7",
     "format-json": "^1.0.3",
     "global": "^4.4.0",
     "postcss": "^8.2.4",
-<<<<<<< HEAD
-    "storybook": "7.0.0-alpha.13"
-=======
-    "postcss-color-rebeccapurple": "^6.0.0",
     "storybook": "7.0.0-alpha.16"
->>>>>>> de561458
   },
   "storybook": {
     "chromatic": {
