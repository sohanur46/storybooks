--- conflicted
+++ resolved
@@ -36,11 +36,7 @@
     "global": "^4.4.0",
     "postcss": "^8.2.4",
     "postcss-color-rebeccapurple": "^6.0.0",
-<<<<<<< HEAD
-    "storybook": "7.0.0-alpha.1"
-=======
-    "sb": "7.0.0-alpha.2"
->>>>>>> 84457be0
+    "storybook": "7.0.0-alpha.2"
   },
   "storybook": {
     "chromatic": {
