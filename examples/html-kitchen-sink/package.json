--- conflicted
+++ resolved
@@ -1,10 +1,6 @@
 {
   "name": "html-kitchen-sink",
-<<<<<<< HEAD
-  "version": "6.5.9",
-=======
   "version": "6.5.10-alpha.1",
->>>>>>> 26558032
   "private": true,
   "description": "",
   "keywords": [],
@@ -17,25 +13,6 @@
     "storybook": "start-storybook -p 9006 --no-manager-cache"
   },
   "devDependencies": {
-<<<<<<< HEAD
-    "@storybook/addon-a11y": "6.5.9",
-    "@storybook/addon-actions": "6.5.9",
-    "@storybook/addon-backgrounds": "6.5.9",
-    "@storybook/addon-controls": "6.5.9",
-    "@storybook/addon-docs": "6.5.9",
-    "@storybook/addon-jest": "6.5.9",
-    "@storybook/addon-links": "6.5.9",
-    "@storybook/addon-postcss": "^2.0.0",
-    "@storybook/addon-storyshots": "6.5.9",
-    "@storybook/addon-storysource": "6.5.9",
-    "@storybook/addon-viewport": "6.5.9",
-    "@storybook/addons": "6.5.9",
-    "@storybook/client-api": "6.5.9",
-    "@storybook/core": "6.5.9",
-    "@storybook/core-events": "6.5.9",
-    "@storybook/html": "6.5.9",
-    "@storybook/source-loader": "6.5.9",
-=======
     "@storybook/addon-a11y": "6.5.10-alpha.1",
     "@storybook/addon-actions": "6.5.10-alpha.1",
     "@storybook/addon-backgrounds": "6.5.10-alpha.1",
@@ -53,7 +30,6 @@
     "@storybook/core-events": "6.5.10-alpha.1",
     "@storybook/html": "6.5.10-alpha.1",
     "@storybook/source-loader": "6.5.10-alpha.1",
->>>>>>> 26558032
     "autoprefixer": "^10.0.1",
     "eventemitter3": "^4.0.7",
     "format-json": "^1.0.3",
