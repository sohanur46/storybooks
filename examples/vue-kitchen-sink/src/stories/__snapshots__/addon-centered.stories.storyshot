--- conflicted
+++ resolved
@@ -11,22 +11,8 @@
       class="button rounded"
       style="color: rgb(66, 185, 131); border-color: #42b983;"
     >
-<<<<<<< HEAD
-      <div
-        style="margin: auto; max-height: 100%;"
-      >
-        <button
-          class="button rounded"
-          style="color: rgb(66, 185, 131); border-color: #42b983;"
-        >
-          A Button with rounded edges!
-        </button>
-      </div>
-    </div>
-=======
       A Button with rounded edges!
     </button>
->>>>>>> 99fe0a8d
   </div>
 </div>
 `;