--- conflicted
+++ resolved
@@ -3,16 +3,6 @@
   "version": "0.1.0",
   "private": true,
   "devDependencies": {
-<<<<<<< HEAD
-    "@storybook/addon-actions": "3.3.0-alpha.2",
-    "@storybook/addon-centered": "3.3.0-alpha.2",
-    "@storybook/addon-knobs": "3.3.0-alpha.2",
-    "@storybook/addon-links": "3.3.0-alpha.2",
-    "@storybook/addon-notes": "3.3.0-alpha.2",
-    "@storybook/addon-viewport": "3.3.0-alpha.2",
-    "@storybook/addons": "3.3.0-alpha.2",
-    "@storybook/vue": "3.3.0-alpha.2",
-=======
     "@storybook/addon-actions": "^3.3.0-alpha.4",
     "@storybook/addon-centered": "^3.3.0-alpha.4",
     "@storybook/addon-knobs": "^3.3.0-alpha.4",
@@ -21,7 +11,6 @@
     "@storybook/addon-viewport": "^3.3.0-alpha.4",
     "@storybook/addons": "^3.3.0-alpha.4",
     "@storybook/vue": "^3.3.0-alpha.4",
->>>>>>> cd3ae79d
     "babel-core": "^6.26.0",
     "babel-loader": "^7.1.2",
     "babel-preset-env": "^1.6.0",
