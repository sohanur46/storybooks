{
  "name": "vue-example",
  "version": "7.0.0-alpha.8",
  "private": true,
  "scripts": {
    "build": "cross-env NODE_ENV=production webpack --progress --hide-modules",
    "build-storybook": "storybook build",
    "dev": "cross-env NODE_ENV=development webpack-dev-server --open --hot",
    "storybook": "storybook dev -p 9009 --no-manager-cache"
  },
  "dependencies": {
    "vue": "^2.6.12",
    "vuex": "^3.6.0"
  },
  "devDependencies": {
    "@babel/core": "^7.12.10",
    "@storybook/addon-a11y": "7.0.0-alpha.8",
    "@storybook/addon-actions": "7.0.0-alpha.8",
    "@storybook/addon-backgrounds": "7.0.0-alpha.8",
    "@storybook/addon-controls": "7.0.0-alpha.8",
    "@storybook/addon-docs": "7.0.0-alpha.8",
    "@storybook/addon-highlight": "7.0.0-alpha.8",
    "@storybook/addon-interactions": "7.0.0-alpha.8",
    "@storybook/addon-links": "7.0.0-alpha.8",
    "@storybook/addon-storyshots": "7.0.0-alpha.8",
    "@storybook/addon-storysource": "7.0.0-alpha.8",
    "@storybook/addon-viewport": "7.0.0-alpha.8",
    "@storybook/addons": "7.0.0-alpha.8",
    "@storybook/jest": "^0.0.5",
    "@storybook/source-loader": "7.0.0-alpha.8",
    "@storybook/testing-library": "0.0.14-next.0",
    "@storybook/vue": "7.0.0-alpha.8",
    "@storybook/vue-webpack5": "7.0.0-alpha.8",
    "@vue/babel-preset-jsx": "^1.2.4",
    "babel-loader": "^8.2.5",
    "cross-env": "^7.0.3",
    "file-loader": "^6.2.0",
    "prop-types": "^15.7.2",
    "storybook": "7.0.0-alpha.8",
    "svg-url-loader": "^7.1.1",
    "vue-loader": "^15.9.6",
<<<<<<< HEAD
    "vue-style-loader": "^4.1.3",
    "webpack": "5",
    "webpack-dev-server": "^4.8.1"
=======
    "vue-style-loader": "^4.1.2",
    "vue-template-compiler": "^2.6.12",
    "webpack": "4",
    "webpack-dev-server": "^3.11.2"
>>>>>>> 208e893c
  },
  "storybook": {
    "chromatic": {
      "projectToken": "cyxj0e38bqj"
    }
  }
}<|MERGE_RESOLUTION|>--- conflicted
+++ resolved
@@ -39,16 +39,10 @@
     "storybook": "7.0.0-alpha.8",
     "svg-url-loader": "^7.1.1",
     "vue-loader": "^15.9.6",
-<<<<<<< HEAD
     "vue-style-loader": "^4.1.3",
+    "vue-template-compiler": "^2.6.12",
     "webpack": "5",
     "webpack-dev-server": "^4.8.1"
-=======
-    "vue-style-loader": "^4.1.2",
-    "vue-template-compiler": "^2.6.12",
-    "webpack": "4",
-    "webpack-dev-server": "^3.11.2"
->>>>>>> 208e893c
   },
   "storybook": {
     "chromatic": {
