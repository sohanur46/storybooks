{
  "name": "cra-kitchen-sink",
<<<<<<< HEAD
  "version": "5.0.0-beta.2",
=======
  "version": "5.0.0-beta.3",
>>>>>>> 247dd6a3
  "private": true,
  "scripts": {
    "build": "react-scripts build",
    "build-storybook": "build-storybook -s public",
    "eject": "react-scripts eject",
    "start": "react-scripts start",
    "storybook": "start-storybook -p 9010 -s public",
    "test": "react-scripts test --env=jsdom"
  },
  "dependencies": {
    "global": "^4.3.2",
    "prop-types": "^15.6.2",
    "react": "^16.8.1",
    "react-dom": "^16.8.1",
    "react-lifecycles-compat": "^3.0.4"
  },
  "devDependencies": {
<<<<<<< HEAD
    "@storybook/addon-a11y": "5.0.0-beta.2",
    "@storybook/addon-actions": "5.0.0-beta.2",
    "@storybook/addon-backgrounds": "5.0.0-beta.2",
    "@storybook/addon-centered": "5.0.0-beta.2",
    "@storybook/addon-events": "5.0.0-beta.2",
    "@storybook/addon-info": "5.0.0-beta.2",
    "@storybook/addon-jest": "5.0.0-beta.2",
    "@storybook/addon-knobs": "5.0.0-beta.2",
    "@storybook/addon-links": "5.0.0-beta.2",
    "@storybook/addon-notes": "5.0.0-beta.2",
    "@storybook/addon-options": "5.0.0-beta.2",
    "@storybook/addon-storyshots": "5.0.0-beta.2",
    "@storybook/addons": "5.0.0-beta.2",
    "@storybook/client-logger": "5.0.0-beta.2",
    "@storybook/react": "5.0.0-beta.2",
=======
    "@storybook/addon-a11y": "5.0.0-beta.3",
    "@storybook/addon-actions": "5.0.0-beta.3",
    "@storybook/addon-backgrounds": "5.0.0-beta.3",
    "@storybook/addon-centered": "5.0.0-beta.3",
    "@storybook/addon-events": "5.0.0-beta.3",
    "@storybook/addon-info": "5.0.0-beta.3",
    "@storybook/addon-jest": "5.0.0-beta.3",
    "@storybook/addon-knobs": "5.0.0-beta.3",
    "@storybook/addon-links": "5.0.0-beta.3",
    "@storybook/addon-notes": "5.0.0-beta.3",
    "@storybook/addon-options": "5.0.0-beta.3",
    "@storybook/addon-storyshots": "5.0.0-beta.3",
    "@storybook/addons": "5.0.0-beta.3",
    "@storybook/client-logger": "5.0.0-beta.3",
    "@storybook/react": "5.0.0-beta.3",
>>>>>>> 247dd6a3
    "enzyme": "^3.7.0",
    "enzyme-adapter-react-16": "^1.9.1",
    "enzyme-to-json": "^3.3.4",
    "jest": "^23.6.0",
    "jest-emotion": "^10.0.7",
    "react-scripts": "^2.1.3"
  }
}<|MERGE_RESOLUTION|>--- conflicted
+++ resolved
@@ -1,10 +1,6 @@
 {
   "name": "cra-kitchen-sink",
-<<<<<<< HEAD
-  "version": "5.0.0-beta.2",
-=======
   "version": "5.0.0-beta.3",
->>>>>>> 247dd6a3
   "private": true,
   "scripts": {
     "build": "react-scripts build",
@@ -22,23 +18,6 @@
     "react-lifecycles-compat": "^3.0.4"
   },
   "devDependencies": {
-<<<<<<< HEAD
-    "@storybook/addon-a11y": "5.0.0-beta.2",
-    "@storybook/addon-actions": "5.0.0-beta.2",
-    "@storybook/addon-backgrounds": "5.0.0-beta.2",
-    "@storybook/addon-centered": "5.0.0-beta.2",
-    "@storybook/addon-events": "5.0.0-beta.2",
-    "@storybook/addon-info": "5.0.0-beta.2",
-    "@storybook/addon-jest": "5.0.0-beta.2",
-    "@storybook/addon-knobs": "5.0.0-beta.2",
-    "@storybook/addon-links": "5.0.0-beta.2",
-    "@storybook/addon-notes": "5.0.0-beta.2",
-    "@storybook/addon-options": "5.0.0-beta.2",
-    "@storybook/addon-storyshots": "5.0.0-beta.2",
-    "@storybook/addons": "5.0.0-beta.2",
-    "@storybook/client-logger": "5.0.0-beta.2",
-    "@storybook/react": "5.0.0-beta.2",
-=======
     "@storybook/addon-a11y": "5.0.0-beta.3",
     "@storybook/addon-actions": "5.0.0-beta.3",
     "@storybook/addon-backgrounds": "5.0.0-beta.3",
@@ -54,7 +33,6 @@
     "@storybook/addons": "5.0.0-beta.3",
     "@storybook/client-logger": "5.0.0-beta.3",
     "@storybook/react": "5.0.0-beta.3",
->>>>>>> 247dd6a3
     "enzyme": "^3.7.0",
     "enzyme-adapter-react-16": "^1.9.1",
     "enzyme-to-json": "^3.3.4",
