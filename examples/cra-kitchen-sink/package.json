--- conflicted
+++ resolved
@@ -1,10 +1,6 @@
 {
   "name": "cra-kitchen-sink",
-<<<<<<< HEAD
-  "version": "4.0.0-alpha.24",
-=======
   "version": "4.0.0-alpha.25",
->>>>>>> 5971cee7
   "private": true,
   "scripts": {
     "build": "react-scripts build",
@@ -22,25 +18,6 @@
     "react-lifecycles-compat": "^3.0.4"
   },
   "devDependencies": {
-<<<<<<< HEAD
-    "@storybook/addon-a11y": "4.0.0-alpha.24",
-    "@storybook/addon-actions": "4.0.0-alpha.24",
-    "@storybook/addon-backgrounds": "4.0.0-alpha.24",
-    "@storybook/addon-centered": "4.0.0-alpha.24",
-    "@storybook/addon-events": "4.0.0-alpha.24",
-    "@storybook/addon-info": "4.0.0-alpha.24",
-    "@storybook/addon-jest": "4.0.0-alpha.24",
-    "@storybook/addon-knobs": "4.0.0-alpha.24",
-    "@storybook/addon-links": "4.0.0-alpha.24",
-    "@storybook/addon-notes": "4.0.0-alpha.24",
-    "@storybook/addon-options": "4.0.0-alpha.24",
-    "@storybook/addon-storyshots": "4.0.0-alpha.24",
-    "@storybook/addons": "4.0.0-alpha.24",
-    "@storybook/client-logger": "4.0.0-alpha.24",
-    "@storybook/react": "4.0.0-alpha.24",
-    "enzyme": "^3.5.0",
-    "enzyme-adapter-react-16": "^1.3.0",
-=======
     "@storybook/addon-a11y": "4.0.0-alpha.25",
     "@storybook/addon-actions": "4.0.0-alpha.25",
     "@storybook/addon-backgrounds": "4.0.0-alpha.25",
@@ -58,7 +35,6 @@
     "@storybook/react": "4.0.0-alpha.25",
     "enzyme": "^3.7.0",
     "enzyme-adapter-react-16": "^1.6.0",
->>>>>>> 5971cee7
     "enzyme-to-json": "^3.3.4",
     "jest": "^23.6.0",
     "react-scripts": "^2.0.4"
