--- conflicted
+++ resolved
@@ -1,9 +1,5 @@
-<<<<<<< HEAD
-import { Story, Meta, ArgsTable } from '@storybook/addon-docs/blocks';
+import { Story, Meta, ArgsTable } from '@storybook/addon-docs';
 import Container from '../components/Container'
-=======
-import { Story, Meta } from '@storybook/addon-docs';
->>>>>>> d29ac012
 
 <Meta title="Docs/Test" component={Container} />
 
