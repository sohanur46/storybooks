{
  "name": "rax-kitchen-sink",
<<<<<<< HEAD
  "version": "5.2.0-beta.13",
=======
  "version": "5.2.0-beta.17",
>>>>>>> bba0364e
  "private": true,
  "scripts": {
    "test:generate-output": "jest --json --outputFile=jest-test-results.json --config=./jest-addon.config.js",
    "now-build": "node ../../scripts/bootstrap --core && yarn run build-storybook --quiet",
    "test": "jest",
    "start": "rax-scripts start",
    "build": "rax-scripts build",
    "storybook": "start-storybook -p 9009 -s public",
    "prestorybook": "npm run test:generate-output",
    "prebuild:storybook": "npm run test:generate-output",
    "build-storybook": "build-storybook -s public"
  },
  "dependencies": {
    "event-emitter": "^0.3.5",
    "rax": "^0.6.5",
    "rax-button": "^0.6.5",
    "rax-image": "^0.6.8",
    "rax-link": "^0.6.5",
    "rax-picker": "^0.6.5",
    "rax-text": "^1.0.0",
    "rax-view": "^0.6.5"
  },
  "devDependencies": {
<<<<<<< HEAD
    "@storybook/addon-a11y": "5.2.0-beta.13",
    "@storybook/addon-actions": "5.2.0-beta.13",
    "@storybook/addon-backgrounds": "5.2.0-beta.13",
    "@storybook/addon-centered": "5.2.0-beta.13",
    "@storybook/addon-events": "5.2.0-beta.13",
    "@storybook/addon-info": "5.2.0-beta.13",
    "@storybook/addon-jest": "5.2.0-beta.13",
    "@storybook/addon-knobs": "5.2.0-beta.13",
    "@storybook/addon-links": "5.2.0-beta.13",
    "@storybook/addon-notes": "5.2.0-beta.13",
    "@storybook/addon-options": "5.2.0-beta.13",
    "@storybook/addon-storyshots": "5.2.0-beta.13",
    "@storybook/addon-storysource": "5.2.0-beta.13",
    "@storybook/addon-viewport": "5.2.0-beta.13",
    "@storybook/addons": "5.2.0-beta.13",
    "@storybook/rax": "5.2.0-beta.13",
    "@storybook/source-loader": "5.2.0-beta.13",
=======
    "@storybook/addon-a11y": "5.2.0-beta.17",
    "@storybook/addon-actions": "5.2.0-beta.17",
    "@storybook/addon-backgrounds": "5.2.0-beta.17",
    "@storybook/addon-centered": "5.2.0-beta.17",
    "@storybook/addon-events": "5.2.0-beta.17",
    "@storybook/addon-info": "5.2.0-beta.17",
    "@storybook/addon-jest": "5.2.0-beta.17",
    "@storybook/addon-knobs": "5.2.0-beta.17",
    "@storybook/addon-links": "5.2.0-beta.17",
    "@storybook/addon-notes": "5.2.0-beta.17",
    "@storybook/addon-options": "5.2.0-beta.17",
    "@storybook/addon-storyshots": "5.2.0-beta.17",
    "@storybook/addon-storysource": "5.2.0-beta.17",
    "@storybook/addon-viewport": "5.2.0-beta.17",
    "@storybook/addons": "5.2.0-beta.17",
    "@storybook/rax": "5.2.0-beta.17",
    "@storybook/source-loader": "5.2.0-beta.17",
>>>>>>> bba0364e
    "babel-eslint": "^8.2.2",
    "babel-preset-rax": "^1.0.0-beta.0",
    "rax-scripts": "^1.0.0-beta.10",
    "rax-test-renderer": "^0.6.5",
    "stylesheet-loader": "^0.6.5"
  }
}<|MERGE_RESOLUTION|>--- conflicted
+++ resolved
@@ -1,10 +1,6 @@
 {
   "name": "rax-kitchen-sink",
-<<<<<<< HEAD
-  "version": "5.2.0-beta.13",
-=======
   "version": "5.2.0-beta.17",
->>>>>>> bba0364e
   "private": true,
   "scripts": {
     "test:generate-output": "jest --json --outputFile=jest-test-results.json --config=./jest-addon.config.js",
@@ -28,25 +24,6 @@
     "rax-view": "^0.6.5"
   },
   "devDependencies": {
-<<<<<<< HEAD
-    "@storybook/addon-a11y": "5.2.0-beta.13",
-    "@storybook/addon-actions": "5.2.0-beta.13",
-    "@storybook/addon-backgrounds": "5.2.0-beta.13",
-    "@storybook/addon-centered": "5.2.0-beta.13",
-    "@storybook/addon-events": "5.2.0-beta.13",
-    "@storybook/addon-info": "5.2.0-beta.13",
-    "@storybook/addon-jest": "5.2.0-beta.13",
-    "@storybook/addon-knobs": "5.2.0-beta.13",
-    "@storybook/addon-links": "5.2.0-beta.13",
-    "@storybook/addon-notes": "5.2.0-beta.13",
-    "@storybook/addon-options": "5.2.0-beta.13",
-    "@storybook/addon-storyshots": "5.2.0-beta.13",
-    "@storybook/addon-storysource": "5.2.0-beta.13",
-    "@storybook/addon-viewport": "5.2.0-beta.13",
-    "@storybook/addons": "5.2.0-beta.13",
-    "@storybook/rax": "5.2.0-beta.13",
-    "@storybook/source-loader": "5.2.0-beta.13",
-=======
     "@storybook/addon-a11y": "5.2.0-beta.17",
     "@storybook/addon-actions": "5.2.0-beta.17",
     "@storybook/addon-backgrounds": "5.2.0-beta.17",
@@ -64,7 +41,6 @@
     "@storybook/addons": "5.2.0-beta.17",
     "@storybook/rax": "5.2.0-beta.17",
     "@storybook/source-loader": "5.2.0-beta.17",
->>>>>>> bba0364e
     "babel-eslint": "^8.2.2",
     "babel-preset-rax": "^1.0.0-beta.0",
     "rax-scripts": "^1.0.0-beta.10",
