{
  "name": "cra-react15",
  "version": "6.5.0-beta.0",
  "private": true,
  "scripts": {
    "build": "react-scripts build",
    "build-storybook": "sb build",
    "eject": "react-scripts eject",
    "sb": "node ../../lib/cli/bin/index.js",
    "start": "react-scripts start",
    "storybook": "yarn sb dev -p 9009 --no-manager-cache",
    "test": "react-scripts test --env=jsdom"
  },
  "dependencies": {
    "babel-loader": "^8.2.5",
    "event-source-polyfill": "^1.0.25",
    "global": "^4.4.0",
    "react": "^15.7.0",
    "react-dom": "^15.7.0",
    "react-scripts": "^5.0.1"
  },
  "devDependencies": {
    "@storybook/addon-actions": "6.5.0-beta.0",
    "@storybook/addon-ie11": "0.0.7--canary.5e87b64.0",
<<<<<<< HEAD
    "@storybook/addon-links": "6.5.0-alpha.64",
    "@storybook/addons": "6.5.0-alpha.64",
    "@storybook/builder-webpack5": "6.5.0-alpha.64",
    "@storybook/preset-create-react-app": "^4.1.0",
    "@storybook/react": "6.5.0-alpha.64",
    "@storybook/theming": "6.5.0-alpha.64",
=======
    "@storybook/addon-links": "6.5.0-beta.0",
    "@storybook/addons": "6.5.0-beta.0",
    "@storybook/builder-webpack4": "6.5.0-beta.0",
    "@storybook/preset-create-react-app": "^3.1.6",
    "@storybook/react": "6.5.0-beta.0",
    "@storybook/theming": "6.5.0-beta.0",
>>>>>>> 7e222026
    "babel-core": "6",
    "babel-runtime": "6",
    "webpack": "5"
  },
  "storybook": {
    "chromatic": {
      "projectToken": "gxk7iqej3wt"
    }
  }
}<|MERGE_RESOLUTION|>--- conflicted
+++ resolved
@@ -22,21 +22,12 @@
   "devDependencies": {
     "@storybook/addon-actions": "6.5.0-beta.0",
     "@storybook/addon-ie11": "0.0.7--canary.5e87b64.0",
-<<<<<<< HEAD
-    "@storybook/addon-links": "6.5.0-alpha.64",
-    "@storybook/addons": "6.5.0-alpha.64",
-    "@storybook/builder-webpack5": "6.5.0-alpha.64",
-    "@storybook/preset-create-react-app": "^4.1.0",
-    "@storybook/react": "6.5.0-alpha.64",
-    "@storybook/theming": "6.5.0-alpha.64",
-=======
     "@storybook/addon-links": "6.5.0-beta.0",
     "@storybook/addons": "6.5.0-beta.0",
-    "@storybook/builder-webpack4": "6.5.0-beta.0",
-    "@storybook/preset-create-react-app": "^3.1.6",
+    "@storybook/builder-webpack5": "6.5.0-beta.0",
+    "@storybook/preset-create-react-app": "^4.1.0",
     "@storybook/react": "6.5.0-beta.0",
     "@storybook/theming": "6.5.0-beta.0",
->>>>>>> 7e222026
     "babel-core": "6",
     "babel-runtime": "6",
     "webpack": "5"
