--- conflicted
+++ resolved
@@ -1,10 +1,6 @@
 {
   "name": "preact-example",
-<<<<<<< HEAD
-  "version": "6.5.0-beta.4",
-=======
   "version": "7.0.0-alpha.1",
->>>>>>> abbd4f91
   "private": true,
   "scripts": {
     "build": "cross-env NODE_ENV=production webpack --progress --hide-modules",
@@ -19,18 +15,6 @@
   "devDependencies": {
     "@babel/core": "^7.12.10",
     "@babel/plugin-transform-runtime": "^7.12.10",
-<<<<<<< HEAD
-    "@storybook/addon-a11y": "6.5.0-beta.4",
-    "@storybook/addon-actions": "6.5.0-beta.4",
-    "@storybook/addon-backgrounds": "6.5.0-beta.4",
-    "@storybook/addon-links": "6.5.0-beta.4",
-    "@storybook/addon-storyshots": "6.5.0-beta.4",
-    "@storybook/addon-storysource": "6.5.0-beta.4",
-    "@storybook/addon-viewport": "6.5.0-beta.4",
-    "@storybook/addons": "6.5.0-beta.4",
-    "@storybook/preact": "6.5.0-beta.4",
-    "@storybook/source-loader": "6.5.0-beta.4",
-=======
     "@storybook/addon-a11y": "7.0.0-alpha.1",
     "@storybook/addon-actions": "7.0.0-alpha.1",
     "@storybook/addon-backgrounds": "7.0.0-alpha.1",
@@ -42,7 +26,6 @@
     "@storybook/preact": "7.0.0-alpha.1",
     "@storybook/preact-webpack5": "7.0.0-alpha.1",
     "@storybook/source-loader": "7.0.0-alpha.1",
->>>>>>> abbd4f91
     "@types/prop-types": "^15.7.3",
     "@types/react": "^17",
     "@types/react-dom": "^17",
@@ -55,11 +38,7 @@
     "raw-loader": "^4.0.2",
     "react": "^17.0.2",
     "react-dom": "^17.0.2",
-<<<<<<< HEAD
-    "sb": "6.5.0-beta.4",
-=======
     "sb": "7.0.0-alpha.1",
->>>>>>> abbd4f91
     "svg-url-loader": "^7.1.1",
     "webpack": "5",
     "webpack-dev-server": "^4.8.1"
