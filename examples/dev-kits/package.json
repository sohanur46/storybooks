--- conflicted
+++ resolved
@@ -8,16 +8,6 @@
     "storybook": "start-storybook -p 9011 -c ./"
   },
   "devDependencies": {
-<<<<<<< HEAD
-    "@storybook/addon-parameter": "5.2.0-alpha.23",
-    "@storybook/addon-roundtrip": "5.2.0-alpha.23",
-    "@storybook/addons": "5.2.0-alpha.23",
-    "@storybook/components": "5.2.0-alpha.23",
-    "@storybook/core-events": "5.2.0-alpha.23",
-    "@storybook/node-logger": "5.2.0-alpha.23",
-    "@storybook/react": "5.2.0-alpha.23",
-    "@storybook/theming": "5.2.0-alpha.23",
-=======
     "@storybook/addon-parameter": "5.2.0-alpha.33",
     "@storybook/addon-roundtrip": "5.2.0-alpha.33",
     "@storybook/addons": "5.2.0-alpha.33",
@@ -26,7 +16,6 @@
     "@storybook/node-logger": "5.2.0-alpha.33",
     "@storybook/react": "5.2.0-alpha.33",
     "@storybook/theming": "5.2.0-alpha.33",
->>>>>>> a0561d26
     "cors": "^2.8.5",
     "cross-env": "^5.2.0",
     "enzyme-to-json": "^3.3.5",
