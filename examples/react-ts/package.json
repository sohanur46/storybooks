{
  "name": "@storybook/example-react-ts",
  "version": "6.5.0-beta.4",
  "private": true,
  "scripts": {
    "build-storybook": "cross-env STORYBOOK_DISPLAY_WARNING=true DISPLAY_WARNING=true sb build",
    "debug": "cross-env NODE_OPTIONS=--inspect-brk STORYBOOK_DISPLAY_WARNING=true DISPLAY_WARNING=true yarn sb dev -p 9011",
    "storybook": "cross-env STORYBOOK_DISPLAY_WARNING=true DISPLAY_WARNING=true sb dev --no-manager-cache"
  },
  "dependencies": {
    "formik": "^2.2.9",
    "prop-types": "15.7.2",
    "react": "16.14.0",
    "react-dom": "16.14.0"
  },
  "devDependencies": {
    "@babel/preset-env": "^7.12.11",
    "@babel/preset-react": "^7.12.10",
    "@babel/preset-typescript": "^7.12.7",
    "@storybook/addon-essentials": "6.5.0-beta.4",
    "@storybook/addon-storyshots": "6.5.0-beta.4",
    "@storybook/addon-storysource": "6.5.0-beta.4",
    "@storybook/addons": "6.5.0-beta.4",
    "@storybook/cli": "6.5.0-beta.4",
    "@storybook/components": "6.5.0-beta.4",
    "@storybook/react": "6.5.0-beta.4",
    "@storybook/theming": "6.5.0-beta.4",
    "@testing-library/dom": "^7.31.2",
    "@testing-library/react": "12.1.2",
    "@testing-library/user-event": "^13.1.9",
    "@types/babel__preset-env": "^7",
    "@types/react": "^16.14.23",
    "@types/react-dom": "^16.9.14",
    "cross-env": "^7.0.3",
<<<<<<< HEAD
    "sb": "6.5.0-beta.1",
=======
    "lodash": "^4.17.21",
>>>>>>> 96625248
    "typescript": "^3.9.7",
    "webpack": "4"
  }
}<|MERGE_RESOLUTION|>--- conflicted
+++ resolved
@@ -32,11 +32,8 @@
     "@types/react": "^16.14.23",
     "@types/react-dom": "^16.9.14",
     "cross-env": "^7.0.3",
-<<<<<<< HEAD
-    "sb": "6.5.0-beta.1",
-=======
     "lodash": "^4.17.21",
->>>>>>> 96625248
+    "sb": "6.5.0-beta.4",
     "typescript": "^3.9.7",
     "webpack": "4"
   }
