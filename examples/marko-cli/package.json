{
  "name": "marko-cli",
  "version": "5.2.0-alpha.43",
  "private": true,
  "description": "Demo of how to build an app using marko-starter",
  "repository": {
    "type": "git",
    "url": "https://github.com/marko-js-samples/marko-starter-demo",
    "directory": "examples/marko-cli"
  },
  "license": "MIT",
  "scripts": {
    "build": "NODE_ENV=production marko-starter build",
    "build-storybook": "build-storybook",
    "now-build": "node ../../scripts/bootstrap --core && yarn run build-storybook --quiet",
    "prettier": "prettier src/**/*.{js,css,less} *.js --write",
    "serve-static": "NODE_ENV=production marko-starter serve-static",
    "start": "marko-starter server",
    "storybook": "start-storybook -p 9005",
    "test": "npm run lint"
  },
  "dependencies": {
    "marko": "^4.16.15",
    "marko-starter": "^2.0.4"
  },
  "devDependencies": {
<<<<<<< HEAD
    "@storybook/addon-a11y": "5.2.0-alpha.33",
    "@storybook/addon-actions": "5.2.0-alpha.33",
    "@storybook/addon-knobs": "5.2.0-alpha.33",
    "@storybook/addon-options": "5.2.0-alpha.33",
    "@storybook/addon-storysource": "5.2.0-alpha.33",
    "@storybook/addons": "5.2.0-alpha.33",
    "@storybook/marko": "5.2.0-alpha.33",
    "prettier": "^1.18.2",
=======
    "@storybook/addon-a11y": "5.2.0-alpha.43",
    "@storybook/addon-actions": "5.2.0-alpha.43",
    "@storybook/addon-knobs": "5.2.0-alpha.43",
    "@storybook/addon-options": "5.2.0-alpha.43",
    "@storybook/addon-storysource": "5.2.0-alpha.43",
    "@storybook/addons": "5.2.0-alpha.43",
    "@storybook/marko": "5.2.0-alpha.43",
    "@storybook/source-loader": "5.2.0-alpha.43",
    "prettier": "^1.16.4",
>>>>>>> 9b60c47e
    "webpack": "^4.33.0"
  }
}<|MERGE_RESOLUTION|>--- conflicted
+++ resolved
@@ -24,16 +24,6 @@
     "marko-starter": "^2.0.4"
   },
   "devDependencies": {
-<<<<<<< HEAD
-    "@storybook/addon-a11y": "5.2.0-alpha.33",
-    "@storybook/addon-actions": "5.2.0-alpha.33",
-    "@storybook/addon-knobs": "5.2.0-alpha.33",
-    "@storybook/addon-options": "5.2.0-alpha.33",
-    "@storybook/addon-storysource": "5.2.0-alpha.33",
-    "@storybook/addons": "5.2.0-alpha.33",
-    "@storybook/marko": "5.2.0-alpha.33",
-    "prettier": "^1.18.2",
-=======
     "@storybook/addon-a11y": "5.2.0-alpha.43",
     "@storybook/addon-actions": "5.2.0-alpha.43",
     "@storybook/addon-knobs": "5.2.0-alpha.43",
@@ -43,7 +33,6 @@
     "@storybook/marko": "5.2.0-alpha.43",
     "@storybook/source-loader": "5.2.0-alpha.43",
     "prettier": "^1.16.4",
->>>>>>> 9b60c47e
     "webpack": "^4.33.0"
   }
 }