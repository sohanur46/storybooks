import { Meta, Props } from '@storybook/addon-docs/blocks';
<<<<<<< HEAD
import { PropTypesProps } from "./prop-types";
import { TypeScriptProps, TypeScriptHtmlComponent } from "./ts-types";
=======
import { PropTypesProps } from './prop-types';
import { TypeScriptProps } from './ts-types';
>>>>>>> 17dcfb84

<Meta title="Docgen/types" />

## Prop Types

<Props of={PropTypesProps} />

## TypeScript

<Props of={TypeScriptProps} />

<Props of={TypeScriptHtmlComponent} /><|MERGE_RESOLUTION|>--- conflicted
+++ resolved
@@ -1,11 +1,6 @@
 import { Meta, Props } from '@storybook/addon-docs/blocks';
-<<<<<<< HEAD
-import { PropTypesProps } from "./prop-types";
-import { TypeScriptProps, TypeScriptHtmlComponent } from "./ts-types";
-=======
 import { PropTypesProps } from './prop-types';
-import { TypeScriptProps } from './ts-types';
->>>>>>> 17dcfb84
+import { TypeScriptProps, TypeScriptHtmlComponent } from './ts-types';
 
 <Meta title="Docgen/types" />
 
