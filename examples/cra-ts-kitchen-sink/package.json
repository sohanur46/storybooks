--- conflicted
+++ resolved
@@ -49,11 +49,7 @@
     "enzyme-to-json": "^3.6.1",
     "fork-ts-checker-webpack-plugin": "^7.2.6",
     "react-moment-proptypes": "^1.7.0",
-<<<<<<< HEAD
-    "storybook": "7.0.0-alpha.1",
-=======
-    "sb": "7.0.0-alpha.2",
->>>>>>> 84457be0
+    "storybook": "7.0.0-alpha.2",
     "ts-node": "^10.4.0",
     "webpack": "5"
   },
