--- conflicted
+++ resolved
@@ -34,23 +34,13 @@
     "typescript": "^3.9.7"
   },
   "devDependencies": {
-<<<<<<< HEAD
-    "@storybook/addon-a11y": "6.4.0-alpha.39",
-    "@storybook/addon-actions": "6.4.0-alpha.39",
-    "@storybook/addon-docs": "6.4.0-alpha.39",
-    "@storybook/addon-ie11": "0.0.7--canary.5e87b64.0",
-    "@storybook/addon-links": "6.4.0-alpha.39",
-    "@storybook/addons": "6.4.0-alpha.39",
-    "@storybook/builder-webpack4": "6.4.0-alpha.39",
-=======
     "@storybook/addon-a11y": "6.4.0-beta.4",
     "@storybook/addon-actions": "6.4.0-beta.4",
     "@storybook/addon-docs": "6.4.0-beta.4",
-    "@storybook/addon-ie11": "^0.0.6",
+    "@storybook/addon-ie11": "0.0.7--canary.5e87b64.0",
     "@storybook/addon-links": "6.4.0-beta.4",
     "@storybook/addons": "6.4.0-beta.4",
     "@storybook/builder-webpack4": "6.4.0-beta.4",
->>>>>>> c0171536
     "@storybook/preset-create-react-app": "^3.1.6",
     "@storybook/react": "6.4.0-beta.4",
     "@types/enzyme": "^3.10.8",
