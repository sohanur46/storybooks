--- conflicted
+++ resolved
@@ -3,18 +3,9 @@
 exports[`Storyshots Core / Parameters / Layout Centered 1`] = `
 <storybook-wrapper>
   <storybook-button-component
-<<<<<<< HEAD
     ng-reflect-text="Button"
   >
     <button>
-=======
-    _nghost-a-c46=""
-    ng-reflect-text="Button"
-  >
-    <button
-      _ngcontent-a-c46=""
-    >
->>>>>>> d1673e19
       Button
     </button>
   </storybook-button-component>
@@ -24,18 +15,9 @@
 exports[`Storyshots Core / Parameters / Layout Default 1`] = `
 <storybook-wrapper>
   <storybook-button-component
-<<<<<<< HEAD
     ng-reflect-text="Button"
   >
     <button>
-=======
-    _nghost-a-c46=""
-    ng-reflect-text="Button"
-  >
-    <button
-      _ngcontent-a-c46=""
-    >
->>>>>>> d1673e19
       Button
     </button>
   </storybook-button-component>
@@ -48,24 +30,14 @@
     style="background-color: yellow;"
   >
     <storybook-button-component
-<<<<<<< HEAD
       ng-reflect-text="Button"
       text="Button"
     >
       <button>
-=======
-      _nghost-a-c46=""
-      ng-reflect-text="Button"
-      text="Button"
-    >
-      <button
-        _ngcontent-a-c46=""
-      >
->>>>>>> d1673e19
         Button
       </button>
     </storybook-button-component>
-    
+
   </div>
 </storybook-wrapper>
 `;
@@ -73,18 +45,9 @@
 exports[`Storyshots Core / Parameters / Layout None 1`] = `
 <storybook-wrapper>
   <storybook-button-component
-<<<<<<< HEAD
     ng-reflect-text="Button"
   >
     <button>
-=======
-    _nghost-a-c46=""
-    ng-reflect-text="Button"
-  >
-    <button
-      _ngcontent-a-c46=""
-    >
->>>>>>> d1673e19
       Button
     </button>
   </storybook-button-component>
@@ -94,18 +57,9 @@
 exports[`Storyshots Core / Parameters / Layout Padded 1`] = `
 <storybook-wrapper>
   <storybook-button-component
-<<<<<<< HEAD
     ng-reflect-text="Button"
   >
     <button>
-=======
-    _nghost-a-c46=""
-    ng-reflect-text="Button"
-  >
-    <button
-      _ngcontent-a-c46=""
-    >
->>>>>>> d1673e19
       Button
     </button>
   </storybook-button-component>
