{
  "name": "mithril-example",
  "version": "4.0.0-alpha.14",
  "private": true,
  "scripts": {
    "build-storybook": "build-storybook",
    "storybook": "start-storybook -p 9007"
  },
  "dependencies": {
    "mithril": "^1.1.6"
  },
  "devDependencies": {
<<<<<<< HEAD
    "@storybook/addon-actions": "4.0.0-alpha.12",
    "@storybook/addon-backgrounds": "4.0.0-alpha.12",
    "@storybook/addon-centered": "4.0.0-alpha.12",
    "@storybook/addon-knobs": "4.0.0-alpha.12",
    "@storybook/addon-links": "4.0.0-alpha.12",
    "@storybook/addon-notes": "4.0.0-alpha.12",
    "@storybook/addon-options": "4.0.0-alpha.12",
    "@storybook/addon-storyshots": "4.0.0-alpha.12",
    "@storybook/addon-storysource": "4.0.0-alpha.12",
    "@storybook/addon-viewport": "4.0.0-alpha.12",
    "@storybook/addons": "4.0.0-alpha.12",
    "@storybook/mithril": "4.0.0-alpha.12",
=======
    "@storybook/addon-actions": "4.0.0-alpha.14",
    "@storybook/addon-backgrounds": "4.0.0-alpha.14",
    "@storybook/addon-centered": "4.0.0-alpha.14",
    "@storybook/addon-knobs": "4.0.0-alpha.14",
    "@storybook/addon-links": "4.0.0-alpha.14",
    "@storybook/addon-notes": "4.0.0-alpha.14",
    "@storybook/addon-options": "4.0.0-alpha.14",
    "@storybook/addon-storyshots": "4.0.0-alpha.14",
    "@storybook/addon-storysource": "4.0.0-alpha.14",
    "@storybook/addon-viewport": "4.0.0-alpha.14",
    "@storybook/addons": "4.0.0-alpha.14",
    "@storybook/mithril": "4.0.0-alpha.14",
    "babel-core": "^6.26.3",
    "babel-plugin-transform-react-jsx": "^6.24.1",
>>>>>>> 6ca31680
    "webpack": "^4.10.2"
  }
}<|MERGE_RESOLUTION|>--- conflicted
+++ resolved
@@ -10,20 +10,6 @@
     "mithril": "^1.1.6"
   },
   "devDependencies": {
-<<<<<<< HEAD
-    "@storybook/addon-actions": "4.0.0-alpha.12",
-    "@storybook/addon-backgrounds": "4.0.0-alpha.12",
-    "@storybook/addon-centered": "4.0.0-alpha.12",
-    "@storybook/addon-knobs": "4.0.0-alpha.12",
-    "@storybook/addon-links": "4.0.0-alpha.12",
-    "@storybook/addon-notes": "4.0.0-alpha.12",
-    "@storybook/addon-options": "4.0.0-alpha.12",
-    "@storybook/addon-storyshots": "4.0.0-alpha.12",
-    "@storybook/addon-storysource": "4.0.0-alpha.12",
-    "@storybook/addon-viewport": "4.0.0-alpha.12",
-    "@storybook/addons": "4.0.0-alpha.12",
-    "@storybook/mithril": "4.0.0-alpha.12",
-=======
     "@storybook/addon-actions": "4.0.0-alpha.14",
     "@storybook/addon-backgrounds": "4.0.0-alpha.14",
     "@storybook/addon-centered": "4.0.0-alpha.14",
@@ -36,9 +22,6 @@
     "@storybook/addon-viewport": "4.0.0-alpha.14",
     "@storybook/addons": "4.0.0-alpha.14",
     "@storybook/mithril": "4.0.0-alpha.14",
-    "babel-core": "^6.26.3",
-    "babel-plugin-transform-react-jsx": "^6.24.1",
->>>>>>> 6ca31680
     "webpack": "^4.10.2"
   }
 }