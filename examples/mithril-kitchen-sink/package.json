{
  "name": "mithril-example",
<<<<<<< HEAD
  "version": "4.0.12",
=======
  "version": "4.1.0-alpha.12",
>>>>>>> 20549f6d
  "private": true,
  "scripts": {
    "build-storybook": "build-storybook",
    "storybook": "start-storybook -p 9007"
  },
  "dependencies": {
    "mithril": "^1.1.6"
  },
  "devDependencies": {
<<<<<<< HEAD
    "@storybook/addon-actions": "4.0.12",
    "@storybook/addon-backgrounds": "4.0.12",
    "@storybook/addon-centered": "4.0.12",
    "@storybook/addon-knobs": "4.0.12",
    "@storybook/addon-links": "4.0.12",
    "@storybook/addon-notes": "4.0.12",
    "@storybook/addon-options": "4.0.12",
    "@storybook/addon-storyshots": "4.0.12",
    "@storybook/addon-storysource": "4.0.12",
    "@storybook/addon-viewport": "4.0.12",
    "@storybook/addons": "4.0.12",
    "@storybook/mithril": "4.0.12",
=======
    "@storybook/addon-actions": "4.1.0-alpha.12",
    "@storybook/addon-backgrounds": "4.1.0-alpha.12",
    "@storybook/addon-centered": "4.1.0-alpha.12",
    "@storybook/addon-knobs": "4.1.0-alpha.12",
    "@storybook/addon-links": "4.1.0-alpha.12",
    "@storybook/addon-notes": "4.1.0-alpha.12",
    "@storybook/addon-options": "4.1.0-alpha.12",
    "@storybook/addon-storyshots": "4.1.0-alpha.12",
    "@storybook/addon-storysource": "4.1.0-alpha.12",
    "@storybook/addon-viewport": "4.1.0-alpha.12",
    "@storybook/addons": "4.1.0-alpha.12",
    "@storybook/mithril": "4.1.0-alpha.12",
>>>>>>> 20549f6d
    "webpack": "^4.23.1"
  }
}<|MERGE_RESOLUTION|>--- conflicted
+++ resolved
@@ -1,10 +1,6 @@
 {
   "name": "mithril-example",
-<<<<<<< HEAD
-  "version": "4.0.12",
-=======
   "version": "4.1.0-alpha.12",
->>>>>>> 20549f6d
   "private": true,
   "scripts": {
     "build-storybook": "build-storybook",
@@ -14,20 +10,6 @@
     "mithril": "^1.1.6"
   },
   "devDependencies": {
-<<<<<<< HEAD
-    "@storybook/addon-actions": "4.0.12",
-    "@storybook/addon-backgrounds": "4.0.12",
-    "@storybook/addon-centered": "4.0.12",
-    "@storybook/addon-knobs": "4.0.12",
-    "@storybook/addon-links": "4.0.12",
-    "@storybook/addon-notes": "4.0.12",
-    "@storybook/addon-options": "4.0.12",
-    "@storybook/addon-storyshots": "4.0.12",
-    "@storybook/addon-storysource": "4.0.12",
-    "@storybook/addon-viewport": "4.0.12",
-    "@storybook/addons": "4.0.12",
-    "@storybook/mithril": "4.0.12",
-=======
     "@storybook/addon-actions": "4.1.0-alpha.12",
     "@storybook/addon-backgrounds": "4.1.0-alpha.12",
     "@storybook/addon-centered": "4.1.0-alpha.12",
@@ -40,7 +22,6 @@
     "@storybook/addon-viewport": "4.1.0-alpha.12",
     "@storybook/addons": "4.1.0-alpha.12",
     "@storybook/mithril": "4.1.0-alpha.12",
->>>>>>> 20549f6d
     "webpack": "^4.23.1"
   }
 }