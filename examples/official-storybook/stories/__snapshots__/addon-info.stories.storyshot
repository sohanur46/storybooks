--- conflicted
+++ resolved
@@ -1684,11 +1684,8 @@
   display: -webkit-flex;
   display: -ms-flexbox;
   display: flex;
-<<<<<<< HEAD
-=======
-  background: #FFFFFF;
+  background: #333;
   z-index: 1;
->>>>>>> 56fea533
 }
 
 .emotion-3 {
@@ -5052,11 +5049,8 @@
   display: -webkit-flex;
   display: -ms-flexbox;
   display: flex;
-<<<<<<< HEAD
-=======
-  background: #FFFFFF;
+  background: #333;
   z-index: 1;
->>>>>>> 56fea533
 }
 
 .emotion-3 {
@@ -5706,11 +5700,8 @@
   display: -webkit-flex;
   display: -ms-flexbox;
   display: flex;
-<<<<<<< HEAD
-=======
-  background: #FFFFFF;
+  background: #333;
   z-index: 1;
->>>>>>> 56fea533
 }
 
 .emotion-3 {
@@ -9956,11 +9947,8 @@
   display: -webkit-flex;
   display: -ms-flexbox;
   display: flex;
-<<<<<<< HEAD
-=======
-  background: #FFFFFF;
+  background: #333;
   z-index: 1;
->>>>>>> 56fea533
 }
 
 .emotion-3 {
