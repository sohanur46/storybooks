--- conflicted
+++ resolved
@@ -22,11 +22,8 @@
     '@storybook/addon-viewport',
     '@storybook/addon-graphql',
     '@storybook/addon-contexts',
-<<<<<<< HEAD
     '@storybook/addon-toolbars',
-=======
     '@storybook/addon-queryparams',
->>>>>>> fb78f093
   ],
   webpackFinal: async (config, { configType }) => ({
     ...config,
