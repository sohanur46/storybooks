--- conflicted
+++ resolved
@@ -26,10 +26,9 @@
       hidden: true,
     },
   },
-<<<<<<< HEAD
-  collapsedRoots: ['other'],
   sidebar: {
-    storyLabel: ({ id, name }) => {
+    collapsedRoots: ['other'],
+    renderLabel: ({ id, name }) => {
       const map = {
         addons: (
           <>
@@ -58,9 +57,5 @@
       };
       return map[id];
     },
-=======
-  sidebar: {
-    collapsedRoots: ['other'],
->>>>>>> c263d1d1
   },
 });