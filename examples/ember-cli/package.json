--- conflicted
+++ resolved
@@ -47,12 +47,8 @@
     "ember-source": "~3.24.0",
     "loader.js": "^4.7.0",
     "os-browserify": "^0.3.0",
-<<<<<<< HEAD
-=======
-    "sb": "7.0.0-alpha.2",
->>>>>>> 84457be0
     "shx": "^0.3.2",
-    "storybook": "7.0.0-alpha.1",
+    "storybook": "7.0.0-alpha.2",
     "stream-browserify": "^3.0.0",
     "vm-browserify": "^1.1.2",
     "webpack": "5",
