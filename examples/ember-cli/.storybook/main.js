const path = require('path');

const namedBlockPolyfill = require('ember-named-blocks-polyfill/lib/named-blocks-polyfill-plugin');

module.exports = {
  emberOptions: {
    polyfills: [namedBlockPolyfill],
  },
  stories: ['../stories/*.stories.js'],
  logLevel: 'debug',
  addons: [
    '@storybook/addon-a11y',
    '@storybook/addon-storysource',
    '@storybook/addon-actions',
    '@storybook/addon-docs',
    '@storybook/addon-controls',
    '@storybook/addon-links',
    '@storybook/addon-viewport',
    '@storybook/addon-backgrounds',
  ],
  webpackFinal: async (config) => {
    config.module.rules.push({
      test: [/\.stories\.js$/, /index\.js$/],
      use: require.resolve('@storybook/source-loader'),
      include: [path.resolve(__dirname, '../')],
      enforce: 'pre',
    });
    // eslint-disable-next-line no-param-reassign
    config.resolve.fallback = {
      fs: false,
      child_process: false,
      zlib: require.resolve('browserify-zlib'),
      vm: require.resolve('vm-browserify'),
      stream: require.resolve('stream-browserify'),
      os: require.resolve('os-browserify/browser'),
      ...config.resolve.fallback,
    };
    return config;
  },
  core: {
<<<<<<< HEAD
    builder: '@storybook/builder-webpack5',
=======
    builder: 'webpack4',
    channelOptions: { allowFunction: false, maxDepth: 10 },
>>>>>>> 13b40e37
    disableTelemetry: true,
  },
  staticDirs: ['../ember-output'],
  features: {
    buildStoriesJson: true,
    breakingChangesV7: true,
  },
  framework: '@storybook/ember',
};<|MERGE_RESOLUTION|>--- conflicted
+++ resolved
@@ -38,12 +38,8 @@
     return config;
   },
   core: {
-<<<<<<< HEAD
     builder: '@storybook/builder-webpack5',
-=======
-    builder: 'webpack4',
     channelOptions: { allowFunction: false, maxDepth: 10 },
->>>>>>> 13b40e37
     disableTelemetry: true,
   },
   staticDirs: ['../ember-output'],
