<h1>Migration</h1>

- [From version 6.5.x to 7.0.0](#from-version-65x-to-700)
  - [Alpha release notes](#alpha-release-notes)
  - [Breaking changes](#breaking-changes)
    - [No more default export from `@storybook/addons`](#no-more-default-export-from-storybookaddons)
    - [Modern browser support](#modern-browser-support)
    - [No more configuration for manager](#no-more-configuration-for-manager)
    - [start-storybook / build-storybook binaries removed](#start-storybook--build-storybook-binaries-removed)
    - [storyStoreV7 enabled by default](#storystorev7-enabled-by-default)
    - [Webpack4 support discontinued](#webpack4-support-discontinued)
    - [Modern ESM / IE11 support discontinued](#modern-esm--ie11-support-discontinued)
    - [Framework field mandatory](#framework-field-mandatory)
    - [frameworkOptions renamed](#frameworkoptions-renamed)
    - [Framework standalone build moved](#framework-standalone-build-moved)
    - [Docs modern inline rendering by default](#docs-modern-inline-rendering-by-default)
    - [Babel mode v7 by default](#babel-mode-v7-by-default)
    - [7.0 feature flags removed](#70-feature-flags-removed)
    - [Removed docs.getContainer and getPage parameters](#removed-docsgetcontainer-and-getpage-parameters)
<<<<<<< HEAD
    - [Icons API changed](#icons-api-changed)
=======
  - [Docs Changes](#docs-changes)
    - [Standalone docs files](#standalone-docs-files)
    - [Referencing stories in docs files](#referencing-stories-in-docs-files)
    - [Docs Page](#docs-page)
    - [Configuring the Docs Container](#configuring-the-docs-container)
    - [External Docs](#external-docs)
>>>>>>> 06ffa298
- [From version 6.4.x to 6.5.0](#from-version-64x-to-650)
  - [Vue 3 upgrade](#vue-3-upgrade)
  - [React18 new root API](#react18-new-root-api)
  - [Renamed isToolshown to showToolbar](#renamed-istoolshown-to-showtoolbar)
  - [Deprecated register.js](#deprecated-registerjs)
  - [Dropped support for addon-actions addDecorators](#dropped-support-for-addon-actions-adddecorators)
  - [Vite builder renamed](#vite-builder-renamed)
  - [Docs framework refactor for React](#docs-framework-refactor-for-react)
  - [Opt-in MDX2 support](#opt-in-mdx2-support)
  - [CSF3 auto-title improvements](#csf3-auto-title-improvements)
    - [Auto-title filename case](#auto-title-filename-case)
    - [Auto-title redundant filename](#auto-title-redundant-filename)
    - [Auto-title always prefixes](#auto-title-always-prefixes)
- [From version 6.3.x to 6.4.0](#from-version-63x-to-640)
  - [Automigrate](#automigrate)
  - [CRA5 upgrade](#cra5-upgrade)
  - [CSF3 enabled](#csf3-enabled)
    - [Optional titles](#optional-titles)
    - [String literal titles](#string-literal-titles)
    - [StoryObj type](#storyobj-type)
  - [Story Store v7](#story-store-v7)
    - [Behavioral differences](#behavioral-differences)
    - [Main.js framework field](#mainjs-framework-field)
    - [Using the v7 store](#using-the-v7-store)
    - [v7-style story sort](#v7-style-story-sort)
    - [v7 Store API changes for addon authors](#v7-store-api-changes-for-addon-authors)
    - [Storyshots compatibility in the v7 store](#storyshots-compatibility-in-the-v7-store)
  - [Emotion11 quasi-compatibility](#emotion11-quasi-compatibility)
  - [Babel mode v7](#babel-mode-v7)
  - [Loader behavior with args changes](#loader-behavior-with-args-changes)
  - [6.4 Angular changes](#64-angular-changes)
    - [SB Angular builder](#sb-angular-builder)
    - [Angular13](#angular13)
    - [Angular component parameter removed](#angular-component-parameter-removed)
  - [6.4 deprecations](#64-deprecations)
    - [Deprecated --static-dir CLI flag](#deprecated---static-dir-cli-flag)
- [From version 6.2.x to 6.3.0](#from-version-62x-to-630)
  - [Webpack 5](#webpack-5)
    - [Fixing hoisting issues](#fixing-hoisting-issues)
      - [Webpack 5 manager build](#webpack-5-manager-build)
      - [Wrong webpack version](#wrong-webpack-version)
  - [Angular 12 upgrade](#angular-12-upgrade)
  - [Lit support](#lit-support)
  - [No longer inferring default values of args](#no-longer-inferring-default-values-of-args)
  - [6.3 deprecations](#63-deprecations)
    - [Deprecated addon-knobs](#deprecated-addon-knobs)
    - [Deprecated scoped blocks imports](#deprecated-scoped-blocks-imports)
    - [Deprecated layout URL params](#deprecated-layout-url-params)
- [From version 6.1.x to 6.2.0](#from-version-61x-to-620)
  - [MDX pattern tweaked](#mdx-pattern-tweaked)
  - [6.2 Angular overhaul](#62-angular-overhaul)
    - [New Angular storyshots format](#new-angular-storyshots-format)
    - [Deprecated Angular story component](#deprecated-angular-story-component)
    - [New Angular renderer](#new-angular-renderer)
    - [Components without selectors](#components-without-selectors)
  - [Packages now available as ESModules](#packages-now-available-as-esmodules)
  - [6.2 Deprecations](#62-deprecations)
    - [Deprecated implicit PostCSS loader](#deprecated-implicit-postcss-loader)
    - [Deprecated default PostCSS plugins](#deprecated-default-postcss-plugins)
    - [Deprecated showRoots config option](#deprecated-showroots-config-option)
    - [Deprecated control.options](#deprecated-controloptions)
    - [Deprecated storybook components html entry point](#deprecated-storybook-components-html-entry-point)
- [From version 6.0.x to 6.1.0](#from-version-60x-to-610)
  - [Addon-backgrounds preset](#addon-backgrounds-preset)
  - [Single story hoisting](#single-story-hoisting)
  - [React peer dependencies](#react-peer-dependencies)
  - [6.1 deprecations](#61-deprecations)
    - [Deprecated DLL flags](#deprecated-dll-flags)
    - [Deprecated storyFn](#deprecated-storyfn)
    - [Deprecated onBeforeRender](#deprecated-onbeforerender)
    - [Deprecated grid parameter](#deprecated-grid-parameter)
    - [Deprecated package-composition disabled parameter](#deprecated-package-composition-disabled-parameter)
- [From version 5.3.x to 6.0.x](#from-version-53x-to-60x)
  - [Hoisted CSF annotations](#hoisted-csf-annotations)
  - [Zero config typescript](#zero-config-typescript)
  - [Correct globs in main.js](#correct-globs-in-mainjs)
  - [CRA preset removed](#cra-preset-removed)
  - [Core-JS dependency errors](#core-js-dependency-errors)
  - [Args passed as first argument to story](#args-passed-as-first-argument-to-story)
  - [6.0 Docs breaking changes](#60-docs-breaking-changes)
    - [Remove framework-specific docs presets](#remove-framework-specific-docs-presets)
    - [Preview/Props renamed](#previewprops-renamed)
    - [Docs theme separated](#docs-theme-separated)
    - [DocsPage slots removed](#docspage-slots-removed)
    - [React prop tables with Typescript](#react-prop-tables-with-typescript)
    - [ConfigureJSX true by default in React](#configurejsx-true-by-default-in-react)
    - [User babelrc disabled by default in MDX](#user-babelrc-disabled-by-default-in-mdx)
    - [Docs description parameter](#docs-description-parameter)
    - [6.0 Inline stories](#60-inline-stories)
  - [New addon presets](#new-addon-presets)
  - [Removed babel-preset-vue from Vue preset](#removed-babel-preset-vue-from-vue-preset)
  - [Removed Deprecated APIs](#removed-deprecated-apis)
  - [New setStories event](#new-setstories-event)
  - [Removed renderCurrentStory event](#removed-rendercurrentstory-event)
  - [Removed hierarchy separators](#removed-hierarchy-separators)
  - [No longer pass denormalized parameters to storySort](#no-longer-pass-denormalized-parameters-to-storysort)
  - [Client API changes](#client-api-changes)
    - [Removed Legacy Story APIs](#removed-legacy-story-apis)
    - [Can no longer add decorators/parameters after stories](#can-no-longer-add-decoratorsparameters-after-stories)
    - [Changed Parameter Handling](#changed-parameter-handling)
  - [Simplified Render Context](#simplified-render-context)
  - [Story Store immutable outside of configuration](#story-store-immutable-outside-of-configuration)
  - [Improved story source handling](#improved-story-source-handling)
  - [6.0 Addon API changes](#60-addon-api-changes)
    - [Consistent local addon paths in main.js](#consistent-local-addon-paths-in-mainjs)
    - [Deprecated setAddon](#deprecated-setaddon)
    - [Deprecated disabled parameter](#deprecated-disabled-parameter)
    - [Actions addon uses parameters](#actions-addon-uses-parameters)
    - [Removed action decorator APIs](#removed-action-decorator-apis)
    - [Removed withA11y decorator](#removed-witha11y-decorator)
    - [Essentials addon disables differently](#essentials-addon-disables-differently)
    - [Backgrounds addon has a new api](#backgrounds-addon-has-a-new-api)
  - [6.0 Deprecations](#60-deprecations)
    - [Deprecated addon-info, addon-notes](#deprecated-addon-info-addon-notes)
    - [Deprecated addon-contexts](#deprecated-addon-contexts)
    - [Removed addon-centered](#removed-addon-centered)
    - [Deprecated polymer](#deprecated-polymer)
    - [Deprecated immutable options parameters](#deprecated-immutable-options-parameters)
    - [Deprecated addParameters and addDecorator](#deprecated-addparameters-and-adddecorator)
    - [Deprecated clearDecorators](#deprecated-cleardecorators)
    - [Deprecated configure](#deprecated-configure)
    - [Deprecated support for duplicate kinds](#deprecated-support-for-duplicate-kinds)
- [From version 5.2.x to 5.3.x](#from-version-52x-to-53x)
  - [To main.js configuration](#to-mainjs-configuration)
    - [Using main.js](#using-mainjs)
    - [Using preview.js](#using-previewjs)
    - [Using manager.js](#using-managerjs)
  - [Create React App preset](#create-react-app-preset)
  - [Description doc block](#description-doc-block)
  - [React Native Async Storage](#react-native-async-storage)
  - [Deprecate displayName parameter](#deprecate-displayname-parameter)
  - [Unified docs preset](#unified-docs-preset)
  - [Simplified hierarchy separators](#simplified-hierarchy-separators)
  - [Addon StoryShots Puppeteer uses external puppeteer](#addon-storyshots-puppeteer-uses-external-puppeteer)
- [From version 5.1.x to 5.2.x](#from-version-51x-to-52x)
  - [Source-loader](#source-loader)
  - [Default viewports](#default-viewports)
  - [Grid toolbar-feature](#grid-toolbar-feature)
  - [Docs mode docgen](#docs-mode-docgen)
  - [storySort option](#storysort-option)
- [From version 5.1.x to 5.1.10](#from-version-51x-to-5110)
  - [babel.config.js support](#babelconfigjs-support)
- [From version 5.0.x to 5.1.x](#from-version-50x-to-51x)
  - [React native server](#react-native-server)
  - [Angular 7](#angular-7)
  - [CoreJS 3](#corejs-3)
- [From version 5.0.1 to 5.0.2](#from-version-501-to-502)
  - [Deprecate webpack extend mode](#deprecate-webpack-extend-mode)
- [From version 4.1.x to 5.0.x](#from-version-41x-to-50x)
  - [sortStoriesByKind](#sortstoriesbykind)
  - [Webpack config simplification](#webpack-config-simplification)
  - [Theming overhaul](#theming-overhaul)
  - [Story hierarchy defaults](#story-hierarchy-defaults)
  - [Options addon deprecated](#options-addon-deprecated)
  - [Individual story decorators](#individual-story-decorators)
  - [Addon backgrounds uses parameters](#addon-backgrounds-uses-parameters)
  - [Addon cssresources name attribute renamed](#addon-cssresources-name-attribute-renamed)
  - [Addon viewport uses parameters](#addon-viewport-uses-parameters)
  - [Addon a11y uses parameters, decorator renamed](#addon-a11y-uses-parameters-decorator-renamed)
  - [Addon centered decorator deprecated](#addon-centered-decorator-deprecated)
  - [New keyboard shortcuts defaults](#new-keyboard-shortcuts-defaults)
  - [New URL structure](#new-url-structure)
  - [Rename of the `--secure` cli parameter to `--https`](#rename-of-the---secure-cli-parameter-to---https)
  - [Vue integration](#vue-integration)
- [From version 4.0.x to 4.1.x](#from-version-40x-to-41x)
  - [Private addon config](#private-addon-config)
  - [React 15.x](#react-15x)
- [From version 3.4.x to 4.0.x](#from-version-34x-to-40x)
  - [React 16.3+](#react-163)
  - [Generic addons](#generic-addons)
  - [Knobs select ordering](#knobs-select-ordering)
  - [Knobs URL parameters](#knobs-url-parameters)
  - [Keyboard shortcuts moved](#keyboard-shortcuts-moved)
  - [Removed addWithInfo](#removed-addwithinfo)
  - [Removed RN packager](#removed-rn-packager)
  - [Removed RN addons](#removed-rn-addons)
  - [Storyshots Changes](#storyshots-changes)
  - [Webpack 4](#webpack-4)
  - [Babel 7](#babel-7)
  - [Create-react-app](#create-react-app)
    - [Upgrade CRA1 to babel 7](#upgrade-cra1-to-babel-7)
    - [Migrate CRA1 while keeping babel 6](#migrate-cra1-while-keeping-babel-6)
  - [start-storybook opens browser](#start-storybook-opens-browser)
  - [CLI Rename](#cli-rename)
  - [Addon story parameters](#addon-story-parameters)
- [From version 3.3.x to 3.4.x](#from-version-33x-to-34x)
- [From version 3.2.x to 3.3.x](#from-version-32x-to-33x)
  - [`babel-core` is now a peer dependency #2494](#babel-core-is-now-a-peer-dependency-2494)
  - [Base webpack config now contains vital plugins #1775](#base-webpack-config-now-contains-vital-plugins-1775)
  - [Refactored Knobs](#refactored-knobs)
- [From version 3.1.x to 3.2.x](#from-version-31x-to-32x)
  - [Moved TypeScript addons definitions](#moved-typescript-addons-definitions)
  - [Updated Addons API](#updated-addons-api)
- [From version 3.0.x to 3.1.x](#from-version-30x-to-31x)
  - [Moved TypeScript definitions](#moved-typescript-definitions)
  - [Deprecated head.html](#deprecated-headhtml)
- [From version 2.x.x to 3.x.x](#from-version-2xx-to-3xx)
  - [Webpack upgrade](#webpack-upgrade)
  - [Packages renaming](#packages-renaming)
  - [Deprecated embedded addons](#deprecated-embedded-addons)

## From version 6.5.x to 7.0.0

### Alpha release notes

Storybook 7.0 is in early alpha. During the alpha, we are making a large number of breaking changes. We may also break the breaking changes based on what we learn during the development cycle. When 7.0 goes to beta, we will start stabilizing and adding various auto-migrations to help users upgrade more easily.

In the meantime, these migration notes are the best available documentation on things you should know upgrading to 7.0.

### Breaking changes


#### No more default export from `@storybook/addons`

The default export from `@storybook/addons` has been removed. Please use the named exports instead:

```js
import { addons } from '@storybook/addons';
```

The named export has been available since 6.0 or earlier, so your updated code will be backwards-compatible with older versions of Storybook.
#### Modern browser support

Starting in storybook 7.0, storybook will no longer support IE11, amongst other legacy browser versions.
We now transpile our code with a target of `chrome >= 100` and node code is transpiled with a target of `node >= 14`.

This means code-features such as (but not limited to) `async/await`, arrow-functions, `const`,`let`, etc will exists in the code at runtime, and thus the runtime environment must support it.
Not just the runtime needs to support it, but some legacy loaders for webpack or other transpilation tools might need to be updated as well. For example certain versions of webpack 4 had parsers that could not parse the new syntax (e.g. optional chaining).

Some addons or libraries might depended on this legacy browser support, and thus might break. You might get an error like:
```
regeneratorRuntime is not defined
```
To fix these errors, the addon will have to be re-released with a newer browser-target for transpilation. This often looks something like this (but it's dependent on the build system the addon uses):
```js
// babel.config.js
module.exports = {
  presets: [
    [
      '@babel/preset-env',
      {
        shippedProposals: true,
        useBuiltIns: 'usage',
        corejs: '3',
        modules: false,
        targets: { chrome: '100' },
      },
    ],
  ],
}
```

Here's an example PR to one of the storybook addons: https://github.com/storybookjs/addon-coverage/pull/3 doing just that.

#### No more configuration for manager

The storybook manager is no longer built with webpack. Now it's built with esbuild.
Therefore, it's no longer possible to configure the manager. Esbuild comes preconfigured to handle importing CSS, and images.

If you're currently loading files other than CSS or images into the manager, you'll need to make changes so the files get converted to JS before publishing your addon.

This means the preset value `managerWebpack` is no longer respected, and should be removed from presets and `main.js` files.

Addons that run in the manager can depend on `react` and `@storybook/*` packages directly. They do not need to be peerDependencies.
But very importantly, the build system ensures there will only be 1 version of these packages at runtime. The version will come from the `@storybook/ui` package, and not from the addon.
For this reason it's recommended to have these dependencies as `devDependencies` in your addon's `package.json`.

The full list of packages that Storybook's manager bundler makes available for addons is here: https://github.com/storybookjs/storybook/blob/next/code/lib/ui/src/globals/types.ts

Addons in the manager will no longer be bundled together anymore, which means that if 1 fails, it doesn't break the whole manager.
Each addon is imported into the manager as an ESM module that's bundled separately.

#### start-storybook / build-storybook binaries removed

SB6.x framework packages shipped binaries called `start-storybook` and `build-storybook`.

In SB7.0, we've removed these binaries and replaced them with new commands in Storybook's CLI: `sb dev` and `sb build`. These commands will look for the `framework` field in your `.storybook/main.js` config--[which is now required](#framework-field-mandatory)--and use that to determine how to start/build your storybook. The benefit of this change is that it is now possible to install multiple frameworks in a project without having to worry about hoisting issues.

A typical storybook project includes two scripts in your projects `package.json`:

```json
{
  "scripts": {
    "storybook": "start-storybook <some flags>",
    "build-storybook": "build-storybook <some flags>"
  }
}
```

To convert this project to 7.0:

```json
{
  "scripts": {
    "storybook": "storybook dev <some flags>",
    "build-storybook": "storybook build <some flags>"
  },
  "devDependencies": {
    "storybook": "future"
  }
}
```

The new CLI commands remove the following flags:

| flag     | migration                                                                                     |
| -------- | --------------------------------------------------------------------------------------------- |
| --modern | No migration needed. [All ESM code is modern in SB7](#modern-esm--ie11-support-discontinued). |

#### storyStoreV7 enabled by default

SB6.4 introduced [Story Store V7](#story-store-v7), an optimization which allows code splitting for faster build and load times. This was an experimental, opt-in change and you can read more about it in [the migration notes below](#story-store-v7). TLDR: you can't use the legacy `storiesOf` API or dynamic titles in CSF.

Now in 7.0, Story Store V7 is the default. You can opt-out of it by setting the feature flag in `.storybook/main.js`:

```js
module.exports = {
  features: {
    storyStoreV7: false,
  },
};
```

During the 7.0 dev cycle we will be preparing recommendations and utilities to make it easier for `storiesOf` users to upgrade.

#### Webpack4 support discontinued

SB7.0 no longer supports Webpack4.

Depending on your project specifics, it might be possible to run your Storybook using the webpack5 builder without error.

If you are running into errors, you can upgrade your project to Webpack5 or you can try debugging those errors.

To upgrade:

- If you're configuring webpack directly, see the Webpack5 [release announcement](https://webpack.js.org/blog/2020-10-10-webpack-5-release/) and [migration guide](https://webpack.js.org/migrate/5).
- If you're using Create React App, see the [migration notes](https://github.com/facebook/create-react-app/blob/main/CHANGELOG.md#migrating-from-40x-to-500) to ugprade from V4 (Webpack4) to 5

During the 7.0 dev cycle we will be updating this section with useful resources as we run across them.

#### Modern ESM / IE11 support discontinued

SB7.0 compiles to modern ESM, meaning that IE11 is no longer supported. Over the course of the 7.0 dev cycle we will create recommendations for users who still require IE support.

#### Framework field mandatory

In 6.4 we introduced a new `main.js` field called [`framework`](#mainjs-framework-field). Starting in 7.0, this field is mandatory.
The value of the `framework` field has also changed.

In 6.4, valid values included `@storybook/react`, `@storybook/vue`, etc.

In 7.0, frameworks also specify the builder to be used. For example, The current list of frameworks include:

- `@storybook/angular`
- `@storybook/html-webpack5`
- `@storybook/preact-webpack5`
- `@storybook/react-webpack5`
- `@storybook/server-webpack5`
- `@storybook/svelte-webpack5`
- `@storybook/vue-webpack5`
- `@storybook/vue3-webpack5`
- `@storybook/web-components-webpack5`

We will be expanding this list over the course of the 7.0 development cycle. More info on the rationale here: [Frameworks RFC](https://www.notion.so/chromatic-ui/Frameworks-RFC-89f8aafe3f0941ceb4c24683859ed65c).

#### frameworkOptions renamed

In 7.0, the `main.js` fields `reactOptions` and `angularOptions` have been renamed. They are now options on the `framework` field:

```js
module.exports = {
  framework: {
    name: '@storybook/react-webpack5',
    options: { fastRefresh: true };
  }
}
```

#### Framework standalone build moved

In 7.0 the location of the standalone node API has moved to `@storybook/core-server`.

If you used the React standalone API, for example, you might have written:

```js
const { buildStandalone } = require('@storybook/react/standalone');
const options = {};
buildStandalone(options).then(() => console.log('done'));
```

In 7.0, you would now use:

```js
const build = require('@storybook/core-server/standalone');
const options = {};
build(options).then(() => console.log('done'));
```

#### Docs modern inline rendering by default

Storybook docs has a new rendering mode called "modern inline rendering" which unifies the way stories are rendered in Docs mode and in the canvas (aka story mode). It is still being stabilized in 7.0 dev cycle. If you run into trouble with inline rendering in docs, you can opt out of modern inline rendering in your `.storybook/main.js`:

```js
module.exports = {
  features: {
    modernInlineRender: false,
  },
};
```

#### Babel mode v7 by default

Storybook now uses your project babel configuration differently as [described below in Babel Mode v7](#babel-mode-v7). This is now the default. To opt-out:

```js
module.exports = {
  features: {
    babelModeV7: false,
  },
};
```

#### 7.0 feature flags removed

Storybook uses temporary feature flags to opt-in to future breaking changes or opt-in to legacy behaviors. For example:

```js
module.exports = {
  features: {
    emotionAlias: false,
  },
};
```

In 7.0 we've removed the following feature flags:

| flag                | migration instructions                               |
| ------------------- | ---------------------------------------------------- |
| `emotionAlias`      | This flag is no longer needed and should be deleted. |
| `breakingChangesV7` | This flag is no longer needed and should be deleted. |

#### Removed docs.getContainer and getPage parameters

It is no longer possible to set `parameters.docs.getContainer()` and `getPage()`. Instead use `parameters.docs.container` or `parameters.docs.page` directly.

<<<<<<< HEAD

#### Icons API changed

For addon authors who use the `Icons` component, its API has been udpated in Storybook 7.

```diff
export interface IconsProps extends ComponentProps<typeof Svg> {
-  icon?: IconKey;
-  symbol?: IconKey;
+  icon: IconType;
+  useSymbol?: boolean;
}
```

Full change here: https://github.com/storybookjs/storybook/pull/18809
=======
### Docs Changes

The information hierarchy of docs in Storybook has changed in 7.0. The main difference is that each docs is listed in the sidebar as a separate entry, rather than attached to individual stories.

These changes are encapsulated in the following:

#### Standalone docs files

In Storybook 6.x, to create a standalone docs MDX file, you'd have to create a `.stories.mdx` file, and describe its location with the `Meta` doc block:

```mdx
import { Meta } from '@storybook/addon-docs';

<Meta title="Introduction" />
```

In 7.0, things are a little simpler -- you should call the file `.mdx` (drop the `.stories`). This will mean behind the scenes there is no story attached to this entry. You may also drop the `title` and use autotitle (and leave the `Meta` component out entirely).

Additionally, you can attach a standalone docs entry to a component, using the new `of={}` syntax on the `Meta` component:

```mdx
import { Meta } from '@storybook/blocks';
import * as ComponentStories from './some-component.stories';

<Meta of={ComponentStories} />
```

You can create as many docs entries as you like for a given component. Note that if you attach a docs entry to a component it will replace the automatically generated entry from `DocsPage` (See below).

By default docs entries are listed first for the component. You can sort them using story sorting.

#### Referencing stories in docs files

To reference a story in a MDX file, you should reference it with `of`:

```mdx
import { Meta, Story } from '@storybook/blocks';
import * as ComponentStories from './some-component.stories';

<Meta of={ComponentStories} />

<Story of={ComponentStories.standard} />
```

You can also reference a story from a different component:

```mdx
import { Meta, Story } from '@storybook/blocks';
import * as ComponentStories from './some-component.stories';
import * as SecondComponentStories from './second-component.stories';

<Meta of={ComponentStories} />

<Story of={SecondComponentStories.standard} meta={SecondComponentStories} />
```

#### Docs Page

In 7.0, rather than rendering each story in "docs view mode", Docs Page operates by adding additional sidebar entries for each component. By default it uses the same template as was used in 6.x, and the entries are entitled `Docs`.

You can configure Docs Page in `main.js`:

```js
module.exports = {
  docs: {
    docsPage: true, // set to false to disable docs page entirely
    defaultTitle: 'Docs', // set to change the title of generated docs entries
  },
};
```

You can change the default template in the same way as in 6.x, using the `docs.page` parameter.

#### Configuring the Docs Container

As in 6.x, you can override the docs container to configure docs further. This the container that each docs entry is rendered inside:

```js
// in preview.js

export const parameters = {
  docs: {
    container: // your container
  }
}
```

You likely want to use the `DocsContainer` component exported by `@storybook/blocks` and consider the following examples:

**Overriding theme**:

To override the theme, you can continue to use the `docs.theme` parameter.

**Overriding MDX components**

If you want to override the MDX components supplied to your docs page, use the `MDXProvider` from `@mdx-js/react`:

```js
import { MDXProvider } from '@mdx-js/react';
import { DocsContainer } from '@storybook/blocks';
import * as DesignSystem from 'your-design-system';

export const MyDocsContainer = (props) => (
  <MDXProvider
    components={{
      h1: DesignSystem.H1,
      h2: DesignSystem.H2,
    }}
  >
    <DocsContainer {...props} />
  </MDXProvider>
);
```

#### External Docs

Storybook 7.0 can be used in the above way in externally created projects (i.e. custom docs sites). Your `.mdx` files defined as above should be portable to other contexts. You simply need to render them in an `ExternalDocs` component:

```js
// In your project somewhere:
import { ExternalDocs } from '@storybook/blocks';

// Import all the preview entries from addons that need to operate in your external docs,
// at a minimum likely your project's and your renderer's.
import * as reactAnnotations from '@storybook/react/preview';
import * as previewAnnotations from '../.storybook/preview';

export default function App({ Component, pageProps }) {
  return (
    <ExternalDocs projectAnnotationsList={[reactAnnotations, previewAnnotations]}>
      <Component {...pageProps} />
    </ExternalDocs>
  );
}
```
>>>>>>> 06ffa298

## From version 6.4.x to 6.5.0

### Vue 3 upgrade

Storybook 6.5 supports Vue 3 out of the box when you install it fresh. However, if you're upgrading your project from a previous version, you'll need to [follow the steps for opting-in to webpack 5](#webpack-5).

### React18 new root API

React 18 introduces a [new root API](https://reactjs.org/blog/2022/03/08/react-18-upgrade-guide.html#updates-to-client-rendering-apis). Starting in 6.5, Storybook for React will auto-detect your react version and use the new root API automatically if you're on React18.

If you wish to opt out of the new root API, set the `reactOptions.legacyRootApi` flag in your `.storybook/main.js` config:

```js
module.exports = {
  reactOptions: { legacyRootApi: true },
};
```

### Renamed isToolshown to showToolbar

Storybook's [manager API](docs/addons/addons-api.md) has deprecated the `isToolshown` option (to show/hide the toolbar) and renamed it to `showToolbar` for consistency with other similar UI options.

Example:

```js
// .storybook/manager.js
import { addons } from '@storybook/addons';

addons.setConfig({
  showToolbar: false,
});
```

### Deprecated register.js

In ancient versions of Storybook, addons were registered by referring to `addon-name/register.js`. This is going away in SB7.0. Instead you should just add `addon-name` to the `addons` array in `.storybook/main.js`.

Before:

```js
module.exports = { addons: ['my-addon/register.js'] };
```

After:

```js
module.exports = { addons: ['my-addon'] };
```

### Dropped support for addon-actions addDecorators

Prior to SB6.5, `addon-actions` provided an option called `addDecorators`. In SB6.5, decorators are applied always. This is technically a breaking change, so if this affects you please file an issue in Github and we can consider reverting this in a patch release.

### Vite builder renamed

SB6.5 renames Storybook's [Vite builder](https://github.com/storybookjs/builder-vite) from `storybook-builder-vite` to `@storybook/builder-vite`. This move is part of a larger effort to improve Vite support in Storybook.

Storybook's `automigrate` command can migrate for you. To manually migrate:

1. Remove `storybook-builder-vite` from your `package.json` dependencies
2. Install `@storybook/builder-vite`
3. Update your `core.builder` setting in `.storybook/main.js` to `@storybook/builder-vite`.

### Docs framework refactor for React

SB6.5 moves framework specializations (e.g. ArgType inference, dynamic snippet rendering) out of `@storybook/addon-docs` and into the specific framework packages to which they apply (e.g. `@storybook/react`).

This change should not require any specific migrations on your part if you are using the docs addon as described in the documentation. However, if you are using `react-docgen` or `react-docgen-typescript` information in some custom way outside of `addon-docs`, you should be aware of this change.

In SB6.4, `@storybook/react` added `react-docgen` to its babel settings and `react-docgen-typescript` to its webpack settings. In SB6.5, this only happens if you are using `addon-docs` or `addon-controls`, either directly or indirectly through `addon-essentials`. If you're not using either of those addons, but require that information for some other addon, please configure that manually in your `.storybook/main.js` configuration. You can see the docs configuration here: https://github.com/storybookjs/storybook/blob/next/app/react/src/server/framework-preset-react-docs.ts

### Opt-in MDX2 support

SB6.5 adds experimental opt-in support for MDXv2. To install:

```sh
yarn add @storybook/mdx2-csf -D
```

Then add the `previewMdx2` feature flag to your `.storybook/main.js` config:

```js
module.exports = {
  features: {
    previewMdx2: true,
  },
};
```

### CSF3 auto-title improvements

SB 6.4 introduced experimental "auto-title", in which a story's location in the sidebar (aka `title`) can be automatically inferred from its location on disk. For example, the file `atoms/Button.stories.js` might result in the title `Atoms/Button`.

We've made two improvements to Auto-title based on user feedback:

- Auto-title preserves filename case
- Auto-title removes redundant filenames from the path

#### Auto-title filename case

SB 6.4's implementation of auto-title ran `startCase` on each path component. For example, the file `atoms/MyButton` would be transformed to `Atoms/My Button`.

We've changed this in SB 6.5 to preserve the filename case, so that instead it the same file would result in the title `atoms/MyButton`. The rationale is that this gives more control to users about what their auto-title will be.

This might be considered a breaking change. However, we feel justified to release this in 6.5 because:

1. We consider it a bug in the initial auto-title implementation
2. CSF3 and the auto-title feature are experimental, and we reserve the right to make breaking changes outside of semver (tho we try to avoid it)

If you want to restore the old titles in the UI, you can customize your sidebar with the following code snippet in `.storybook/manager.js`:

```js
import { addons } from '@storybook/addons';
import startCase from 'lodash/startCase';

addons.setConfig({
  sidebar: {
    renderLabel: ({ name, type }) => (type === 'story' ? name : startCase(name)),
  },
});
```

#### Auto-title redundant filename

The heuristic failed in the common scenario in which each component gets its own directory, e.g. `atoms/Button/Button.stories.js`, which would result in the redundant title `Atoms/Button/Button`. Alternatively, `atoms/Button/index.stories.js` would result in `Atoms/Button/Index`.

To address this problem, 6.5 introduces a new heuristic to removes the filename if it matches the directory name or `index`. So `atoms/Button/Button.stories.js` and `atoms/Button/index.stories.js` would both result in the title `Atoms/Button` (or `atoms/Button` if `autoTitleFilenameCase` is set, see above).

Since CSF3 is experimental, we are introducing this technically breaking change in a minor release. If you desire the old structure, you can manually specify the title in file. For example:

```js
// atoms/Button/Button.stories.js
export default { title: 'Atoms/Button/Button' };
```

#### Auto-title always prefixes

When the user provides a `prefix` in their `main.js` `stories` field, it now prefixes all titles to matching stories, whereas in 6.4 and earlier it only prefixed auto-titles.

Consider the following example:

```js
// main.js
module.exports = {
  stories: [{ directory: '../src', titlePrefix: 'Custom' }]
}

// ../src/NoTitle.stories.js
export default { component: Foo };

// ../src/Title.stories.js
export default { component: Bar, title: 'Bar' }
```

In 6.4, the final titles would be:

- `NoTitle.stories.js` => `Custom/NoTitle`
- `Title.stories.js` => `Bar`

In 6.5, the final titles would be:

- `NoTitle.stories.js` => `Custom/NoTitle`
- `Title.stories.js` => `Custom/Bar`

<!-- markdown-link-check-disable -->

## From version 6.3.x to 6.4.0

### Automigrate

Automigrate is a new 6.4 feature that provides zero-config upgrades to your dependencies, configurations, and story files.

Each automigration analyzes your project, and if it's is applicable, propose a change alongside relevant documentation. If you accept the changes, the automigration will update your files accordingly.

For example, if you're in a webpack5 project but still use Storybook's default webpack4 builder, the automigration can detect this and propose an upgrade. If you opt-in, it will install the webpack5 builder and update your `main.js` configuration automatically.

You can run the existing suite of automigrations to see which ones apply to your project. This won't update any files unless you accept the changes:

```

npx sb@next automigrate

```

The automigration suite also runs when you create a new project (`sb init`) or when you update storybook (`sb upgrade`).

### CRA5 upgrade

Storybook 6.3 supports CRA5 out of the box when you install it fresh. However, if you're upgrading your project from a previous version, you'll need to upgrade the configuration. You can do this automatically by running:

```

npx sb@next automigrate

```

Or you can do the following steps manually to force Storybook to use webpack 5 for building your project:

```shell
yarn add @storybook/builder-webpack5 @storybook/manager-webpack5 --dev
# Or
npm install @storybook/builder-webpack5 @storybook/manager-webpack5 --save-dev
```

Then edit your `.storybook/main.js` config:

```js
module.exports = {
  core: {
    builder: 'webpack5',
  },
};
```

### CSF3 enabled

SB6.3 introduced a feature flag, `features.previewCsfV3`, to opt-in to experimental [CSF3 syntax support](https://storybook.js.org/blog/component-story-format-3-0/). In SB6.4, CSF3 is supported regardless of `previewCsfV3`'s value. This should be a fully backwards-compatible change. The `previewCsfV3` flag has been deprecated and will be removed in SB7.0.

#### Optional titles

In SB6.3 and earlier, component titles were required in CSF default exports. Starting in 6.4, they are optional.
If you don't specify a component file, it will be inferred from the file's location on disk.

Consider a project configuration `/path/to/project/.storybook/main.js` containing:

```js
module.exports = { stories: ['../src/**/*.stories.*'] };
```

And the file `/path/to/project/src/components/Button.stories.tsx` containing the default export:

```js
import { Button } from './Button';
export default { component: Button };
// named exports...
```

The inferred title of this file will be `components/Button` based on the stories glob in the configuration file.
We will provide more documentation soon on how to configure this.

#### String literal titles

Starting in 6.4 CSF component [titles are optional](#optional-titles). However, if you do specify titles, title handing is becoming more strict in V7 and is limited to string literals.

Earlier versions of Storybook supported story titles that are dynamic Javascript expressions

```js
// ✅ string literals 6.3 OK / 7.0 OK
export default {
  title: 'Components/Atoms/Button',
};

// ✅ undefined 6.3 OK / 7.0 OK
export default {
  component: Button,
};

// ❌ expressions: 6.3 OK / 7.0 KO
export default {
  title: foo('bar'),
};

// ❌ template literals 6.3 OK / 7.0 KO
export default {
  title: `${bar}`,
};
```

#### StoryObj type

The TypeScript type for CSF3 story objects is `StoryObj`, and this will become the default in Storybook 7.0. In 6.x, the `StoryFn` type is the default, and `Story` is aliased to `StoryFn`.

If you are migrating to experimental CSF3, the following is compatible with 6.4 and requires the least amount of change to your code today:

```ts
// CSF2 function stories, current API, will break in 7.0
import type { Story } from '@storybook/<framework>';

// CSF3 object stories, will persist in 7.0
import type { StoryObj } from '@storybook/<framework>';
```

The following is compatible with 6.4 and also forward-compatible with anticipated 7.0 changes:

```ts
// CSF2 function stories, forward-compatible mode
import type { StoryFn } from '@storybook/<framework>';

// CSF3 object stories, using future 7.0 types
import type { Story } from '@storybook/<framework>/types-7-0';
```

### Story Store v7

SB6.4 introduces an opt-in feature flag, `features.storyStoreV7`, which loads stories in an "on demand" way (that is when rendered), rather than up front when the Storybook is booted. This way of operating will become the default in 7.0 and will likely be switched to opt-out in that version.

The key benefit of the on demand store is that stories are code-split automatically (in `builder-webpack4` and `builder-webpack5`), which allows for much smaller bundle sizes, faster rendering, and improved general performance via various opt-in Webpack features.

The on-demand store relies on the "story index" data structure which is generated in the server (node) via static code analysis. As such, it has the following limitations:

- Does not work with `storiesOf()`
- Does not work if you use dynamic story names or component titles.

However, the `autoTitle` feature is supported.

#### Behavioral differences

The key behavioral differences of the v7 store are:

- `SET_STORIES` is not emitted on boot up. Instead the manager loads the story index independently.
- A new event `STORY_PREPARED` is emitted when a story is rendered for the first time, which contains metadata about the story, such as `parameters`.
- All "entire" store APIs such as `extract()` need to be proceeded by an async call to `loadAllCSFFiles()` which fetches all CSF files and processes them.

#### Main.js framework field

In earlier versions of Storybook, each framework package (e.g. `@storybook/react`) provided its own `start-storybook` and `build-storybook` binaries, which automatically filled in various settings.

In 7.0, we're moving towards a model where the user specifies their framework in `main.js`.

```js
module.exports = {
  // ... your existing config
  framework: '@storybook/react', // OR whatever framework you're using
};
```

Each framework must export a `renderToDOM` function and `parameters.framework`. We'll be adding more documentation for framework authors in a future release.

#### Using the v7 store

To activate the v7 mode set the feature flag in your `.storybook/main.js` config:

```js
module.exports = {
  // ... your existing config
  framework: '@storybook/react', // OR whatever framework you're using
  features: {
    storyStoreV7: true,
  },
};
```

NOTE: `features.storyStoreV7` implies `features.buildStoriesJson` and has the same limitations.

#### v7-style story sort

If you've written a custom `storySort` function, you'll need to rewrite it for V7.

SB6.x supports a global story function specified in `.storybook/preview.js`. It accepts two arrays which each contain:

- The story ID
- A story object that contains the name, title, etc.
- The component's parameters
- The project-level parameters

SB 7.0 streamlines the story function. It now accepts a `StoryIndexEntry` which is
an object that contains only the story's `id`, `title`, `name`, and `importPath`.

Consider the following example, before and after:

```js
// v6-style sort
function storySort(a, b) {
  return a[1].kind === b[1].kind
    ? 0
    : a[1].id.localeCompare(b[1].id, undefined, { numeric: true });
},
```

And the after version using `title` instead of `kind` and not receiving the full parameters:

```js
// v7-style sort
function storySort(a, b) {
  return a.title === b.title
    ? 0
    : a.id.localeCompare(b.id, undefined, { numeric: true });
},
```

#### v7 Store API changes for addon authors

The Story Store in v7 mode is async, so synchronous story loading APIs no longer work. In particular:

- `store.fromId()` has been replaced by `store.loadStory()`, which is async (i.e. returns a `Promise` you will need to await).
- `store.raw()/store.extract()` and friends that list all stories require a prior call to `store.cacheAllCSFFiles()` (which is async). This will load all stories, and isn't generally a good idea in an addon, as it will force the whole store to load.

#### Storyshots compatibility in the v7 store

Storyshots is not currently compatible with the v7 store. However, you can use the following workaround to opt-out of the v7 store when running storyshots; in your `main.js`:

```js
module.exports = {
  features: {
    storyStoreV7: !global.navigator?.userAgent?.match?.('jsdom'),
  },
};
```

There are some caveats with the above approach:

- The code path in the v6 store is different to the v7 store and your mileage may vary in identical behavior. Buyer beware.
- The story sort API [changed between the stores](#v7-style-story-sort). If you are using a custom story sort function, you will need to ensure it works in both contexts (perhaps using the check `global.navigator.userAgent.match('jsdom')`).

### Emotion11 quasi-compatibility

Now that the web is moving to Emotion 11 for styling, popular libraries like MUI5 and ChakraUI are breaking with Storybook 6.3 which only supports emotion@10.

Unfortunately we're unable to upgrade Storybook to Emotion 11 without a semver major release, and we're not ready for that. So, as a workaround, we've created a feature flag which opts-out of the previous behavior of pinning the Emotion version to v10. To enable this workaround, add the following to your `.storybook/main.js` config:

```js
module.exports = {
  features: {
    emotionAlias: false,
  },
};
```

Setting this should unlock theming for emotion11-based libraries in Storybook 6.4.

### Babel mode v7

SB6.4 introduces an opt-in feature flag, `features.babelModeV7`, that reworks the way Babel is configured in Storybook to make it more consistent with the Babel is configured in your app. This breaking change will become the default in SB 7.0, but we encourage you to migrate today.

> NOTE: CRA apps using `@storybook/preset-create-react-app` use CRA's handling, so the new flag has no effect on CRA apps.

In SB6.x and earlier, Storybook provided its own default configuration and inconsistently handled configurations from the user's babelrc file. This resulted in a final configuration that differs from your application's configuration AND is difficult to debug.

In `babelModeV7`, Storybook no longer provides its own default configuration and is primarily configured via babelrc file, with small, incremental updates from Storybook addons.

In 6.x, Storybook supported a `.storybook/babelrc` configuration option. This is no longer supported and it's up to you to reconcile this with your project babelrc.

To activate the v7 mode set the feature flag in your `.storybook/main.js` config:

```js
module.exports = {
  // ... your existing config
  features: {
    babelModeV7: true,
  },
};
```

In the new mode, Storybook expects you to provide a configuration file. If you want a configuration file that's equivalent to the 6.x default, you can run the following command in your project directory:

```sh
npx sb@next babelrc
```

This will create a `.babelrc.json` file. This file includes a bunch of babel plugins, so you may need to add new package devDependencies accordingly.

### Loader behavior with args changes

In 6.4 the behavior of loaders when arg changes occurred was tweaked so loaders do not re-run. Instead the previous value of the loader is passed to the story, irrespective of the new args.

### 6.4 Angular changes

#### SB Angular builder

Since SB6.3, Storybook for Angular supports a builder configuration in your project's `angular.json`. This provides an Angular-style configuration for running and building your Storybook. The full builder documentation will be shown in the [main documentation page](https://storybook.js.org/docs/angular) soon, but for now you can check out an example here:

- `start-storybook`: [example](https://github.com/storybookjs/storybook/blob/next/examples/angular-cli/angular.json#L78) [schema](https://github.com/storybookjs/storybook/blob/next/app/angular/src/builders/start-storybook/schema.json)
- `build-storybook`: [example](https://github.com/storybookjs/storybook/blob/next/examples/angular-cli/angular.json#L86) [schema](https://github.com/storybookjs/storybook/blob/next/app/angular/src/builders/build-storybook/schema.json)

#### Angular13

Angular 13 introduces breaking changes that require updating your Storybook configuration if you are migrating from a previous version of Angular.

Most notably, the documented way of including global styles is no longer supported by Angular13. Previously you could write the following in your `.storybook/preview.js` config:

```
import '!style-loader!css-loader!sass-loader!./styles.scss';
```

If you use Angular 13 and above, you should use the builder configuration instead:

```json
   "my-default-project": {
      "architect": {
        "build": {
          "builder": "@angular-devkit/build-angular:browser",
          "options": {
            "styles": ["src/styles.css", "src/styles.scss"],
          }
        }
      },
   },
```

If you need storybook-specific styles separate from your app, you can configure the styles in the [SB Angular builder](#sb-angular-builder), which completely overrides your project's styles:

```json
      "storybook": {
        "builder": "@storybook/angular:start-storybook",
        "options": {
          "browserTarget": "my-default-project:build",
          "styles": [".storybook/custom-styles.scss"],
        },
      }
```

Then, once you've set this up, you should run Storybook through the builder:

```sh
ng run my-default-project:storybook
ng run my-default-project:build-storybook
```

#### Angular component parameter removed

In SB6.3 and earlier, the `default.component` metadata was implemented as a parameter, meaning that stories could set `parameters.component` to override the default export. This was an internal implementation that was never documented, but it was mistakenly used in some Angular examples.

If you have Angular stories of the form:

```js
export const MyStory = () => ({ ... })
SomeStory.parameters = { component: MyComponent };
```

You should rewrite them as:

```js
export const MyStory = () => ({ component: MyComponent, ... })
```

[More discussion here.](https://github.com/storybookjs/storybook/pull/16010#issuecomment-917378595)

### 6.4 deprecations

#### Deprecated --static-dir CLI flag

In 6.4 we've replaced the `--static-dir` CLI flag with the the `staticDirs` field in `.storybook/main.js`. Note that the CLI directories are relative to the current working directory, whereas the `staticDirs` are relative to the location of `main.js`.

Before:

```sh
start-storybook --static-dir ./public,./static,./foo/assets:/assets
```

After:

```js
// .storybook/main.js
module.exports = {
  staticDirs: ['../public', '../static', { from: '../foo/assets', to: '/assets' }],
};
```

The `--static-dir` flag has been deprecated and will be removed in Storybook 7.0.

## From version 6.2.x to 6.3.0

### Webpack 5

Storybook 6.3 brings opt-in support for building both your project and the manager UI with webpack 5. To do so, there are two ways:

1 - Upgrade command

If you're upgrading your Storybook version, run this command, which will both upgrade your dependencies but also detect whether you should migrate to webpack5 builders and apply the changes automatically:

```shell
npx sb upgrade
```

2 - Automigrate command

If you don't want to change your Storybook version but want Storybook to detect whether you should migrate to webpack5 builders and apply the changes automatically:

```shell
npx sb automigrate
```

3 - Manually

If either methods did not work or you just want to proceed manually, do the following steps:

Install the dependencies:

```shell
yarn add @storybook/builder-webpack5 @storybook/manager-webpack5 --dev
# Or
npm install @storybook/builder-webpack5 @storybook/manager-webpack5 --save-dev
```

Then edit your `.storybook/main.js` config:

```js
module.exports = {
  core: {
    builder: 'webpack5',
  },
};
```

> NOTE: If you're using `@storybook/preset-create-react-app` make sure to update it to version 4.0.0 as well.

#### Fixing hoisting issues

##### Webpack 5 manager build

Storybook 6.2 introduced **experimental** webpack5 support for building user components. Storybook 6.3 also supports building the manager UI in webpack 5 to avoid strange hoisting issues.

If you're upgrading from 6.2 and already using the experimental webpack5 feature, this might be a breaking change (hence the 'experimental' label) and you should try adding the manager builder:

```shell
yarn add @storybook/manager-webpack5 --dev
# Or
npm install @storybook/manager-webpack5 --save-dev
```

##### Wrong webpack version

Because Storybook uses `webpack@4` as the default, it's possible for the wrong version of webpack to get hoisted by your package manager. If you receive an error that looks like you might be using the wrong version of webpack, install `webpack@5` explicitly as a dev dependency to force it to be hoisted:

```shell
yarn add webpack@5 --dev
# Or
npm install webpack@5 --save-dev
```

Alternatively or additionally you might need to add a resolution to your package.json to ensure that a consistent webpack version is provided across all of storybook packages. Replacing the {app} with the app (react, vue, etc.) that you're using:

```js
// package.json
...
resolutions: {
  "@storybook/{app}/webpack": "^5"
}
...
```

### Angular 12 upgrade

Storybook 6.3 supports Angular 12 out of the box when you install it fresh. However, if you're upgrading your project from a previous version, you'll need to [follow the steps for opting-in to webpack 5](#webpack-5).

### Lit support

Storybook 6.3 introduces Lit 2 support in a non-breaking way to ease migration from `lit-html`/`lit-element` to `lit`.

To do so, it relies on helpers added in the latest minor versions of `lit-html`/`lit-element`. So when upgrading to Storybook 6.3, please ensure your project is using `lit-html` 1.4.x or `lit-element` 2.5.x.

According to the package manager you are using, it can be handled automatically when updating Storybook or can require to manually update the versions and regenerate the lockfile.

### No longer inferring default values of args

Previously, unset `args` were set to the `argType.defaultValue` if set or inferred from the component's prop types (etc.). In 6.3 we no longer infer default values and instead set arg values to `undefined` when unset, allowing the framework to supply the default value.

If you were using `argType.defaultValue` to fix issues with the above inference, it should no longer be necessary, you can remove that code.

If you were using `argType.defaultValue` or relying on inference to set a default value for an arg, you should now set a value for the arg at the component level:

```js
export default {
  component: MyComponent,
  args: {
    argName: 'default-value',
  },
};
```

To manually configure the value that is shown in the ArgsTable doc block, you can configure the `table.defaultValue` setting:

```js
export default {
  component: MyComponent,
  argTypes: {
    argName: {
      table: { defaultValue: { summary: 'SomeType<T>' } },
    },
  },
};
```

### 6.3 deprecations

#### Deprecated addon-knobs

We are replacing `@storybook/addon-knobs` with `@storybook/addon-controls`.

- [Rationale & discussion](https://github.com/storybookjs/storybook/discussions/15060)
- [Migration notes](https://github.com/storybookjs/storybook/blob/next/addons/controls/README.md#how-do-i-migrate-from-addon-knobs)

#### Deprecated scoped blocks imports

In 6.3, we changed doc block imports from `@storybook/addon-docs/blocks` to `@storybook/addon-docs`. This makes it possible for bundlers to automatically choose the ESM or CJS version of the library depending on the context.

To update your code, you should be able to global replace `@storybook/addon-docs/blocks` with `@storybook/addon-docs`. Example:

```js
// before
import { Meta, Story } from '@storybook/addon-docs/blocks';

// after
import { Meta, Story } from '@storybook/addon-docs';
```

#### Deprecated layout URL params

Several URL params to control the manager layout have been deprecated and will be removed in 7.0:

- `addons=0`: use `panel=false` instead
- `panelRight=1`: use `panel=right` instead
- `stories=0`: use `nav=false` instead

Additionally, support for legacy URLs using `selectedKind` and `selectedStory` will be removed in 7.0. Use `path` instead.

## From version 6.1.x to 6.2.0

### MDX pattern tweaked

In 6.2 files ending in `stories.mdx` or `story.mdx` are now processed with Storybook's MDX compiler. Previously it only applied to files ending in `.stories.mdx` or `.story.mdx`. See more here: [#13996](https://github.com/storybookjs/storybook/pull/13996).

### 6.2 Angular overhaul

#### New Angular storyshots format

We've updated the Angular storyshots format in 6.2, which is technically a breaking change. Apologies to semver purists: if you're using storyshots, you'll need to [update your snapshots](https://jestjs.io/docs/en/snapshot-testing#updating-snapshots).

The new format hides the implementation details of `@storybook/angular` so that we can evolve its renderer without breaking your snapshots in the future.

#### Deprecated Angular story component

Storybook 6.2 for Angular uses `parameters.component` as the preferred way to specify your stories' components. The previous method, in which the component was a return value of the story, has been deprecated.

Consider the existing story from 6.1 or earlier:

```ts
export default { title: 'Button' };
export const Basic = () => ({
  component: Button,
  props: { label: 'Label' },
});
```

From 6.2 this should be rewritten as:

```ts
export default { title: 'Button', component: Button };
export const Basic = () => ({
  props: { label: 'Label' },
});
```

The new convention is consistent with how other frameworks and addons work in Storybook. The old way will be supported until 7.0. For a full discussion see <https://github.com/storybookjs/storybook/issues/8673>.

#### New Angular renderer

We've rewritten the Angular renderer in Storybook 6.2. It's meant to be entirely backwards compatible, but if you need to use the legacy renderer it's still available via a [parameter](https://storybook.js.org/docs/angular/writing-stories/parameters). To opt out of the new renderer, add the following to `.storybook/preview.ts`:

```ts
export const parameters = {
  angularLegacyRendering: true,
};
```

Please also file an issue if you need to opt out. We plan to remove the legacy renderer in 7.0.

#### Components without selectors

When the new Angular renderer is used, all Angular Story components must either have a selector, or be added to the `entryComponents` array of the story's `moduleMetadata`. If the component has any `Input`s or `Output`s to be controlled with `args`, a selector should be added.

### Packages now available as ESModules

Many Storybook packages are now available as ESModules in addition to CommonJS. If your jest tests stop working, this is likely why. One common culprit is doc blocks, which [is fixed in 6.3](#deprecated-scoped-blocks-imports). In 6.2, you can configure jest to transform the packages like so ([more info](https://jestjs.io/docs/configuration#transformignorepatterns-arraystring)):

```json
// In your jest config
transformIgnorePatterns: ['/node_modules/(?!@storybook)']
```

### 6.2 Deprecations

#### Deprecated implicit PostCSS loader

Previously, `@storybook/core` would automatically add the `postcss-loader` to your preview. This caused issues for consumers when PostCSS upgraded to v8 and tools, like Autoprefixer and Tailwind, starting requiring the new version. Implicitly adding `postcss-loader` will be removed in Storybook 7.0.

Instead of continuing to include PostCSS inside the core library, it has been moved to [`@storybook/addon-postcss`](https://github.com/storybookjs/addon-postcss). This addon provides more fine-grained customization and will be upgraded more flexibly to track PostCSS upgrades.

If you require PostCSS support, please install `@storybook/addon-postcss` in your project, add it to your list of addons inside `.storybook/main.js`, and configure a `postcss.config.js` file.

Further information is available at <https://github.com/storybookjs/storybook/issues/12668> and <https://github.com/storybookjs/storybook/pull/13669>.

If you're not using Postcss and you don't want to see the warning, you can disable it by adding the following to your `.storybook/main.js`:

```js
module.exports = {
  features: {
    postcss: false,
  },
};
```

#### Deprecated default PostCSS plugins

When relying on the [implicit PostCSS loader](#deprecated-implicit-postcss-loader), it would also add [autoprefixer v9](https://www.npmjs.com/package/autoprefixer/v/9.8.6) and [postcss-flexbugs-fixes v4](https://www.npmjs.com/package/postcss-flexbugs-fixes/v/4.2.1) plugins to the `postcss-loader` configuration when you didn't have a PostCSS config file (such as `postcss.config.js`) within your project.

They will no longer be applied when switching to `@storybook/addon-postcss` and the implicit PostCSS features will be removed in Storybook 7.0.

If you depend upon these plugins being applied, install them and create a `postcss.config.js` file within your project that contains:

```js
module.exports = {
  plugins: [
    require('postcss-flexbugs-fixes'),
    require('autoprefixer')({
      flexbox: 'no-2009',
    }),
  ],
};
```

#### Deprecated showRoots config option

Config options for the sidebar are now under the `sidebar` namespace. The `showRoots` option should be set as follows:

```js
addons.setConfig({
  sidebar: {
    showRoots: false,
  },
  // showRoots: false   <- this is deprecated
});
```

The top-level `showRoots` option will be removed in Storybook 7.0.

#### Deprecated control.options

Possible `options` for a radio/check/select controls has been moved up to the argType level, and no longer accepts an object. Instead, you should specify `options` as an array. You can use `control.labels` to customize labels. Additionally, you can use a `mapping` to deal with complex values.

```js
argTypes: {
  answer:
    options: ['yes', 'no'],
    mapping: {
      yes: <Check />,
      no: <Cross />,
    },
    control: {
      type: 'radio',
      labels: {
        yes: 'да',
        no: 'нет',
      }
    }
  }
}
```

Keys in `control.labels` as well as in `mapping` should match the values in `options`. Neither object has to be exhaustive, in case of a missing property, the option value will be used directly.

If you are currently using an object as value for `control.options`, be aware that the key and value are reversed in `control.labels`.

#### Deprecated storybook components html entry point

Storybook HTML components are now exported directly from '@storybook/components' for better ESM and Typescript compatibility. The old entry point will be removed in SB 7.0.

```js
// before
import { components } from '@storybook/components/html';

// after
import { components } from '@storybook/components';
```

## From version 6.0.x to 6.1.0

### Addon-backgrounds preset

In 6.1 we introduced an unintentional breaking change to `addon-backgrounds`.

The addon uses decorators which are set up automatically by a preset. The required preset is ignored if you register the addon in `main.js` with the `/register` entry point. This used to be valid in `v6.0.x` and earlier:

```js
module.exports = {
  stories: ['../**/*.stories.js'],
  addons: ['@storybook/addon-backgrounds/register'],
};
```

To fix it, just replace `@storybook/addon-backgrounds/register` with `@storybook/addon-backgrounds`:

```js
module.exports = {
  stories: ['../**/*.stories.js'],
  addons: ['@storybook/addon-backgrounds'],
};
```

### Single story hoisting

Stories which have **no siblings** (i.e. the component has only one story) and which name **exactly matches** the component name will now be hoisted up to replace their parent component in the sidebar. This means you can have a hierarchy like this:

```
DESIGN SYSTEM   [root]
- Atoms         [group]
  - Button      [component]
    - Button    [story]
  - Checkbox    [component]
    - Checkbox  [story]
```

This will then be visually presented in the sidebar like this:

```
DESIGN SYSTEM   [root]
- Atoms         [group]
  - Button      [story]
  - Checkbox    [story]
```

See [Naming components and hierarchy](https://storybook.js.org/docs/react/writing-stories/naming-components-and-hierarchy#single-story-hoisting) for details.

### React peer dependencies

Starting in 6.1, `react` and `react-dom` are required peer dependencies of `@storybook/react`, meaning that if your React project does not have dependencies on them, you need to add them as `devDependencies`. If you don't you'll see errors like this:

```
Error: Cannot find module 'react-dom/package.json'
```

They were also peer dependencies in earlier versions, but due to the package structure they would be installed by Storybook if they were not required by the user's project. For more discussion: <https://github.com/storybookjs/storybook/issues/13269>

### 6.1 deprecations

#### Deprecated DLL flags

Earlier versions of Storybook used Webpack DLLs as a performance crutch. In 6.1, we've removed Storybook's built-in DLLs and have deprecated the command-line parameters `--no-dll` and `--ui-dll`. They will be removed in 7.0.

#### Deprecated storyFn

Each item in the story store contains a field called `storyFn`, which is a fully decorated story that's applied to the denormalized story parameters. Starting in 6.0 we've stopped using this API internally, and have replaced it with a new field called `unboundStoryFn` which, unlike `storyFn`, must passed a story context, typically produced by `applyLoaders`;

Before:

```js
const { storyFn } = store.fromId('some--id');
console.log(storyFn());
```

After:

```js
const { unboundStoryFn, applyLoaders } = store.fromId('some--id');
const context = await applyLoaders();
console.log(unboundStoryFn(context));
```

If you're not using loaders, `storyFn` will work as before. If you are, you'll need to use the new approach.

> NOTE: If you're using `@storybook/addon-docs`, this deprecation warning is triggered by the Docs tab in 6.1. It's safe to ignore and we will be providing a proper fix in a future release. You can track the issue at <https://github.com/storybookjs/storybook/issues/13074>.

#### Deprecated onBeforeRender

The `@storybook/addon-docs` previously accepted a `jsx` option called `onBeforeRender`, which was unfortunately named as it was called after the render.

We've renamed it `transformSource` and also allowed it to receive the `StoryContext` in case source rendering requires additional information.

#### Deprecated grid parameter

Previously when using `@storybook/addon-backgrounds` if you wanted to customize the grid, you would define a parameter like this:

```js
export const Basic = () => <Button />
Basic.parameters: {
  grid: {
    cellSize: 10
  }
},
```

As grid is not an addon, but rather backgrounds is, the grid configuration was moved to be inside `backgrounds` parameter instead. Also, there are new properties that can be used to further customize the grid. Here's an example with the default values:

```js
export const Basic = () => <Button />
Basic.parameters: {
  backgrounds: {
    grid: {
      disable: false,
      cellSize: 20,
      opacity: 0.5,
      cellAmount: 5,
      offsetX: 16, // default is 0 if story has 'fullscreen' layout, 16 if layout is 'padded'
      offsetY: 16, // default is 0 if story has 'fullscreen' layout, 16 if layout is 'padded'
    }
  }
},
```

#### Deprecated package-composition disabled parameter

Like [Deprecated disabled parameter](#deprecated-disabled-parameter). The `disabled` parameter has been deprecated, please use `disable` instead.

For more information, see the [the related documentation](https://storybook.js.org/docs/react/workflows/package-composition#configuring).

## From version 5.3.x to 6.0.x

### Hoisted CSF annotations

Storybook 6 introduces hoisted CSF annotations and deprecates the `StoryFn.story` object-style annotation.

In 5.x CSF, you would annotate a story like this:

```js
export const Basic = () => <Button />
Basic.story = {
  name: 'foo',
  parameters: { ... },
  decorators: [ ... ],
};
```

In 6.0 CSF this becomes:

```js
export const Basic = () => <Button />
Basic.storyName = 'foo';
Basic.parameters = { ... };
Basic.decorators = [ ... ];
```

1. The new syntax is slightly more compact/ergonomic compared the the old one
2. Similar to React's `displayName`, `propTypes`, `defaultProps` annotations
3. We're introducing a new feature, [Storybook Args](https://docs.google.com/document/d/1Mhp1UFRCKCsN8pjlfPdz8ZdisgjNXeMXpXvGoALjxYM/edit?usp=sharing), where the new syntax will be significantly more ergonomic

To help you upgrade your stories, we've created a codemod:

```
npx @storybook/cli@next migrate csf-hoist-story-annotations --glob="**/*.stories.js"
```

For more information, [see the documentation](https://github.com/storybookjs/storybook/blob/next/lib/codemod/README.md#csf-hoist-story-annotations).

### Zero config typescript

Storybook has built-in Typescript support in 6.0. That means you should remove your complex Typescript configurations from your `.storybook` config. We've tried to pick sensible defaults that work out of the box, especially for nice prop table generation in `@storybook/addon-docs`.

To migrate from an old setup, we recommend deleting any typescript-specific webpack/babel configurations in your project. You should also remove `@storybook/preset-typescript`, which is superceded by the built-in configuration.

If you want to override the defaults, see the [typescript configuration docs](https://storybook.js.org/docs/react/configure/typescript).

### Correct globs in main.js

In 5.3 we introduced the `main.js` file with a `stories` property. This property was documented as a "glob" pattern. This was our intention, however the implementation allowed for non valid globs to be specified and work. In fact, we promoted invalid globs in our documentation and CLI templates.

We've corrected this, the CLI templates have been changed to use valid globs.

We've also changed the code that resolves these globs, so that invalid globs will log a warning. They will break in the future, so if you see this warning, please ensure you're specifying a valid glob.

Example of an **invalid** glob:

```
stories: ['./**/*.stories.(ts|js)']
```

Example of a **valid** glob:

```
stories: ['./**/*.stories.@(ts|js)']
```

### CRA preset removed

The built-in create-react-app preset, which was [previously deprecated](#create-react-app-preset), has been fully removed.

If you're using CRA and migrating from an earlier Storybook version, please install [`@storybook/preset-create-react-app`](https://github.com/storybookjs/presets/tree/master/packages/preset-create-react-app) if you haven't already.

### Core-JS dependency errors

Some users have experienced `core-js` dependency errors when upgrading to 6.0, such as:

```
Module not found: Error: Can't resolve 'core-js/modules/web.dom-collections.iterator'
```

We think this comes from having multiple versions of `core-js` installed, but haven't isolated a good solution (see [#11255](https://github.com/storybookjs/storybook/issues/11255) for discussion).

For now, the workaround is to install `core-js` directly in your project as a dev dependency:

```sh
npm install core-js@^3.0.1 --save-dev
```

### Args passed as first argument to story

Starting in 6.0, the first argument to a story function is an [Args object](https://storybook.js.org/docs/react/api/csf#args-story-inputs). In 5.3 and earlier, the first argument was a [StoryContext](https://github.com/storybookjs/storybook/blob/next/lib/addons/src/types.ts#L49-L61), and that context is now passed as the second argument by default.

This breaking change only affects you if your stories actually use the context, which is not common. If you have any stories that use the context, you can either (1) update your stories, or (2) set a flag to opt-out of new behavior.

Consider the following story that uses the context:

```js
export const Dummy = ({ parameters }) => <div>{JSON.stringify(parameters)}</div>;
```

Here's an updated story for 6.0 that ignores the args object:

```js
export const Dummy = (_args, { parameters }) => <div>{JSON.stringify(parameters)}</div>;
```

Alternatively, if you want to opt out of the new behavior, you can add the following to your `.storybook/preview.js` config:

```js
export const parameters = {
  passArgsFirst: false,
};
```

### 6.0 Docs breaking changes

#### Remove framework-specific docs presets

In SB 5.2, each framework had its own preset, e.g. `@storybook/addon-docs/react/preset`. In 5.3 we [unified this into a single preset](#unified-docs-preset): `@storybook/addon-docs/preset`. In 6.0 we've removed the deprecated preset.

#### Preview/Props renamed

In 6.0 we renamed `Preview` to `Canvas`, `Props` to `ArgsTable`. The change should be otherwise backwards-compatible.

#### Docs theme separated

In 6.0, you should theme Storybook Docs with the `docs.theme` parameter.

In 5.x, the Storybook UI and Storybook Docs were themed using the same theme object. However, in 5.3 we introduced a new API, `addons.setConfig`, which improved UI theming but broke Docs theming. Rather than trying to keep the two unified, we introduced a separate theming mechanism for docs, `docs.theme`. [Read about Docs theming here](https://github.com/storybookjs/storybook/blob/next/addons/docs/docs/theming.md#storybook-theming).

#### DocsPage slots removed

In SB5.2, we introduced the concept of [DocsPage slots](https://github.com/storybookjs/storybook/blob/0de8575eab73bfd5c5c7ba5fe33e53a49b92db3a/addons/docs/docs/docspage.md#docspage-slots) for customizing the DocsPage.

In 5.3, we introduced `docs.x` story parameters like `docs.prepareForInline` which get filled in by frameworks and can also be overwritten by users, which is a more natural/convenient way to make global customizations.

We also introduced [Custom DocsPage](https://github.com/storybookjs/storybook/blob/next/addons/docs/docs/docspage.md#replacing-docspage), which makes it possible to add/remove/update DocBlocks on the page.

These mechanisms are superior to slots, so we've removed slots in 6.0. For each slot, we provide a migration path here:

| Slot        | Slot function     | Replacement                                  |
| ----------- | ----------------- | -------------------------------------------- |
| Title       | `titleSlot`       | Custom DocsPage                              |
| Subtitle    | `subtitleSlot`    | Custom DocsPage                              |
| Description | `descriptionSlot` | `docs.extractComponentDescription` parameter |
| Primary     | `primarySlot`     | Custom DocsPage                              |
| Props       | `propsSlot`       | `docs.extractProps` parameter                |
| Stories     | `storiesSlot`     | Custom DocsPage                              |

#### React prop tables with Typescript

Props handling in React has changed in 6.0 and should be much less error-prone. This is not a breaking change per se, but documenting the change here since this is an area that has a lot of issues and we've gone back and forth on it.

Starting in 6.0, we have [zero-config typescript support](#zero-config-typescript). The out-of-box experience should be much better now, since the default configuration is designed to work well with `addon-docs`.

There are also two typescript handling options that can be set in `.storybook/main.js`. `react-docgen-typescript` (default) and `react-docgen`. This is [discussed in detail in the docs](https://github.com/storybookjs/storybook/blob/next/addons/docs/react/README.md#typescript-props-with-react-docgen).

#### ConfigureJSX true by default in React

In SB 6.0, the Storybook Docs preset option `configureJSX` is now set to `true` for all React projects. It was previously `false` by default for React only in 5.x). This `configureJSX` option adds `@babel/plugin-transform-react-jsx`, to process the output of the MDX compiler, which should be a safe change for all projects.

If you need to restore the old JSX handling behavior, you can configure `.storybook/main.js`:

```js
module.exports = {
  addons: [
    {
      name: '@storybook/addon-docs',
      options: { configureJSX: false },
    },
  ],
};
```

#### User babelrc disabled by default in MDX

In SB 6.0, the Storybook Docs no longer applies the user's babelrc by default when processing MDX files. It caused lots of hard-to-diagnose bugs.

To restore the old behavior, or pass any MDX-specific babel options, you can configure `.storybook/main.js`:

```js
module.exports = {
  addons: [
    {
      name: '@storybook/addon-docs',
      options: { mdxBabelOptions: { babelrc: true, configFile: true } },
    },
  ],
};
```

#### Docs description parameter

In 6.0, you can customize a component description using the `docs.description.component` parameter, and a story description using `docs.description.story` parameter.

Example:

```js
import { Button } from './Button';

export default {
  title: 'Button'
  parameters: { docs: { description: { component: 'some component **markdown**' }}}
}

export const Basic = () => <Button />
Basic.parameters = { docs: { description: { story: 'some story **markdown**' }}}
```

In 5.3 you customized a story description with the `docs.storyDescription` parameter. This has been deprecated, and support will be removed in 7.0.

#### 6.0 Inline stories

The following frameworks now render stories inline on the Docs tab by default, rather than in an iframe: `react`, `vue`, `web-components`, `html`.

To disable inline rendering, set the `docs.inlineStories` parameter to `false`.

### New addon presets

In Storybook 5.3 we introduced a declarative [main.js configuration](#to-mainjs-configuration), which is now the recommended way to configure Storybook. Part of the change is a simplified syntax for registering addons, which in 6.0 automatically registers many addons _using a preset_, which is a slightly different behavior than in earlier versions.

This breaking change currently applies to: `addon-a11y`, `addon-actions`, `addon-knobs`, `addon-links`, `addon-queryparams`.

Consider the following `main.js` config for `addon-knobs`:

```js
module.exports = {
  stories: ['../**/*.stories.js'],
  addons: ['@storybook/addon-knobs'],
};
```

In earlier versions of Storybook, this would automatically call `@storybook/addon-knobs/register`, which adds the the knobs panel to the Storybook UI. As a user you would also add a decorator:

```js
import { withKnobs } from '../index';

addDecorator(withKnobs);
```

Now in 6.0, `addon-knobs` comes with a preset, `@storybook/addon-knobs/preset`, that does this automatically for you. This change simplifies configuration, since now you don't need to add that decorator.

If you wish to disable this new behavior, you can modify your `main.js` to force it to use the `register` logic rather than the `preset`:

```js
module.exports = {
  stories: ['../**/*.stories.js'],
  addons: ['@storybook/addon-knobs/register'],
};
```

If you wish to selectively disable `knobs` checks for a subset of stories, you can control this with story parameters:

```js
export const MyNonCheckedStory = () => <SomeComponent />;
MyNonCheckedStory.story = {
  parameters: {
    knobs: { disable: true },
  },
};
```

### Removed babel-preset-vue from Vue preset

`babel-preset-vue` is not included by default anymore when using Storybook with Vue.
This preset is outdated and [caused problems](https://github.com/storybookjs/storybook/issues/4475) with more modern setups.

If you have an older Vue setup that relied on this preset, make sure it is included in your babel config
(install `babel-preset-vue` and add it to the presets).

```json
{
  "presets": ["babel-preset-vue"]
}
```

However, please take a moment to review why this preset is necessary in your setup.
One usecase used to be to enable JSX in your stories. For this case, we recommend to use `@vue/babel-preset-jsx` instead.

### Removed Deprecated APIs

In 6.0 we removed a number of APIs that were previously deprecated.

See the migration guides for further details:

- [Addon a11y uses parameters, decorator renamed](#addon-a11y-uses-parameters-decorator-renamed)
- [Addon backgrounds uses parameters](#addon-backgrounds-uses-parameters)
- [Source-loader](#source-loader)
- [Unified docs preset](#unified-docs-preset)
- [Addon centered decorator deprecated](#addon-centered-decorator-deprecated)

### New setStories event

The `setStories`/`SET_STORIES` event has changed and now denormalizes global and kind-level parameters. The new format of the event data is:

```js
{
  globalParameters: { p: 'q' },
  kindParameters: { kind: { p: 'q' } },
  stories: /* as before but with only story-level parameters */
}
```

If you want the full denormalized parameters for a story, you can do something like:

```js
import { combineParameters } from '@storybook/api';

const story = data.stories[storyId];
const parameters = combineParameters(
  data.globalParameters,
  data.kindParameters[story.kind],
  story.parameters
);
```

### Removed renderCurrentStory event

The story store no longer emits `renderCurrentStory`/`RENDER_CURRENT_STORY` to tell the renderer to render the story. Instead it emits a new declarative `CURRENT_STORY_WAS_SET` (in response to the existing `SET_CURRENT_STORY`) which is used to decide to render.

### Removed hierarchy separators

We've removed the ability to specify the hierarchy separators (how you control the grouping of story kinds in the sidebar). From Storybook 6.0 we have a single separator `/`, which cannot be configured.

If you are currently using custom separators, we encourage you to migrate to using `/` as the sole separator. If you are using `|` or `.` as a separator currently, we provide a codemod, [`upgrade-hierarchy-separators`](https://github.com/storybookjs/storybook/blob/next/lib/codemod/README.md#upgrade-hierarchy-separators), that can be used to rename your components. **Note: the codemod will not work for `.mdx` components, you will need to make the changes by hand.**

```
npx sb@next migrate upgrade-hierarchy-separators --glob="*/**/*.stories.@(tsx|jsx|ts|js)"
```

We also now default to showing "roots", which are non-expandable groupings in the sidebar for the top-level groups. If you'd like to disable this, set the `showRoots` option in `.storybook/manager.js`:

```js
import { addons } from '@storybook/addons';

addons.setConfig({
  showRoots: false,
});
```

### No longer pass denormalized parameters to storySort

The `storySort` function (set via the `parameters.options.storySort` parameter) previously compared two entries `[storyId, storeItem]`, where `storeItem` included the full "denormalized" set of parameters of the story (i.e. the global, kind and story parameters that applied to that story).

For performance reasons, we now store the parameters uncombined, and so pass the format: `[storyId, storeItem, kindParameters, globalParameters]`.

### Client API changes

#### Removed Legacy Story APIs

In 6.0 we removed a set of APIs from the underlying `StoryStore` (which wasn't publicly accessible):

- `getStories`, `getStoryFileName`, `getStoryAndParameters`, `getStory`, `getStoryWithContext`, `hasStoryKind`, `hasStory`, `dumpStoryBook`, `size`, `clean`

Although these were private APIs, if you were using them, you could probably use the newer APIs (which are still private): `getStoriesForKind`, `getRawStory`, `removeStoryKind`, `remove`.

#### Can no longer add decorators/parameters after stories

You can no longer add decorators and parameters globally after you added your first story, and you can no longer add decorators and parameters to a kind after you've added your first story to it.

It's unclear and confusing what would happened if you did. If you want to disable a decorator for certain stories, use a parameter to do so:

```js
export StoryOne = ...;
StoryOne.story = { parameters: { addon: { disable: true } } };
```

If you want to use a parameter for a subset of stories in a kind, simply use a variable to do so:

```js
const commonParameters = { x: { y: 'z' } };
export StoryOne = ...;
StoryOne.story = { parameters: { ...commonParameters, other: 'things' } };
```

> NOTE: also the use of `addParameters` and `addDecorator` at arbitrary points is also deprecated, see [the deprecation warning](#deprecated-addparameters-and-adddecorator).

#### Changed Parameter Handling

There have been a few rationalizations of parameter handling in 6.0 to make things more predictable and fit better with the intention of parameters:

_All parameters are now merged recursively to arbitrary depth._

In 5.3 we sometimes merged parameters all the way down and sometimes did not depending on where you added them. It was confusing. If you were relying on this behaviour, let us know.

_Array parameters are no longer "merged"._

If you override an array parameter, the override will be the end product. If you want the old behaviour (appending a new value to an array parameter), export the original and use array spread. This will give you maximum flexibility:

```js
import { allBackgrounds } from './util/allBackgrounds';

export StoryOne = ...;
StoryOne.story = { parameters: { backgrounds: [...allBackgrounds, '#zyx' ] } };
```

_You cannot set parameters from decorators_

Parameters are intended to be statically set at story load time. So setting them via a decorator doesn't quite make sense. If you were using this to control the rendering of a story, chances are using the new `args` feature is a more idiomatic way to do this.

_You can only set storySort globally_

If you want to change the ordering of stories, use `export const parameters = { options: { storySort: ... } }` in `preview.js`.

### Simplified Render Context

The `RenderContext` that is passed to framework rendering layers in order to render a story has been simplified, dropping a few members that were not used by frameworks to render stories. In particular, the following have been removed:

- `selectedKind`/`selectedStory` -- replaced by `kind`/`name`
- `configApi`
- `storyStore`
- `channel`
- `clientApi`

### Story Store immutable outside of configuration

You can no longer change the contents of the StoryStore outside of a `configure()` call. This is to ensure that any changes are properly published to the manager. If you want to add stories "out of band" you can call `store.startConfiguring()` and `store.finishConfiguring()` to ensure that your changes are published.

### Improved story source handling

The story source code handling has been improved in both `addon-storysource` and `addon-docs`.

In 5.x some users used an undocumented _internal_ API, `mdxSource` to customize source snippetization in `addon-docs`. This has been removed in 6.0.

The preferred way to customize source snippets for stories is now:

```js
export const Example = () => <Button />;
Example.story = {
  parameters: {
    storySource: {
      source: 'custom source',
    },
  },
};
```

The MDX analog:

```jsx
<Story name="Example" parameters={{ storySource: { source: 'custom source' } }}>
  <Button />
</Story>
```

### 6.0 Addon API changes

#### Consistent local addon paths in main.js

If you use `.storybook/main.js` config and have locally-defined addons in your project, you need to update your file paths.

In 5.3, `addons` paths were relative to the project root, which was inconsistent with `stories` paths, which were relative to the `.storybook` folder. In 6.0, addon paths are now relative to the config folder.

So, for example, if you had:

```js
module.exports = { addons: ['./.storybook/my-local-addon/register'] };
```

You'd need to update this to:

```js
module.exports = { addons: ['./my-local-addon/register'] };
```

#### Deprecated setAddon

We've deprecated the `setAddon` method of the `storiesOf` API and plan to remove it in 7.0.

Since early versions, Storybook shipped with a `setAddon` API, which allows you to extend `storiesOf` with arbitrary code. We've removed this from all core addons long ago and recommend writing stories in [Component Story Format](https://medium.com/storybookjs/component-story-format-66f4c32366df) rather than using the internal Storybook API.

#### Deprecated disabled parameter

Starting in 6.0.17, we've renamed the `disabled` parameter to `disable` to resolve an inconsistency where `disabled` had been used to hide the addon panel, whereas `disable` had been used to disable an addon's execution. Since `disable` was much more widespread in the code, we standardized on that.

So, for example:

```
Story.parameters = { actions: { disabled: true } }
```

Should be rewritten as:

```
Story.parameters = { actions: { disable: true } }
```

#### Actions addon uses parameters

Leveraging the new preset `@storybook/addon-actions` uses parameters to pass action options. If you previously had:

```js
import { withActions } from `@storybook/addon-actions`;

export StoryOne = ...;
StoryOne.story = {
  decorators: [withActions('mouseover', 'click .btn')],
}

```

You should replace it with:

```js
export StoryOne = ...;
StoryOne.story = {
  parameters: { actions: ['mouseover', 'click .btn'] },
}
```

#### Removed action decorator APIs

In 6.0 we removed the actions addon decorate API. Actions handles can be configured globally, for a collection of stories or per story via parameters. The ability to manipulate the data arguments of an event is only relevant in a few frameworks and is not a common enough usecase to be worth the complexity of supporting.

#### Removed withA11y decorator

In 6.0 we removed the `withA11y` decorator. The code that runs accessibility checks is now directly injected in the preview.

To configure a11y now, you have to specify configuration using story parameters, e.g. in `.storybook/preview.js`:

```js
export const parameters = {
  a11y: {
    element: '#root',
    config: {},
    options: {},
    manual: true,
  },
};
```

#### Essentials addon disables differently

In 6.0, `addon-essentials` doesn't configure addons if the user has already configured them in `main.js`. In 5.3 it previously checked to see whether the package had been installed in `package.json` to disable configuration. The new setup is preferably because now users' can install essential packages and import from them without disabling their configuration.

#### Backgrounds addon has a new api

Starting in 6.0, the backgrounds addon now receives an object instead of an array as parameter, with a property to define the default background.

Consider the following example of its usage in `Button.stories.js`:

```jsx
// Button.stories.js
export default {
  title: 'Button',
  parameters: {
    backgrounds: [
      { name: 'twitter', value: '#00aced', default: true },
      { name: 'facebook', value: '#3b5998' },
    ],
  },
};
```

Here's an updated version of the example, using the new api:

```jsx
// Button.stories.js
export default {
  title: 'Button',
  parameters: {
    backgrounds: {
      default: 'twitter',
      values: [
        { name: 'twitter', value: '#00aced' },
        { name: 'facebook', value: '#3b5998' },
      ],
    },
  },
};
```

In addition, backgrounds now ships with the following defaults:

- no selected background (transparent)
- light/dark options

### 6.0 Deprecations

We've deprecated the following in 6.0: `addon-info`, `addon-notes`, `addon-contexts`, `addon-centered`, `polymer`.

#### Deprecated addon-info, addon-notes

The info/notes addons have been replaced by [addon-docs](https://github.com/storybookjs/storybook/tree/next/addons/docs). We've documented a migration in the [docs recipes](https://github.com/storybookjs/storybook/blob/next/addons/docs/docs/recipes.md#migrating-from-notesinfo-addons).

Both addons are still widely used, and their source code is still available in the [deprecated-addons repo](https://github.com/storybookjs/deprecated-addons). We're looking for maintainers for both addons. If you're interested, please get in touch on [our Discord](https://discord.gg/storybook).

#### Deprecated addon-contexts

The contexts addon has been replaced by [addon-toolbars](https://github.com/storybookjs/storybook/blob/next/addons/toolbars), which is simpler, more ergonomic, and compatible with all Storybook frameworks.

The addon's source code is still available in the [deprecated-addons repo](https://github.com/storybookjs/deprecated-addons). If you're interested in maintaining it, please get in touch on [our Discord](https://discord.gg/storybook).

#### Removed addon-centered

In 6.0 we removed the centered addon. Centering is now core feature of storybook, so we no longer need an addon.

Remove the addon-centered decorator and instead add a `layout` parameter:

```js
export const MyStory = () => <div>my story</div>;
MyStory.story = {
  parameters: { layout: 'centered' },
};
```

Other possible values are: `padded` (default) and `fullscreen`.

#### Deprecated polymer

We've deprecated `@storybook/polymer` and are focusing on `@storybook/web-components`. If you use Polymer and are interested in maintaining it, please get in touch on [our Discord](https://discord.gg/storybook).

#### Deprecated immutable options parameters

The UI options `sidebarAnimations`, `enableShortcuts`, `theme`, `showRoots` should not be changed on a per-story basis, and as such there is no reason to set them via parameters.

You should use `addon.setConfig` to set them:

```js
// in .storybook/manager.js
import { addons } from '@storybook/addons';

addons.setConfig({
  showRoots: false,
});
```

#### Deprecated addParameters and addDecorator

The `addParameters` and `addDecorator` APIs to add global decorators and parameters, exported by the various frameworks (e.g. `@storybook/react`) and `@storybook/client` are now deprecated.

Instead, use `export const parameters = {};` and `export const decorators = [];` in your `.storybook/preview.js`. Addon authors similarly should use such an export in a preview entry file (see [Preview entries](https://github.com/storybookjs/storybook/blob/next/docs/api/writing-presets.md#preview-entries)).

#### Deprecated clearDecorators

Similarly, `clearDecorators`, exported by the various frameworks (e.g. `@storybook/react`) is deprecated.

#### Deprecated configure

The `configure` API to load stories from `preview.js`, exported by the various frameworks (e.g. `@storybook/react`) is now deprecated.

To load stories, use the `stories` field in `main.js`. You can pass a glob or array of globs to load stories like so:

```js
// in .storybook/main.js
module.exports = {
  stories: ['../src/**/*.stories.js'],
};
```

You can also pass an array of single file names if you want to be careful about loading files:

```js
// in .storybook/main.js
module.exports = {
  stories: [
    '../src/components/Button.stories.js',
    '../src/components/Table.stories.js',
    '../src/components/Page.stories.js',
  ],
};
```

#### Deprecated support for duplicate kinds

In 6.0 we deprecated the ability to split a kind's (component's) stories into multiple files because it was causing issues in hot module reloading (HMR). It will likely be removed completely in 7.0.

If you had N stories that contained `export default { title: 'foo/bar' }` (or the MDX equivalent `<Meta title="foo/bar">`), Storybook will now raise the warning `Duplicate title '${kindName}' used in multiple files`.

To split a component's stories into multiple files, e.g. for the `foo/bar` example above:

- Create a single file with the `export default { title: 'foo/bar' }` export, which is the primary file
- Comment out or delete the default export from the other files
- Re-export the stories from the other files in the primary file

So the primary example might look like:

```js
export default { title: 'foo/bar' };
export * from './Bar1.stories'
export * from './Bar2.stories'
export * from './Bar3.stories'

export const SomeStory = () => ...;
```

## From version 5.2.x to 5.3.x

### To main.js configuration

In storybook 5.3 3 new files for configuration were introduced, that replaced some previous files.

These files are now soft-deprecated, (_they still work, but over time we will promote users to migrate_):

- `presets.js` has been renamed to `main.js`. `main.js` is the main point of configuration for storybook.
- `config.js` has been renamed to `preview.js`. `preview.js` configures the "preview" iframe that renders your components.
- `addons.js` has been renamed to `manager.js`. `manager.js` configures Storybook's "manager" UI that wraps the preview, and also configures addons panel.

#### Using main.js

`main.js` is now the main point of configuration for Storybook. This is what a basic `main.js` looks like:

```js
module.exports = {
  stories: ['../**/*.stories.js'],
  addons: ['@storybook/addon-knobs'],
};
```

You remove all "register" import from `addons.js` and place them inside the array. You can also safely remove the `/register` suffix from these entries, for a cleaner, more readable configuration. If this means `addons.js` is now empty for you, it's safe to remove.

Next you remove the code that imports/requires all your stories from `config.js`, and change it to a glob-pattern and place that glob in the `stories` array. If this means `config.js` is empty, it's safe to remove.

If you had a `presets.js` file before you can add the array of presets to the main.js file and remove `presets.js` like so:

```js
module.exports = {
  stories: ['../**/*.stories.js'],
  addons: [
    '@storybook/preset-create-react-app',
    {
      name: '@storybook/addon-docs',
      options: { configureJSX: true },
    },
  ],
};
```

By default, adding a package to the `addons` array will first try to load its `preset` entry, then its `register` entry, and finally, it will just assume the package itself is a preset.

If you want to load a specific package entry, for example you want to use `@storybook/addon-docs/register`, you can also include that in the addons array and Storybook will do the right thing.

#### Using preview.js

If after migrating the imports/requires of your stories to `main.js` you're left with some code in `config.js` it's likely the usage of `addParameters` & `addDecorator`.

This is fine, rename `config.js` to `preview.js`.

This file can also be used to inject global stylesheets, fonts etc, into the preview bundle.

#### Using manager.js

If you are setting storybook options in `config.js`, especially `theme`, you should migrate it to `manager.js`:

```js
import { addons } from '@storybook/addons';
import { create } from '@storybook/theming/create';

const theme = create({
  base: 'light',
  brandTitle: 'My custom title',
});

addons.setConfig({
  panelPosition: 'bottom',
  theme,
});
```

This makes storybook load and use the theme in the manager directly.
This allows for richer theming in the future, and has a much better performance!

> If you're using addon-docs, you should probably not do this. Docs uses the theme as well, but this change makes the theme inaccessible to addon-docs. We'll address this in 6.0.0.

### Create React App preset

You can now move to the new preset for [Create React App](https://create-react-app.dev/). The in-built preset for Create React App will be disabled in Storybook 6.0.

Simply install [`@storybook/preset-create-react-app`](https://github.com/storybookjs/presets/tree/master/packages/preset-create-react-app) and it will be used automatically.

### Description doc block

In 5.3 we've changed `addon-docs`'s `Description` doc block's default behavior. Technically this is a breaking change, but MDX was not officially released in 5.2 and we reserved the right to make small breaking changes. The behavior of `DocsPage`, which was officially released, remains unchanged.

The old behavior of `<Description of={Component} />` was to concatenate the info parameter or notes parameter, if available, with the docgen information loaded from source comments. If you depend on the old behavior, it's still available with `<Description of={Component} type='legacy-5.2' />`. This description type will be removed in Storybook 6.0.

The new default behavior is to use the framework-specific description extractor, which for React/Vue is still docgen, but may come from other places (e.g. a JSON file) for other frameworks.

The description doc block on DocsPage has also been updated. To see how to configure it in 5.3, please see [the updated recipe](https://github.com/storybookjs/storybook/blob/next/addons/docs/docs/recipes.md#migrating-from-notesinfo-addons)

### React Native Async Storage

Starting from version React Native 0.59, Async Storage is deprecated in React Native itself. The new @react-native-async-storage/async-storage module requires native installation, and we don't want to have it as a dependency for React Native Storybook.

To avoid that now you have to manually pass asyncStorage to React Native Storybook with asyncStorage prop. To notify users we are displaying a warning about it.

Solution:

- Use `require('@react-native-async-storage/async-storage').default` for React Native v0.59 and above.
- Use `require('react-native').AsyncStorage` for React Native v0.58 or below.
- Use `null` to disable Async Storage completely.

```javascript
getStorybookUI({
  ...
  asyncStorage: require('@react-native-async-storage/async-storage').default || require('react-native').AsyncStorage || null
});
```

The benefit of using Async Storage is so that when users refresh the app, Storybook can open their last visited story.

### Deprecate displayName parameter

In 5.2, the story parameter `displayName` was introduced as a publicly visible (but internal) API. Storybook's Component Story Format (CSF) loader used it to modify a story's display name independent of the story's `name`/`id` (which were coupled).

In 5.3, the CSF loader decouples the story's `name`/`id`, which means that `displayName` is no longer necessary. Unfortunately, this is a breaking change for any code that uses the story `name` field. Storyshots relies on story `name`, and the appropriate migration is to simply update your snapshots. Apologies for the inconvenience!

### Unified docs preset

Addon-docs configuration gets simpler in 5.3. In 5.2, each framework had its own preset, e.g. `@storybook/addon-docs/react/preset`. Starting in 5.3, everybody should use `@storybook/addon-docs/preset`.

### Simplified hierarchy separators

We've deprecated the ability to specify the hierarchy separators (how you control the grouping of story kinds in the sidebar). From Storybook 6.0 we will have a single separator `/`, which cannot be configured.

If you are currently using custom separators, we encourage you to migrate to using `/` as the sole separator. If you are using `|` or `.` as a separator currently, we provide a codemod, [`upgrade-hierarchy-separators`](https://github.com/storybookjs/storybook/blob/next/lib/codemod/README.md#upgrade-hierarchy-separators), that can be used to rename all your components.

```
yarn sb migrate upgrade-hierarchy-separators --glob="*.stories.js"
```

If you were using `|` and wish to keep the "root" behavior, use the `showRoots: true` option to re-enable roots:

```js
addParameters({
  options: {
    showRoots: true,
  },
});
```

NOTE: it is no longer possible to have some stories with roots and others without. If you want to keep the old behavior, simply add a root called "Others" to all your previously unrooted stories.

### Addon StoryShots Puppeteer uses external puppeteer

To give you more control on the Chrome version used when running StoryShots Puppeteer, `puppeteer` is no more included in the addon dependencies. So you can now pick the version of `puppeteer` you want and set it in your project.

If you want the latest version available just run:

```sh
yarn add puppeteer --dev
OR
npm install puppeteer --save-dev
```

## From version 5.1.x to 5.2.x

### Source-loader

Addon-storysource contains a loader, `@storybook/addon-storysource/loader`, which has been deprecated in 5.2. If you use it, you'll see the warning:

```
@storybook/addon-storysource/loader is deprecated, please use @storybook/source-loader instead.
```

To upgrade to `@storybook/source-loader`, run `npm install -D @storybook/source-loader` (or use `yarn`), and replace every instance of `@storybook/addon-storysource/loader` with `@storybook/source-loader`.

### Default viewports

The default viewports have been reduced to a smaller set, we think is enough for most use cases.
You can get the old default back by adding the following to your `config.js`:

```js
import { INITIAL_VIEWPORTS } from '@storybook/addon-viewport';

addParameters({
  viewport: {
    viewports: INITIAL_VIEWPORTS,
  },
});
```

### Grid toolbar-feature

The grid feature in the toolbar has been relocated to [addon-background](https://github.com/storybookjs/storybook/tree/next/addons/backgrounds), follow the setup instructions on that addon to get the feature again.

### Docs mode docgen

This isn't a breaking change per se, because `addon-docs` is a new feature. However it's intended to replace `addon-info`, so if you're migrating from `addon-info` there are a few things you should know:

1. Support for only one prop table
2. Prop table docgen info should be stored on the component and not in the global variable `STORYBOOK_REACT_CLASSES` as before.

### storySort option

In 5.0.x the global option `sortStoriesByKind` option was [inadvertently removed](#sortstoriesbykind). In 5.2 we've introduced a new option, `storySort`, to replace it. `storySort` takes a comparator function, so it is strictly more powerful than `sortStoriesByKind`.

For example, here's how to sort by story ID using `storySort`:

```js
addParameters({
  options: {
    storySort: (a, b) =>
      a[1].kind === b[1].kind ? 0 : a[1].id.localeCompare(b[1].id, undefined, { numeric: true }),
  },
});
```

## From version 5.1.x to 5.1.10

### babel.config.js support

SB 5.1.0 added [support for project root `babel.config.js` files](https://github.com/storybookjs/storybook/pull/6634), which was an [unintentional breaking change](https://github.com/storybookjs/storybook/issues/7058#issuecomment-515398228). 5.1.10 fixes this, but if you relied on project root `babel.config.js` support, this bugfix is a breaking change. The workaround is to copy the file into your `.storybook` config directory. We may add back project-level support in 6.0.

## From version 5.0.x to 5.1.x

### React native server

Storybook 5.1 contains a major overhaul of `@storybook/react-native` as compared to 4.1 (we didn't ship a version of RN in 5.0 due to timing constraints). Storybook for RN consists of an an UI for browsing stories on-device or in a simulator, and an optional webserver which can also be used to browse stories and web addons.

5.1 refactors both pieces:

- `@storybook/react-native` no longer depends on the Storybook UI and only contains on-device functionality
- `@storybook/react-native-server` is a new package for those who wish to run a web server alongside their device UI

In addition, both packages share more code with the rest of Storybook, which will reduce bugs and increase compatibility (e.g. with the latest versions of babel, etc.).

As a user with an existing 4.1.x RN setup, no migration should be necessary to your RN app. Upgrading the library should be enough.

If you wish to run the optional web server, you will need to do the following migration:

- Add `babel-loader` as a dev dependency
- Add `@storybook/react-native-server` as a dev dependency
- Change your "storybook" `package.json` script from `storybook start [-p ...]` to `start-storybook [-p ...]`

And with that you should be good to go!

### Angular 7

Storybook 5.1 relies on `core-js@^3.0.0` and therefore causes a conflict with Angular 7 that relies on `core-js@^2.0.0`. In order to get Storybook running on Angular 7 you can either update to Angular 8 (which dropped `core-js` as a dependency) or follow these steps:

- Remove `node_modules/@storybook`
- `npm i core-js@^3.0.0` / `yarn add core-js@^3.0.0`
- Add the following paths to your `tsconfig.json`

```json
{
  "compilerOptions": {
    "paths": {
      "core-js/es7/reflect": ["node_modules/core-js/proposals/reflect-metadata"],
      "core-js/es6/*": ["node_modules/core-js/es"]
    }
  }
}
```

You should now be able to run Storybook and Angular 7 without any errors.

Reference issue: [https://github.com/angular/angular-cli/issues/13954](https://github.com/angular/angular-cli/issues/13954)

### CoreJS 3

Following the rest of the JS ecosystem, Storybook 5.1 upgrades [CoreJS](https://github.com/zloirock/core-js) 2 to 3, which is a breaking change.

This upgrade is problematic because many apps/libraries still rely on CoreJS 2, and many users get corejs-related errors due to bad resolution. To address this, we're using [corejs-upgrade-webpack-plugin](https://github.com/ndelangen/corejs-upgrade-webpack-plugin), which attempts to automatically upgrade code to CoreJS 3.

After a few iterations, this approach seems to be working. However, there are a few exceptions:

- If your app uses `babel-polyfill`, try to remove it

We'll update this section as we find more problem cases. If you have a `core-js` problem, please file an issue (preferably with a repro), and we'll do our best to get you sorted.

**Update**: [corejs-upgrade-webpack-plugin](https://github.com/ndelangen/corejs-upgrade-webpack-plugin) has been removed again after running into further issues as described in [https://github.com/storybookjs/storybook/issues/7445](https://github.com/storybookjs/storybook/issues/7445).

## From version 5.0.1 to 5.0.2

### Deprecate webpack extend mode

Exporting an object from your custom webpack config puts storybook in "extend mode".

There was a bad bug in `v5.0.0` involving webpack "extend mode" that caused webpack issues for users migrating from `4.x`. We've fixed this problem in `v5.0.2` but it means that extend-mode has a different behavior if you're migrating from `5.0.0` or `5.0.1`. In short, `4.x` extended a base config with the custom config, whereas `5.0.0-1` extended the base with a richer config object that could conflict with the custom config in different ways from `4.x`.

We've also deprecated "extend mode" because it doesn't add a lot of value over "full control mode", but adds more code paths, documentation, user confusion etc. Starting in SB6.0 we will only support "full control mode" customization.

To migrate from extend-mode to full-control mode, if your extend-mode webpack config looks like this:

```js
module.exports = {
  module: {
    rules: [
      /* ... */
    ],
  },
};
```

In full control mode, you need modify the default config to have the rules of your liking:

```js
module.exports = ({ config }) => ({
  ...config,
  module: {
    ...config.module,
    rules: [
      /* your own rules "..." here and/or some subset of config.module.rules */
    ],
  },
});
```

Please refer to the [current custom webpack documentation](https://storybook.js.org/docs/react/configure/webpack) for more information on custom webpack config and to [Issue #6081](https://github.com/storybookjs/storybook/issues/6081) for more information about the change.

## From version 4.1.x to 5.0.x

Storybook 5.0 includes sweeping UI changes as well as changes to the addon API and custom webpack configuration. We've tried to keep backwards compatibility in most cases, but there are some notable exceptions documented below.

### sortStoriesByKind

In Storybook 5.0 we changed a lot of UI related code, and 1 oversight caused the `sortStoriesByKind` options to stop working.
We're working on providing a better way of sorting stories for now the feature has been removed. Stories appear in the order they are loaded.

If you're using webpack's `require.context` to load stories, you can sort the execution of requires:

```js
var context = require.context('../stories', true, /\.stories\.js$/);
var modules = context.keys();

// sort them
var sortedModules = modules.slice().sort((a, b) => {
  // sort the stories based on filename/path
  return a < b ? -1 : a > b ? 1 : 0;
});

// execute them
sortedModules.forEach((key) => {
  context(key);
});
```

### Webpack config simplification

The API for custom webpack configuration has been simplified in 5.0, but it's a breaking change. Storybook's "full control mode" for webpack allows you to override the webpack config with a function that returns a configuration object.

In Storybook 5 there is a single signature for full-control mode that takes a parameters object with the fields `config` and `mode`:

```js
module.exports = ({ config, mode }) => { config.module.rules.push(...); return config; }
```

In contrast, the 4.x configuration function accepted either two or three arguments (`(baseConfig, mode)`, or `(baseConfig, mode, defaultConfig)`). The `config` object in the 5.x signature is equivalent to 4.x's `defaultConfig`.

Please see the [current custom webpack documentation](https://storybook.js.org/docs/react/configure/webpack) for more information on custom webpack config.

### Theming overhaul

Theming has been rewritten in v5. If you used theming in v4, please consult the [theming docs](https://storybook.js.org/docs/react/configure/theming) to learn about the new API.

### Story hierarchy defaults

Storybook's UI contains a hierarchical tree of stories that can be configured by `hierarchySeparator` and `hierarchyRootSeparator` [options](https://github.com/storybookjs/deprecated-addons/blob/master/MIGRATION.md#options-addon-deprecated).

In Storybook 4.x the values defaulted to `null` for both of these options, so that there would be no hierarchy by default.

In 5.0, we now provide recommended defaults:

```js
{
  hierarchyRootSeparator: '|',
  hierarchySeparator: /\/|\./,
}
```

This means if you use the characters { `|`, `/`, `.` } in your story kinds it will trigger the story hierarchy to appear. For example `storiesOf('UI|Widgets/Basics/Button')` will create a story root called `UI` containing a `Widgets/Basics` group, containing a `Button` component.

If you wish to opt-out of this new behavior and restore the flat UI, set them back to `null` in your storybook config, or remove { `|`, `/`, `.` } from your story kinds:

```js
addParameters({
  options: {
    hierarchyRootSeparator: null,
    hierarchySeparator: null,
  },
});
```

### Options addon deprecated

In 4.x we added story parameters. In 5.x we've deprecated the options addon in favor of [global parameters](https://storybook.js.org/docs/react/configure/features-and-behavior), and we've also renamed some of the options in the process (though we're maintaining backwards compatibility until 6.0).

Here's an old configuration:

```js
addDecorator(
  withOptions({
    name: 'Storybook',
    url: 'https://storybook.js.org',
    goFullScreen: false,
    addonPanelInRight: true,
  })
);
```

And here's its new counterpart:

```js
import { create } from '@storybook/theming/create';
addParameters({
  options: {
    theme: create({
      base: 'light',
      brandTitle: 'Storybook',
      brandUrl: 'https://storybook.js.org',
      // To control appearance:
      // brandImage: 'http://url.of/some.svg',
    }),
    isFullscreen: false,
    panelPosition: 'right',
    isToolshown: true,
  },
});
```

Here is the mapping from old options to new:

| Old               | New              |
| ----------------- | ---------------- |
| name              | theme.brandTitle |
| url               | theme.brandUrl   |
| goFullScreen      | isFullscreen     |
| showStoriesPanel  | showNav          |
| showAddonPanel    | showPanel        |
| addonPanelInRight | panelPosition    |
| showSearchBox     |                  |
|                   | isToolshown      |

Storybook v5 removes the search dialog box in favor of a quick search in the navigation view, so `showSearchBox` has been removed.

Storybook v5 introduce a new tool bar above the story view and you can show\hide it with the new `isToolshown` option.

### Individual story decorators

The behavior of adding decorators to a kind has changed in SB5 ([#5781](https://github.com/storybookjs/storybook/issues/5781)).

In SB4 it was possible to add decorators to only a subset of the stories of a kind.

```js
storiesOf('Stories', module)
  .add('noncentered', () => 'Hello')
  .addDecorator(centered)
  .add('centered', () => 'Hello');
```

The semantics has changed in SB5 so that calling `addDecorator` on a kind adds a decorator to all its stories, no matter the order. So in the previous example, both stories would be centered.

To allow for a subset of the stories in a kind to be decorated, we've added the ability to add decorators to individual stories using parameters:

```js
storiesOf('Stories', module)
  .add('noncentered', () => 'Hello')
  .add('centered', () => 'Hello', { decorators: [centered] });
```

### Addon backgrounds uses parameters

Similarly, `@storybook/addon-backgrounds` uses parameters to pass background options. If you previously had:

```js
import { withBackgrounds } from `@storybook/addon-backgrounds`;

storiesOf('Stories', module)
  .addDecorator(withBackgrounds(options));
```

You should replace it with:

```js
storiesOf('Stories', module).addParameters({ backgrounds: options });
```

You can pass `backgrounds` parameters at the global level (via `addParameters` imported from `@storybook/react` et al.), and the story level (via the third argument to `.add()`).

### Addon cssresources name attribute renamed

In the options object for `@storybook/addon-cssresources`, the `name` attribute for each resource has been renamed to `id`. If you previously had:

```js
import { withCssResources } from '@storybook/addon-cssresources';
import { addDecorator } from '@storybook/react';

addDecorator(
  withCssResources({
    cssresources: [
      {
        name: `bluetheme`, // Previous
        code: `<style>body { background-color: lightblue; }</style>`,
        picked: false,
      },
    ],
  })
);
```

You should replace it with:

```js
import { withCssResources } from '@storybook/addon-cssresources';
import { addDecorator } from '@storybook/react';

addDecorator(
  withCssResources({
    cssresources: [
      {
        id: `bluetheme`, // Renamed
        code: `<style>body { background-color: lightblue; }</style>`,
        picked: false,
      },
    ],
  })
);
```

### Addon viewport uses parameters

Similarly, `@storybook/addon-viewport` uses parameters to pass viewport options. If you previously had:

```js
import { configureViewport } from `@storybook/addon-viewport`;

configureViewport(options);
```

You should replace it with:

```js
import { addParameters } from '@storybook/react'; // or others

addParameters({ viewport: options });
```

The `withViewport` decorator is also no longer supported and should be replaced with a parameter based API as above. Also the `onViewportChange` callback is no longer supported.

See the [viewport addon README](https://github.com/storybookjs/storybook/blob/master/addons/viewport/README.md) for more information.

### Addon a11y uses parameters, decorator renamed

Similarly, `@storybook/addon-a11y` uses parameters to pass a11y options. If you previously had:

```js
import { configureA11y } from `@storybook/addon-a11y`;

configureA11y(options);
```

You should replace it with:

```js
import { addParameters } from '@storybook/react'; // or others

addParameters({ a11y: options });
```

You can also pass `a11y` parameters at the component level (via `storiesOf(...).addParameters`), and the story level (via the third argument to `.add()`).

Furthermore, the decorator `checkA11y` has been deprecated and renamed to `withA11y` to make it consistent with other Storybook decorators.

See the [a11y addon README](https://github.com/storybookjs/storybook/blob/master/addons/a11y/README.md) for more information.

### Addon centered decorator deprecated

If you previously had:

```js
import centered from '@storybook/addon-centered';
```

You should replace it with the React or Vue version as appropriate

```js
import centered from '@storybook/addon-centered/react';
```

or

```js
import centered from '@storybook/addon-centered/vue';
```

### New keyboard shortcuts defaults

Storybook's keyboard shortcuts are updated in 5.0, but they are configurable via the menu so if you want to set them back you can:

| Shortcut               | Old         | New   |
| ---------------------- | ----------- | ----- |
| Toggle sidebar         | cmd-shift-X | S     |
| Toggle addons panel    | cmd-shift-Z | A     |
| Toggle addons position | cmd-shift-G | D     |
| Toggle fullscreen      | cmd-shift-F | F     |
| Next story             | cmd-shift-→ | alt-→ |
| Prev story             | cmd-shift-← | alt-← |
| Next component         |             | alt-↓ |
| Prev component         |             | alt-↑ |
| Search                 |             | /     |

### New URL structure

We've update Storybook's URL structure in 5.0. The old structure used URL parameters to save the UI state, resulting in long ugly URLs. v5 respects the old URL parameters, but largely does away with them.

The old structure encoded `selectedKind` and `selectedStory` among other parameters. Storybook v5 respects these parameters but will issue a deprecation message in the browser console warning of potential future removal.

The new URL structure looks like:

```
https://url-of-storybook?path=/story/<storyId>
```

The structure of `storyId` is a slugified `<selectedKind>--<selectedStory>` (slugified = lowercase, hyphen-separated). Each `storyId` must be unique. We plan to build more features into Storybook in upcoming versions based on this new structure.

### Rename of the `--secure` cli parameter to `--https`

Storybook for React Native's start commands & the Web versions' start command were a bit different, for no reason.
We've changed the start command for Reactnative to match the other.

This means that when you previously used the `--secure` flag like so:

```sh
start-storybook --secure
# or
start-storybook --s
```

You have to replace it with:

```sh
start-storybook --https
```

### Vue integration

The Vue integration was updated, so that every story returned from a story or decorator function is now being normalized with `Vue.extend` **and** is being wrapped by a functional component. Returning a string from a story or decorator function is still supported and is treated as a component with the returned string as the template.

Currently there is no recommended way of accessing the component options of a story inside a decorator.

## From version 4.0.x to 4.1.x

There are are a few migrations you should be aware of in 4.1, including one unintentionally breaking change for advanced addon usage.

### Private addon config

If your Storybook contains custom addons defined that are defined in your app (as opposed to installed from packages) and those addons rely on reconfiguring webpack/babel, Storybook 4.1 may break for you. There's a workaround [described in the issue](https://github.com/storybookjs/storybook/issues/4995), and we're working on official support in the next release.

### React 15.x

Storybook 4.1 supports React 15.x (which had been [lost in the 4.0 release](#react-163)). So if you've been blocked on upgrading, we've got you covered. You should be able to upgrade according to the 4.0 migration notes below, or following the [4.0 upgrade guide](https://medium.com/storybookjs/migrating-to-storybook-4-c65b19a03d2c).

## From version 3.4.x to 4.0.x

With 4.0 as our first major release in over a year, we've collected a lot of cleanup tasks. Most of the deprecations have been marked for months, so we hope that there will be no significant impact on your project. We've also created a [step-by-step guide to help you upgrade](https://medium.com/storybookjs/migrating-to-storybook-4-c65b19a03d2c).

### React 16.3+

Storybook uses [Emotion](https://emotion.sh/) for styling which currently requires React 16.3 and above.

If you're using Storybook for anything other than React, you probably don't need to worry about this.

However, if you're developing React components, this means you need to upgrade to 16.3 or higher to use Storybook 4.0.

> **NOTE:** This is a temporary requirement, and we plan to restore 15.x compatibility in a near-term 4.x release.

Also, here's the error you'll get if you're running an older version of React:

```

core.browser.esm.js:15 Uncaught TypeError: Object(...) is not a function
at Module../node_modules/@emotion/core/dist/core.browser.esm.js (core.browser.esm.js:15)
at **webpack_require** (bootstrap:724)
at fn (bootstrap:101)
at Module../node_modules/@emotion/styled-base/dist/styled-base.browser.esm.js (styled-base.browser.esm.js:1)
at **webpack_require** (bootstrap:724)
at fn (bootstrap:101)
at Module../node_modules/@emotion/styled/dist/styled.esm.js (styled.esm.js:1)
at **webpack_require** (bootstrap:724)
at fn (bootstrap:101)
at Object../node_modules/@storybook/components/dist/navigation/MenuLink.js (MenuLink.js:12)

```

### Generic addons

4.x introduces generic addon decorators that are not tied to specific view layers [#3555](https://github.com/storybookjs/storybook/pull/3555). So for example:

```js
import { number } from '@storybook/addon-knobs/react';
```

Becomes:

```js
import { number } from '@storybook/addon-knobs';
```

### Knobs select ordering

4.0 also reversed the order of addon-knob's `select` knob keys/values, which had been called `selectV2` prior to this breaking change. See the knobs [package README](https://github.com/storybookjs/storybook/blob/master/addons/knobs/README.md#select) for usage.

### Knobs URL parameters

Addon-knobs no longer updates the URL parameters interactively as you edit a knob. This is a UI change but it shouldn't break any code because old URLs are still supported.

In 3.x, editing knobs updated the URL parameters interactively. The implementation had performance and architectural problems. So in 4.0, we changed this to a "copy" button in the addon which generates a URL with the updated knob values and copies it to the clipboard.

### Keyboard shortcuts moved

- Addon Panel to `Z`
- Stories Panel to `X`
- Show Search to `O`
- Addon Panel right side to `G`

### Removed addWithInfo

`Addon-info`'s `addWithInfo` has been marked deprecated since 3.2. In 4.0 we've removed it completely. See the package [README](https://github.com/storybookjs/storybook/blob/master/addons/info/README.md) for the proper usage.

### Removed RN packager

Since storybook version v4.0 packager is removed from storybook. The suggested storybook usage is to include it inside your app.
If you want to keep the old behaviour, you have to start the packager yourself with a different project root.
`npm run storybook start -p 7007 | react-native start --projectRoot storybook`

Removed cli options: `--packager-port --root --projectRoots -r, --reset-cache --skip-packager --haul --platform --metro-config`

### Removed RN addons

The `@storybook/react-native` had built-in addons (`addon-actions` and `addon-links`) that have been marked as deprecated since 3.x. They have been fully removed in 4.x. If your project still uses the built-ins, you'll need to add explicit dependencies on `@storybook/addon-actions` and/or `@storybook/addon-links` and import directly from those packages.

### Storyshots Changes

1. `imageSnapshot` test function was extracted from `addon-storyshots`
   and moved to a new package - `addon-storyshots-puppeteer` that now will
   be dependant on puppeteer. [README](https://github.com/storybookjs/storybook/tree/master/addons/storyshots/storyshots-puppeteer)
2. `getSnapshotFileName` export was replaced with the `Stories2SnapsConverter`
   class that now can be overridden for a custom implementation of the
   snapshot-name generation. [README](https://github.com/storybookjs/storybook/tree/master/addons/storyshots/storyshots-core#stories2snapsconverter)
3. Storybook that was configured with Webpack's `require.context()` feature
   will need to add a babel plugin to polyfill this functionality.
   A possible plugin might be [babel-plugin-require-context-hook](https://github.com/smrq/babel-plugin-require-context-hook).
   [README](https://github.com/storybookjs/storybook/tree/master/addons/storyshots/storyshots-core#configure-jest-to-work-with-webpacks-requirecontext)

### Webpack 4

Storybook now uses webpack 4. If you have a [custom webpack config](https://storybook.js.org/docs/react/configure/webpack), make sure that all the loaders and plugins you use support webpack 4.

### Babel 7

Storybook now uses Babel 7. There's a couple of cases when it can break with your app:

- If you aren't using Babel yourself, and don't have .babelrc, install following dependencies:

  ```
  npm i -D @babel/core babel-loader@next
  ```

- If you're using Babel 6, make sure that you have direct dependencies on `babel-core@6` and `babel-loader@7` and that you have a `.babelrc` in your project directory.

### Create-react-app

If you are using `create-react-app` (aka CRA), you may need to do some manual steps to upgrade, depending on the setup.

- `create-react-app@1` may require manual migrations.
  - If you're adding storybook for the first time: `sb init` should add the correct dependencies.
  - If you're upgrading an existing project, your `package.json` probably already uses Babel 6, making it incompatible with `@storybook/react@4` which uses Babel 7. There are two ways to make it compatible, each of which is spelled out in detail in the next section:
    - Upgrade to Babel 7 if you are not dependent on Babel 6-specific features.
    - Migrate Babel 6 if you're heavily dependent on some Babel 6-specific features).
- `create-react-app@2` should be compatible as is, since it uses babel 7.

#### Upgrade CRA1 to babel 7

```
yarn remove babel-core babel-runtime
yarn add @babel/core babel-loader --dev
```

#### Migrate CRA1 while keeping babel 6

```
yarn add babel-loader@7
```

Also, make sure you have a `.babelrc` in your project directory. You probably already do if you are using Babel 6 features (otherwise you should consider upgrading to Babel 7 instead). If you don't have one, here's one that works:

```json
{
  "presets": ["env", "react"]
}
```

### start-storybook opens browser

If you're using `start-storybook` on CI, you may need to opt out of this using the new `--ci` flag.

### CLI Rename

We've deprecated the `getstorybook` CLI in 4.0. The new way to install storybook is `sb init`. We recommend using `npx` for convenience and to make sure you're always using the latest version of the CLI:

```
npx -p @storybook/cli sb init
```

### Addon story parameters

Storybook 4 introduces story parameters, a more convenient way to configure how addons are configured.

```js
storiesOf('My component', module)
  .add('story1', withNotes('some notes')(() => <Component ... />))
  .add('story2', withNotes('other notes')(() => <Component ... />));
```

Becomes:

```js
// config.js
addDecorator(withNotes);

// Component.stories.js
storiesOf('My component', module)
  .add('story1', () => <Component ... />, { notes: 'some notes' })
  .add('story2', () => <Component ... />, { notes: 'other notes' });
```

This example applies notes globally to all stories. You can apply it locally with `storiesOf(...).addDecorator(withNotes)`.

The story parameters correspond directly to the old withX arguments, so it's less demanding to migrate your code. See the parameters documentation for the packages that have been upgraded:

- [Notes](https://github.com/storybookjs/storybook/blob/master/addons/notes/README.md)
- [Jest](https://github.com/storybookjs/storybook/blob/master/addons/jest/README.md)
- [Knobs](https://github.com/storybookjs/storybook/blob/master/addons/knobs/README.md)
- [Viewport](https://github.com/storybookjs/storybook/blob/master/addons/viewport/README.md)
- [Backgrounds](https://github.com/storybookjs/storybook/blob/master/addons/backgrounds/README.md)
- [Options](https://github.com/storybookjs/storybook/blob/master/addons/options/README.md)

## From version 3.3.x to 3.4.x

There are no expected breaking changes in the 3.4.x release, but 3.4 contains a major refactor to make it easier to support new frameworks, and we will document any breaking changes here if they arise.

## From version 3.2.x to 3.3.x

It wasn't expected that there would be any breaking changes in this release, but unfortunately it turned out that there are some. We're revisiting our [release strategy](https://github.com/storybookjs/storybook/blob/master/RELEASES.md) to follow semver more strictly.
Also read on if you're using `addon-knobs`: we advise an update to your code for efficiency's sake.

### `babel-core` is now a peer dependency #2494

This affects you if you don't use babel in your project. You may need to add `babel-core` as dev dependency:

```sh
yarn add babel-core --dev
```

This was done to support different major versions of babel.

### Base webpack config now contains vital plugins #1775

This affects you if you use custom webpack config in [Full Control Mode](https://storybook.js.org/docs/react/configure/webpack#full-control-mode) while not preserving the plugins from `storybookBaseConfig`. Before `3.3`, preserving them was a recommendation, but now it [became](https://github.com/storybookjs/storybook/pull/2578) a requirement.

### Refactored Knobs

Knobs users: there was a bug in 3.2.x where using the knobs addon imported all framework runtimes (e.g. React and Vue). To fix the problem, we [refactored knobs](https://github.com/storybookjs/storybook/pull/1832). Switching to the new style is only takes one line of code.

In the case of React or React-Native, import knobs like this:

```js
import { withKnobs, text, boolean, number } from '@storybook/addon-knobs/react';
```

In the case of Vue: `import { ... } from '@storybook/addon-knobs/vue';`

In the case of Angular: `import { ... } from '@storybook/addon-knobs/angular';`

## From version 3.1.x to 3.2.x

**NOTE:** technically this is a breaking change, but only if you use TypeScript. Sorry people!

### Moved TypeScript addons definitions

TypeScript users: we've moved the rest of our addons type definitions into [DefinitelyTyped](http://definitelytyped.org/). Starting in 3.2.0 make sure to use the right addons types:

```sh
yarn add @types/storybook__addon-notes @types/storybook__addon-options @types/storybook__addon-knobs @types/storybook__addon-links --dev
```

See also [TypeScript definitions in 3.1.x](#moved-typescript-definitions).

### Updated Addons API

We're in the process of upgrading our addons APIs. As a first step, we've upgraded the Info and Notes addons. The old API will still work with your existing projects but will be deprecated soon and removed in Storybook 4.0.

Here's an example of using Notes and Info in 3.2 with the new API.

```js
storiesOf('composition', module).add(
  'new addons api',
  withInfo('see Notes panel for composition info')(
    withNotes({ text: 'Composition: Info(Notes())' })((context) => (
      <MyComponent name={context.story} />
    ))
  )
);
```

It's not beautiful, but we'll be adding a more convenient/idiomatic way of using these [withX primitives](https://gist.github.com/shilman/792dc25550daa9c2bf37238f4ef7a398) in Storybook 3.3.

## From version 3.0.x to 3.1.x

**NOTE:** technically this is a breaking change and should be a 4.0.0 release according to semver. However, we're still figuring things out and didn't think this change necessitated a major release. Please bear with us!

### Moved TypeScript definitions

TypeScript users: we are in the process of moving our typescript definitions into [DefinitelyTyped](http://definitelytyped.org/). If you're using TypeScript, starting in 3.1.0 you need to make sure your type definitions are installed:

```sh
yarn add @types/node @types/react @types/storybook__react --dev
```

### Deprecated head.html

We have deprecated the use of `head.html` for including scripts/styles/etc. into stories, though it will still work with a warning.

Now we use:

- `preview-head.html` for including extra content into the preview pane.
- `manager-head.html` for including extra content into the manager window.

[Read our docs](https://storybook.js.org/docs/react/configure/story-rendering#adding-to-head) for more details.

## From version 2.x.x to 3.x.x

This major release is mainly an internal restructuring.
Upgrading requires work on behalf of users, this was unavoidable.
We're sorry if this inconveniences you, we have tried via this document and provided tools to make the process as easy as possible.

### Webpack upgrade

Storybook will now use webpack 2 (and only webpack 2).
If you are using a custom `webpack.config.js` you need to change this to be compatible.
You can find the guide to upgrading your webpack config [on webpack.js.org](https://webpack.js.org/guides/migrating/).

### Packages renaming

All our packages have been renamed and published to npm as version 3.0.0 under the `@storybook` namespace.

To update your app to use the new package names, you can use the cli:

```bash
npx -p @storybook/cli sb init
```

**Details**

If the above doesn't work, or you want to make the changes manually, the details are below:

> We have adopted the same versioning strategy that has been adopted by babel, jest and apollo.
> It's a strategy best suited for ecosystem type tools, which consist of many separately installable features / packages.
> We think this describes storybook pretty well.

The new package names are:

| old                                          | new                              |
| -------------------------------------------- | -------------------------------- |
| `getstorybook`                               | `@storybook/cli`                 |
| `@kadira/getstorybook`                       | `@storybook/cli`                 |
|                                              |                                  |
| `@kadira/storybook`                          | `@storybook/react`               |
| `@kadira/react-storybook`                    | `@storybook/react`               |
| `@kadira/react-native-storybook`             | `@storybook/react-native`        |
|                                              |                                  |
| `storyshots`                                 | `@storybook/addon-storyshots`    |
| `@kadira/storyshots`                         | `@storybook/addon-storyshots`    |
|                                              |                                  |
| `@kadira/storybook-ui`                       | `@storybook/ui`                  |
| `@kadira/storybook-addons`                   | `@storybook/addons`              |
| `@kadira/storybook-channels`                 | `@storybook/channels`            |
| `@kadira/storybook-channel-postmsg`          | `@storybook/channel-postmessage` |
| `@kadira/storybook-channel-websocket`        | `@storybook/channel-websocket`   |
|                                              |                                  |
| `@kadira/storybook-addon-actions`            | `@storybook/addon-actions`       |
| `@kadira/storybook-addon-links`              | `@storybook/addon-links`         |
| `@kadira/storybook-addon-info`               | `@storybook/addon-info`          |
| `@kadira/storybook-addon-knobs`              | `@storybook/addon-knobs`         |
| `@kadira/storybook-addon-notes`              | `@storybook/addon-notes`         |
| `@kadira/storybook-addon-options`            | `@storybook/addon-options`       |
| `@kadira/storybook-addon-graphql`            | `@storybook/addon-graphql`       |
| `@kadira/react-storybook-decorator-centered` | `@storybook/addon-centered`      |

If your codebase is small, it's probably doable to replace them by hand (in your codebase and in `package.json`).

But if you have a lot of occurrences in your codebase, you can use a [codemod we created](./lib/codemod) for you.

> A codemod makes automatic changed to your app's code.

You have to change your `package.json`, prune old and install new dependencies by hand.

`npm prune` will remove all dependencies from `node_modules` which are no longer referenced in `package.json`.

### Deprecated embedded addons

We used to ship 2 addons with every single installation of storybook: `actions` and `links`. But in practice not everyone is using them, so we decided to deprecate this and in the future, they will be completely removed. If you use `@storybook/react/addons` you will get a deprecation warning.

If you **are** using these addons, it takes two steps to migrate:

- add the addons you use to your `package.json`.
- update your code:
  change `addons.js` like so:

  ```js
  import '@storybook/addon-actions/register';
  import '@storybook/addon-links/register';
  ```

  change `x.story.js` like so:

  ```js
  import React from 'react';
  import { storiesOf } from '@storybook/react';
  import { action } from '@storybook/addon-actions';
  import { linkTo } from '@storybook/addon-links';
  ```

  <!-- markdown-link-check-enable --><|MERGE_RESOLUTION|>--- conflicted
+++ resolved
@@ -17,16 +17,13 @@
     - [Babel mode v7 by default](#babel-mode-v7-by-default)
     - [7.0 feature flags removed](#70-feature-flags-removed)
     - [Removed docs.getContainer and getPage parameters](#removed-docsgetcontainer-and-getpage-parameters)
-<<<<<<< HEAD
     - [Icons API changed](#icons-api-changed)
-=======
   - [Docs Changes](#docs-changes)
     - [Standalone docs files](#standalone-docs-files)
     - [Referencing stories in docs files](#referencing-stories-in-docs-files)
     - [Docs Page](#docs-page)
     - [Configuring the Docs Container](#configuring-the-docs-container)
     - [External Docs](#external-docs)
->>>>>>> 06ffa298
 - [From version 6.4.x to 6.5.0](#from-version-64x-to-650)
   - [Vue 3 upgrade](#vue-3-upgrade)
   - [React18 new root API](#react18-new-root-api)
@@ -238,7 +235,6 @@
 
 ### Breaking changes
 
-
 #### No more default export from `@storybook/addons`
 
 The default export from `@storybook/addons` has been removed. Please use the named exports instead:
@@ -248,6 +244,7 @@
 ```
 
 The named export has been available since 6.0 or earlier, so your updated code will be backwards-compatible with older versions of Storybook.
+
 #### Modern browser support
 
 Starting in storybook 7.0, storybook will no longer support IE11, amongst other legacy browser versions.
@@ -257,10 +254,13 @@
 Not just the runtime needs to support it, but some legacy loaders for webpack or other transpilation tools might need to be updated as well. For example certain versions of webpack 4 had parsers that could not parse the new syntax (e.g. optional chaining).
 
 Some addons or libraries might depended on this legacy browser support, and thus might break. You might get an error like:
+
 ```
 regeneratorRuntime is not defined
 ```
+
 To fix these errors, the addon will have to be re-released with a newer browser-target for transpilation. This often looks something like this (but it's dependent on the build system the addon uses):
+
 ```js
 // babel.config.js
 module.exports = {
@@ -276,7 +276,7 @@
       },
     ],
   ],
-}
+};
 ```
 
 Here's an example PR to one of the storybook addons: https://github.com/storybookjs/addon-coverage/pull/3 doing just that.
@@ -472,8 +472,6 @@
 
 It is no longer possible to set `parameters.docs.getContainer()` and `getPage()`. Instead use `parameters.docs.container` or `parameters.docs.page` directly.
 
-<<<<<<< HEAD
-
 #### Icons API changed
 
 For addon authors who use the `Icons` component, its API has been udpated in Storybook 7.
@@ -488,7 +486,7 @@
 ```
 
 Full change here: https://github.com/storybookjs/storybook/pull/18809
-=======
+
 ### Docs Changes
 
 The information hierarchy of docs in Storybook has changed in 7.0. The main difference is that each docs is listed in the sidebar as a separate entry, rather than attached to individual stories.
@@ -618,13 +616,14 @@
 
 export default function App({ Component, pageProps }) {
   return (
-    <ExternalDocs projectAnnotationsList={[reactAnnotations, previewAnnotations]}>
+    <ExternalDocs
+      projectAnnotationsList={[reactAnnotations, previewAnnotations]}
+    >
       <Component {...pageProps} />
     </ExternalDocs>
   );
 }
 ```
->>>>>>> 06ffa298
 
 ## From version 6.4.x to 6.5.0
 
@@ -743,7 +742,8 @@
 
 addons.setConfig({
   sidebar: {
-    renderLabel: ({ name, type }) => (type === 'story' ? name : startCase(name)),
+    renderLabel: ({ name, type }) =>
+      type === 'story' ? name : startCase(name),
   },
 });
 ```
@@ -1170,7 +1170,11 @@
 ```js
 // .storybook/main.js
 module.exports = {
-  staticDirs: ['../public', '../static', { from: '../foo/assets', to: '/assets' }],
+  staticDirs: [
+    '../public',
+    '../static',
+    { from: '../foo/assets', to: '/assets' },
+  ],
 };
 ```
 
@@ -1718,13 +1722,17 @@
 Consider the following story that uses the context:
 
 ```js
-export const Dummy = ({ parameters }) => <div>{JSON.stringify(parameters)}</div>;
+export const Dummy = ({ parameters }) => (
+  <div>{JSON.stringify(parameters)}</div>
+);
 ```
 
 Here's an updated story for 6.0 that ignores the args object:
 
 ```js
-export const Dummy = (_args, { parameters }) => <div>{JSON.stringify(parameters)}</div>;
+export const Dummy = (_args, { parameters }) => (
+  <div>{JSON.stringify(parameters)}</div>
+);
 ```
 
 Alternatively, if you want to opt out of the new behavior, you can add the following to your `.storybook/preview.js` config:
@@ -2514,7 +2522,9 @@
 addParameters({
   options: {
     storySort: (a, b) =>
-      a[1].kind === b[1].kind ? 0 : a[1].id.localeCompare(b[1].id, undefined, { numeric: true }),
+      a[1].kind === b[1].kind
+        ? 0
+        : a[1].id.localeCompare(b[1].id, undefined, { numeric: true }),
   },
 });
 ```
@@ -2560,7 +2570,9 @@
 {
   "compilerOptions": {
     "paths": {
-      "core-js/es7/reflect": ["node_modules/core-js/proposals/reflect-metadata"],
+      "core-js/es7/reflect": [
+        "node_modules/core-js/proposals/reflect-metadata"
+      ],
       "core-js/es6/*": ["node_modules/core-js/es"]
     }
   }
