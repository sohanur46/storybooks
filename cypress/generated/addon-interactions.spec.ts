/* eslint-disable jest/no-identical-title */
import { onlyOn } from '@cypress/skip-test';

describe('addon-interactions', () => {
  before(() => {
    cy.visitStorybook();
  });

  const test = () => {
    // click on the button
    cy.navigateToStory('example-page', 'logged-in');

    cy.viewAddonPanel('Interactions');

    cy.getStoryElement().find('.welcome').should('contain.text', 'Welcome, Jane Doe!');

    cy.get('#tabbutton-interactions').contains(/(1)/).should('be.visible');
    cy.get('#storybook-panel-root')
      .contains(/userEvent.click/)
      .should('be.visible');
    cy.get('[data-testid=icon-done]').should('be.visible');
  };

  // Having multiple of onlyOn for the same test is a workaround instead
  // of having to use skipOn a long list of frameworks
  onlyOn('angular', () => {
    it('should have interactions', test);
  });

  onlyOn('react', () => {
    it('should have interactions', test);
  });

  onlyOn('vite_react', () => {
    it('should have interactions', test);
  });

  onlyOn('preact', () => {
    it('should have interactions', test);
  });

<<<<<<< HEAD
  onlyOn('html', () => {
=======
  onlyOn('svelte', () => {
>>>>>>> 2262d27e
    it('should have interactions', test);
  });
});<|MERGE_RESOLUTION|>--- conflicted
+++ resolved
@@ -39,11 +39,11 @@
     it('should have interactions', test);
   });
 
-<<<<<<< HEAD
   onlyOn('html', () => {
-=======
+    it('should have interactions', test);
+  });
+
   onlyOn('svelte', () => {
->>>>>>> 2262d27e
     it('should have interactions', test);
   });
 });