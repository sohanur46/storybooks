{
  "name": "@storybook/vue",
  "version": "3.2.18",
  "description": "Storybook for Vue: Develop Vue Component in isolation with Hot Reloading.",
  "homepage": "https://github.com/storybooks/storybook/tree/master/apps/vue",
  "bugs": {
    "url": "https://github.com/storybooks/storybook/issues"
  },
  "license": "MIT",
  "main": "dist/client/index.js",
  "bin": {
    "build-storybook": "./bin/build.js",
    "start-storybook": "./bin/index.js",
    "storybook-server": "./bin/index.js"
  },
  "repository": {
    "type": "git",
    "url": "https://github.com/storybooks/storybook.git"
  },
  "scripts": {
    "dev": "cross-env DEV_BUILD=1 nodemon --watch ./src --exec \"yarn prepare\"",
    "prepare": "node ../../scripts/prepare.js"
  },
  "dependencies": {
    "@storybook/addon-actions": "^3.2.18",
    "@storybook/addon-links": "^3.2.18",
    "@storybook/addons": "^3.2.18",
    "@storybook/channel-postmessage": "^3.2.18",
    "@storybook/ui": "^3.2.18",
    "airbnb-js-shims": "^1.4.0",
    "autoprefixer": "^7.2.3",
    "babel-loader": "^7.1.2",
    "babel-plugin-react-docgen": "^1.8.0",
    "babel-plugin-transform-regenerator": "^6.26.0",
    "babel-plugin-transform-runtime": "^6.23.0",
    "babel-preset-env": "^1.6.0",
    "babel-preset-minify": "^0.2.0",
    "babel-preset-react": "^6.24.1",
    "babel-preset-react-app": "^3.1.0",
    "babel-preset-stage-0": "^6.24.1",
    "babel-runtime": "^6.26.0",
    "case-sensitive-paths-webpack-plugin": "^2.1.1",
    "chalk": "^2.3.0",
    "commander": "^2.12.2",
    "common-tags": "^1.5.1",
    "configstore": "^3.1.1",
    "core-js": "^2.5.3",
    "css-loader": "^0.28.7",
    "dotenv-webpack": "^1.5.4",
    "express": "^4.16.2",
    "file-loader": "^1.1.6",
    "find-cache-dir": "^1.0.0",
    "global": "^4.3.2",
    "json-loader": "^0.5.7",
    "json-stringify-safe": "^5.0.1",
    "json5": "^0.5.1",
    "postcss-flexbugs-fixes": "^3.2.0",
    "postcss-loader": "^2.0.9",
    "prop-types": "^15.6.0",
    "qs": "^6.5.1",
    "react": "^16.2.0",
    "react-dom": "^16.2.0",
    "redux": "^3.7.2",
    "request": "^2.83.0",
    "serve-favicon": "^2.4.5",
    "shelljs": "^0.7.8",
    "style-loader": "^0.19.1",
    "url-loader": "^0.6.2",
    "util-deprecate": "^1.0.2",
    "uuid": "^3.1.0",
    "vue-hot-reload-api": "^2.2.4",
    "vue-style-loader": "^3.0.1",
    "webpack": "^3.10.0",
    "webpack-dev-middleware": "^1.12.2",
    "webpack-hot-middleware": "^2.21.0"
  },
  "devDependencies": {
    "nodemon": "^1.13.3",
    "vue": "^2.5.12",
    "vue-loader": "^13.6.0",
    "vue-template-compiler": "^2.5.12"
  },
  "peerDependencies": {
<<<<<<< HEAD
    "babel-core": "^6.26.0 | ^7.0.0-0",
    "vue": "2.5.11",
    "vue-loader": "*",
    "vue-template-compiler": "2.5.11"
=======
    "vue": "2.5.12",
    "vue-loader": "13.6.0",
    "vue-template-compiler": "2.5.12"
>>>>>>> fb940108
  }
}<|MERGE_RESOLUTION|>--- conflicted
+++ resolved
@@ -81,15 +81,9 @@
     "vue-template-compiler": "^2.5.12"
   },
   "peerDependencies": {
-<<<<<<< HEAD
     "babel-core": "^6.26.0 | ^7.0.0-0",
-    "vue": "2.5.11",
-    "vue-loader": "*",
-    "vue-template-compiler": "2.5.11"
-=======
     "vue": "2.5.12",
     "vue-loader": "13.6.0",
     "vue-template-compiler": "2.5.12"
->>>>>>> fb940108
   }
 }