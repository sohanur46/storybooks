--- conflicted
+++ resolved
@@ -33,15 +33,9 @@
     "prepare": "node ../../scripts/prepare.js"
   },
   "dependencies": {
-<<<<<<< HEAD
-    "@storybook/addons": "5.3.0-alpha.46",
-    "@storybook/core": "5.3.0-alpha.46",
-    "@types/webpack-env": "^1.14.1",
-=======
     "@storybook/addons": "5.3.0-beta.12",
     "@storybook/core": "5.3.0-beta.12",
     "@types/webpack-env": "^1.13.9",
->>>>>>> 04f95f58
     "core-js": "^3.0.1",
     "global": "^4.3.2",
     "regenerator-runtime": "^0.13.3",
@@ -50,13 +44,8 @@
   },
   "devDependencies": {
     "@types/mini-css-extract-plugin": "^0.8.0",
-<<<<<<< HEAD
-    "@types/node": "^12.7.9",
-    "@types/webpack": "^4.39.8",
-=======
     "@types/node": "^12.12.11",
     "@types/webpack": "^4.41.0",
->>>>>>> 04f95f58
     "babel-preset-vue": "^2.0.2",
     "vue": "^2.6.8",
     "vue-loader": "^15.7.0",
