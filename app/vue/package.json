--- conflicted
+++ resolved
@@ -74,11 +74,7 @@
     "vue-hot-reload-api": "^2.2.0",
     "vue-loader": "^12.2.1",
     "vue-style-loader": "^3.0.1",
-<<<<<<< HEAD
-    "vue-template-compiler": "^2.5.1",
-=======
     "vue-template-compiler": "^2.5.2",
->>>>>>> 80f8848a
     "webpack": "^3.6.0",
     "webpack-dev-middleware": "^1.12.0",
     "webpack-hot-middleware": "^2.19.1"
