{
  "name": "@storybook/vue",
  "version": "3.4.0-alpha.1",
  "description": "Storybook for Vue: Develop Vue Component in isolation with Hot Reloading.",
  "homepage": "https://github.com/storybooks/storybook/tree/master/apps/vue",
  "bugs": {
    "url": "https://github.com/storybooks/storybook/issues"
  },
  "license": "MIT",
  "main": "dist/client/index.js",
  "jsnext:main": "src/client/index.js",
  "bin": {
    "build-storybook": "./bin/build.js",
    "start-storybook": "./bin/index.js",
    "storybook-server": "./bin/index.js"
  },
  "repository": {
    "type": "git",
    "url": "https://github.com/storybooks/storybook.git"
  },
  "scripts": {
    "dev": "cross-env DEV_BUILD=1 nodemon --watch ./src --exec \"yarn prepare\"",
    "prepare": "node ../../scripts/prepare.js"
  },
  "dependencies": {
    "@storybook/addon-actions": "^3.4.0-alpha.1",
    "@storybook/addon-links": "^3.4.0-alpha.1",
    "@storybook/addons": "^3.4.0-alpha.1",
    "@storybook/channel-postmessage": "^3.4.0-alpha.1",
    "@storybook/core": "^3.4.0-alpha.1",
    "@storybook/ui": "^3.4.0-alpha.1",
    "airbnb-js-shims": "^1.4.0",
    "autoprefixer": "^7.2.4",
    "babel-loader": "^7.1.2",
    "babel-plugin-react-docgen": "^1.8.0",
    "babel-plugin-transform-regenerator": "^6.26.0",
    "babel-plugin-transform-runtime": "^6.23.0",
    "babel-preset-env": "^1.6.0",
    "babel-preset-minify": "^0.2.0",
    "babel-preset-react": "^6.24.1",
    "babel-preset-react-app": "^3.1.0",
    "babel-preset-stage-0": "^6.24.1",
    "babel-runtime": "^6.26.0",
    "case-sensitive-paths-webpack-plugin": "^2.1.1",
    "chalk": "^2.3.0",
<<<<<<< HEAD
    "commander": "^2.12.2",
    "common-tags": "^1.7.1",
=======
    "commander": "^2.13.0",
    "common-tags": "^1.7.2",
>>>>>>> f4736efe
    "configstore": "^3.1.1",
    "core-js": "^2.5.3",
    "css-loader": "^0.28.8",
    "dotenv-webpack": "^1.5.4",
    "express": "^4.16.2",
    "file-loader": "^1.1.6",
    "find-cache-dir": "^1.0.0",
    "global": "^4.3.2",
    "html-loader": "^0.5.4",
    "html-webpack-plugin": "^2.30.1",
    "json-loader": "^0.5.7",
    "json-stringify-safe": "^5.0.1",
    "json5": "^0.5.1",
    "markdown-loader": "^2.0.2",
    "postcss-flexbugs-fixes": "^3.2.0",
    "postcss-loader": "^2.0.10",
    "prop-types": "^15.6.0",
    "qs": "^6.5.1",
    "react": "^16.2.0",
    "react-dom": "^16.2.0",
    "redux": "^3.7.2",
    "request": "^2.83.0",
    "serve-favicon": "^2.4.5",
    "shelljs": "^0.7.8",
    "style-loader": "^0.19.1",
    "uglifyjs-webpack-plugin": "^1.1.6",
    "url-loader": "^0.6.2",
    "util-deprecate": "^1.0.2",
    "uuid": "^3.1.0",
    "vue-hot-reload-api": "^2.2.4",
    "vue-style-loader": "^3.0.1",
    "webpack": "^3.10.0",
    "webpack-dev-middleware": "^1.12.2",
    "webpack-hot-middleware": "^2.21.0"
  },
  "devDependencies": {
    "nodemon": "^1.14.11",
    "vue": "^2.5.13",
    "vue-loader": "^13.7.0",
    "vue-template-compiler": "^2.5.13"
  },
  "peerDependencies": {
    "babel-core": "^6.26.0 || ^7.0.0-0",
    "vue": "2.5.13",
    "vue-loader": "13.7.0",
    "vue-template-compiler": "2.5.13"
  }
}<|MERGE_RESOLUTION|>--- conflicted
+++ resolved
@@ -43,13 +43,8 @@
     "babel-runtime": "^6.26.0",
     "case-sensitive-paths-webpack-plugin": "^2.1.1",
     "chalk": "^2.3.0",
-<<<<<<< HEAD
-    "commander": "^2.12.2",
-    "common-tags": "^1.7.1",
-=======
     "commander": "^2.13.0",
     "common-tags": "^1.7.2",
->>>>>>> f4736efe
     "configstore": "^3.1.1",
     "core-js": "^2.5.3",
     "css-loader": "^0.28.8",
