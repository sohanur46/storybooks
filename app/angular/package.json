{
  "name": "@storybook/angular",
  "version": "6.1.0-alpha.7",
  "description": "Storybook for Angular: Develop Angular Components in isolation with Hot Reloading.",
  "keywords": [
    "storybook"
  ],
  "homepage": "https://github.com/storybookjs/storybook/tree/master/app/angular",
  "bugs": {
    "url": "https://github.com/storybookjs/storybook/issues"
  },
  "repository": {
    "type": "git",
    "url": "https://github.com/storybookjs/storybook.git",
    "directory": "app/angular"
  },
  "license": "MIT",
  "main": "dist/client/index.js",
  "types": "dist/client/index.d.ts",
  "bin": {
    "build-storybook": "./bin/build.js",
    "start-storybook": "./bin/index.js",
    "storybook-server": "./bin/index.js"
  },
  "files": [
    "bin/**/*",
    "dist/**/*",
    "README.md",
    "*.js",
    "*.d.ts",
    "ts3.5/**/*"
  ],
  "scripts": {
    "prepare": "node ../../scripts/prepare.js"
  },
  "dependencies": {
    "@storybook/addons": "6.1.0-alpha.7",
    "@storybook/core": "6.1.0-alpha.7",
    "@storybook/node-logger": "6.1.0-alpha.7",
    "@types/webpack-env": "^1.15.2",
    "autoprefixer": "^9.7.6",
    "core-js": "^3.0.1",
    "fork-ts-checker-webpack-plugin": "^4.0.3",
    "global": "^4.3.2",
    "postcss-loader": "^3.0.0",
<<<<<<< HEAD
    "raw-loader": "^4.0.1",
    "react": "^16.13.1",
    "react-dom": "^16.13.1",
=======
>>>>>>> 61a33725
    "regenerator-runtime": "^0.13.3",
    "sass-loader": "^8.0.0",
    "strip-json-comments": "^3.0.1",
    "ts-loader": "^6.0.1",
    "tsconfig-paths-webpack-plugin": "^3.2.0",
    "webpack": "^4.43.0"
  },
  "devDependencies": {
    "@types/autoprefixer": "^9.4.0"
  },
  "peerDependencies": {
    "@angular-devkit/build-angular": ">=0.8.9",
    "@angular-devkit/core": "^0.6.1 || >=7.0.0",
    "@angular/common": ">=6.0.0",
    "@angular/compiler": ">=6.0.0",
    "@angular/core": ">=6.0.0",
    "@angular/forms": ">=6.0.0",
    "@angular/platform-browser": ">=6.0.0",
    "@angular/platform-browser-dynamic": ">=6.0.0",
    "@babel/core": "*",
    "rxjs": "^6.0.0",
    "typescript": "^3.4.0",
    "zone.js": "^0.8.29 || ^0.9.0 || ^0.10.0"
  },
  "engines": {
    "node": ">=8.0.0"
  },
  "publishConfig": {
    "access": "public"
  },
  "gitHead": "c63131f0325d039ec30fe244bfc43ee17ad4fe9e",
  "typesVersions": {
    "<=3.5": {
      "*": [
        "ts3.5/*"
      ]
    }
  }
}<|MERGE_RESOLUTION|>--- conflicted
+++ resolved
@@ -43,12 +43,9 @@
     "fork-ts-checker-webpack-plugin": "^4.0.3",
     "global": "^4.3.2",
     "postcss-loader": "^3.0.0",
-<<<<<<< HEAD
     "raw-loader": "^4.0.1",
     "react": "^16.13.1",
     "react-dom": "^16.13.1",
-=======
->>>>>>> 61a33725
     "regenerator-runtime": "^0.13.3",
     "sass-loader": "^8.0.0",
     "strip-json-comments": "^3.0.1",
