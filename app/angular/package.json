--- conflicted
+++ resolved
@@ -40,13 +40,7 @@
     "html-webpack-plugin": "^3.2.0",
     "markdown-loader": "^2.0.2",
     "raw-loader": "^0.5.1",
-<<<<<<< HEAD
-    "sass-loader": "^6.0.7",
-=======
-    "react": "^16.3.2",
-    "react-dom": "^16.3.2",
     "sass-loader": "^7.0.1",
->>>>>>> 5df47a48
     "ts-loader": "^4.2.0",
     "webpack": "^4.6.0",
     "webpack-hot-middleware": "^2.22.1",
