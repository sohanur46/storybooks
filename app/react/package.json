--- conflicted
+++ resolved
@@ -28,15 +28,9 @@
     "@babel/plugin-transform-react-constant-elements": "^7.2.0",
     "@babel/preset-flow": "^7.0.0",
     "@babel/preset-react": "^7.0.0",
-<<<<<<< HEAD
     "@emotion/styled": "^10.0.2",
-    "@storybook/core": "4.2.0-alpha.2",
-    "@storybook/node-logger": "4.2.0-alpha.2",
-=======
-    "@emotion/styled": "^0.10.6",
     "@storybook/core": "4.2.0-alpha.5",
     "@storybook/node-logger": "4.2.0-alpha.5",
->>>>>>> 03c4c0f6
     "@svgr/webpack": "^4.0.3",
     "babel-plugin-named-asset-import": "^0.2.3",
     "babel-plugin-react-docgen": "^2.0.0",
@@ -47,11 +41,6 @@
     "lodash": "^4.17.11",
     "mini-css-extract-plugin": "^0.4.4",
     "prop-types": "^15.6.2",
-<<<<<<< HEAD
-    "react": "^16.7.0-alpha.2",
-    "react-dom": "^16.7.0-alpha.2",
-=======
->>>>>>> 03c4c0f6
     "react-dev-utils": "^6.1.0",
     "regenerator-runtime": "^0.12.1",
     "semver": "^5.6.0",
@@ -59,8 +48,8 @@
   },
   "peerDependencies": {
     "babel-loader": "^7.0.0 || ^8.0.0",
-    "react": "^16.6.0",
-    "react-dom": "^16.6.0"
+    "react": "*",
+    "react-dom": "*"
   },
   "publishConfig": {
     "access": "public"
