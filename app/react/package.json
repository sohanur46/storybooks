{
  "name": "@storybook/react",
  "version": "5.0.0",
  "description": "Storybook for React: Develop React Component in isolation with Hot Reloading.",
  "keywords": [
    "storybook"
  ],
  "homepage": "https://github.com/storybooks/storybook/tree/master/app/react",
  "bugs": {
    "url": "https://github.com/storybooks/storybook/issues"
  },
  "repository": {
    "type": "git",
    "url": "https://github.com/storybooks/storybook.git",
    "directory": "app/react"
  },
  "license": "MIT",
  "main": "dist/client/index.js",
  "jsnext:main": "src/client/index.js",
  "bin": {
    "build-storybook": "./bin/build.js",
    "start-storybook": "./bin/index.js",
    "storybook-server": "./bin/index.js"
  },
  "scripts": {
    "prepare": "node ../../scripts/prepare.js"
  },
  "dependencies": {
    "@babel/plugin-transform-react-constant-elements": "^7.2.0",
    "@babel/preset-flow": "^7.0.0",
    "@babel/preset-react": "^7.0.0",
    "@storybook/core": "5.0.0",
    "@storybook/node-logger": "5.0.0",
    "@svgr/webpack": "^4.0.3",
    "babel-plugin-named-asset-import": "^0.3.1",
    "babel-plugin-react-docgen": "^2.0.2",
    "babel-preset-react-app": "^7.0.1",
    "common-tags": "^1.8.0",
    "core-js": "^2.6.5",
    "global": "^4.3.2",
    "lodash": "^4.17.11",
    "mini-css-extract-plugin": "^0.5.0",
    "prop-types": "^15.7.2",
<<<<<<< HEAD
    "react-dev-utils": "^7.0.1",
=======
    "react-dev-utils": "^7.0.3",
>>>>>>> 00149fbc
    "regenerator-runtime": "^0.12.1",
    "semver": "^5.6.0",
    "webpack": "^4.29.6"
  },
  "peerDependencies": {
    "babel-loader": "^7.0.0 || ^8.0.0",
    "react": "*",
    "react-dom": "*"
  },
  "publishConfig": {
    "access": "public"
  }
}<|MERGE_RESOLUTION|>--- conflicted
+++ resolved
@@ -41,11 +41,7 @@
     "lodash": "^4.17.11",
     "mini-css-extract-plugin": "^0.5.0",
     "prop-types": "^15.7.2",
-<<<<<<< HEAD
-    "react-dev-utils": "^7.0.1",
-=======
     "react-dev-utils": "^7.0.3",
->>>>>>> 00149fbc
     "regenerator-runtime": "^0.12.1",
     "semver": "^5.6.0",
     "webpack": "^4.29.6"
