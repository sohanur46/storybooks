--- conflicted
+++ resolved
@@ -1,10 +1,6 @@
 {
   "name": "@storybook/react",
-<<<<<<< HEAD
-  "version": "4.0.0-alpha.24",
-=======
   "version": "4.0.0-alpha.25",
->>>>>>> 5971cee7
   "description": "Storybook for React: Develop React Component in isolation with Hot Reloading.",
   "keywords": [
     "storybook"
@@ -36,13 +32,8 @@
     "@babel/preset-react": "^7.0.0",
     "@babel/runtime": "^7.1.2",
     "@emotion/styled": "^0.10.6",
-<<<<<<< HEAD
-    "@storybook/core": "4.0.0-alpha.24",
-    "babel-plugin-react-docgen": "^2.0.0-babel7.0",
-=======
     "@storybook/core": "4.0.0-alpha.25",
     "babel-plugin-react-docgen": "^2.0.0",
->>>>>>> 5971cee7
     "common-tags": "^1.8.0",
     "global": "^4.3.2",
     "lodash": "^4.17.11",
