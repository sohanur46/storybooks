--- conflicted
+++ resolved
@@ -31,14 +31,9 @@
     "global": "^4.3.2",
     "marko-loader": "^1.3.3",
     "raw-loader": "^0.5.1",
-<<<<<<< HEAD
     "react": "^16.7.0-alpha.2",
-    "react-dom": "^16.7.0-alpha.2"
-=======
-    "react": "^16.6.0",
-    "react-dom": "^16.6.0",
+    "react-dom": "^16.7.0-alpha.2",
     "regenerator-runtime": "^0.12.1"
->>>>>>> e42c6473
   },
   "peerDependencies": {
     "babel-loader": "^7.0.0 || ^8.0.0",
