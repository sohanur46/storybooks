{
  "name": "@storybook/marko",
<<<<<<< HEAD
  "version": "5.2.0-beta.13",
=======
  "version": "5.2.0-beta.17",
>>>>>>> bba0364e
  "description": "Storybook for Marko: Develop Marko Component in isolation with Hot Reloading.",
  "keywords": [
    "storybook"
  ],
  "homepage": "https://github.com/storybookjs/storybook/tree/master/app/marko",
  "bugs": {
    "url": "https://github.com/storybookjs/storybook/issues"
  },
  "repository": {
    "type": "git",
    "url": "https://github.com/storybookjs/storybook.git",
    "directory": "app/marko"
  },
  "license": "MIT",
  "main": "dist/client/index.js",
  "jsnext:main": "src/client/index.js",
  "bin": {
    "build-storybook": "./bin/build.js",
    "start-storybook": "./bin/index.js",
    "storybook-server": "./bin/index.js"
  },
  "scripts": {
    "prepare": "node ../../scripts/prepare.js"
  },
  "dependencies": {
    "@marko/webpack": "^1.2.0",
<<<<<<< HEAD
    "@storybook/core": "5.2.0-beta.13",
=======
    "@storybook/core": "5.2.0-beta.17",
>>>>>>> bba0364e
    "common-tags": "^1.8.0",
    "core-js": "^3.0.1",
    "global": "^4.3.2",
    "regenerator-runtime": "^0.12.1"
  },
  "peerDependencies": {
    "babel-loader": "^7.0.0 || ^8.0.0",
    "marko": "^4.15.2"
  },
  "engines": {
    "node": ">=8.0.0"
  },
  "publishConfig": {
    "access": "public"
  }
}<|MERGE_RESOLUTION|>--- conflicted
+++ resolved
@@ -1,10 +1,6 @@
 {
   "name": "@storybook/marko",
-<<<<<<< HEAD
-  "version": "5.2.0-beta.13",
-=======
   "version": "5.2.0-beta.17",
->>>>>>> bba0364e
   "description": "Storybook for Marko: Develop Marko Component in isolation with Hot Reloading.",
   "keywords": [
     "storybook"
@@ -31,11 +27,7 @@
   },
   "dependencies": {
     "@marko/webpack": "^1.2.0",
-<<<<<<< HEAD
-    "@storybook/core": "5.2.0-beta.13",
-=======
     "@storybook/core": "5.2.0-beta.17",
->>>>>>> bba0364e
     "common-tags": "^1.8.0",
     "core-js": "^3.0.1",
     "global": "^4.3.2",
