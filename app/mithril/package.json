--- conflicted
+++ resolved
@@ -45,10 +45,7 @@
     "@babel/plugin-transform-react-jsx": "^7.12.12",
     "@storybook/addons": "6.2.0-alpha.28",
     "@storybook/core": "6.2.0-alpha.28",
-<<<<<<< HEAD
     "@storybook/core-common": "6.2.0-alpha.28",
-=======
->>>>>>> ae2f56e9
     "@types/mithril": "^2.0.6",
     "@types/webpack-env": "^1.16.0",
     "core-js": "^3.8.2",
